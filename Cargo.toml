--- conflicted
+++ resolved
@@ -7,11 +7,7 @@
 async-std = "1.12.0"
 eyre = "0.6.8"
 serde = "1.0.156"
-<<<<<<< HEAD
 serde_with = "2.3.3"
-starknet = { git = "https://github.com/xJonathanLEI/starknet-rs", rev = "082f5564cf77a128139d8c2acc4f27ba670780ab" }
-=======
 starknet = "0.9.0"
->>>>>>> ad56034b
 tracing = "0.1.40"
 tracing-subscriber = "0.3.17"