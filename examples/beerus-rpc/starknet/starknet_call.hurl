--- conflicted
+++ resolved
@@ -11,17 +11,10 @@
         },
         "block_number": 33482
     },
-<<<<<<< HEAD
-    "block_id": "latest"
-  },
-  "id":1
-}
-=======
     "id":1
 }
 
 HTTP 200
 [Asserts]
 jsonpath "$.error" not exists
-jsonpath "$.result" exists
->>>>>>> 74b9c877
+jsonpath "$.result" exists