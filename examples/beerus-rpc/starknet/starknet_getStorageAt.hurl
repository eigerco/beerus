--- conflicted
+++ resolved
@@ -5,15 +5,10 @@
     "method": "starknet_getStorageAt",
     "params": [
         "0x049D36570D4e46f48e99674bd3fcc84644DdD6b96F7C741B1562B82f9e004dC7",
-<<<<<<< HEAD
         "0x0206F38F7E4F15E87567361213C28F235CCCDAA1D7FD34C9DB1DFE9489C6A091",
         {
             "block_number": 47700
         }
-    ], "id":1
-}
-=======
-        "0x0206F38F7E4F15E87567361213C28F235CCCDAA1D7FD34C9DB1DFE9489C6A091"
     ],
     "id":1
 }
@@ -21,5 +16,4 @@
 HTTP 200
 [Asserts]
 jsonpath "$.error" not exists
-jsonpath "$.result" exists
->>>>>>> 15bdd07e
+jsonpath "$.result" exists