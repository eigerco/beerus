POST http://0.0.0.0:3030
Content-Type: application/json
{
  "jsonrpc": "2.0",
  "method": "starknet_getEvents",
  "params": {
    "custom_filter": {
      "filter": {
<<<<<<< HEAD
        "from_block": {"block_number": 800},
        "to_block": {"block_number": 1701},
=======
        "from_block": "latest",
>>>>>>> 5aaac54d
        "address": "0x049D36570D4e46f48e99674bd3fcc84644DdD6b96F7C741B1562B82f9e004dC7"
      },
      "page": {
        "chunk_size": 10
      }
    }
  },
  "id": 1
}

HTTP 200
[Asserts]
jsonpath "$.error" not exists
jsonpath "$.result" exists<|MERGE_RESOLUTION|>--- conflicted
+++ resolved
@@ -6,12 +6,7 @@
   "params": {
     "custom_filter": {
       "filter": {
-<<<<<<< HEAD
-        "from_block": {"block_number": 800},
-        "to_block": {"block_number": 1701},
-=======
         "from_block": "latest",
->>>>>>> 5aaac54d
         "address": "0x049D36570D4e46f48e99674bd3fcc84644DdD6b96F7C741B1562B82f9e004dC7"
       },
       "page": {
