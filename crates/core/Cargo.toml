--- conflicted
+++ resolved
@@ -16,12 +16,7 @@
 serde = { workspace = true, features = ["derive"] }
 serde_with.workspace = true
 serde_json = "1.0"
-<<<<<<< HEAD
-# todo fix this after starknet for json-rpc 0.6.0 release
-starknet-crypto = { git = "https://github.com/xJonathanLEI/starknet-rs", rev = "082f5564cf77a128139d8c2acc4f27ba670780ab" }
-=======
 starknet-crypto = "0.6.1"
->>>>>>> c0c95cb1
 
 starknet.workspace = true
 thiserror = "1.0.26"
