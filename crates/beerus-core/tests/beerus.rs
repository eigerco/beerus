pub mod common;
use common::mock_clients;

#[cfg(test)]
mod tests {
    use super::*;
    use beerus_core::{
        config::Config,
        lightclient::{
            beerus::{BeerusLightClient, SyncStatus},
            ethereum::helios_lightclient::HeliosLightClient,
            starknet::{StarkNetLightClient, StarkNetLightClientImpl},
        },
        starknet_helper::{block_id_string_to_block_id_type, create_mock_broadcasted_transaction},
    };
    use ethers::types::{Address, Log, Transaction, H256, U256};
    use eyre::eyre;
    use helios::types::{BlockTag, CallOpts, ExecutionBlock, Transactions};
    use starknet::{
        core::types::FieldElement,
        macros::selector,
        providers::jsonrpc::models::{
            BlockHashAndNumber, BlockId, BlockStatus, BlockWithTxHashes, BlockWithTxs,
            BroadcastedDeclareTransaction, BroadcastedDeployTransaction,
            BroadcastedInvokeTransaction, BroadcastedInvokeTransactionV0, ContractClass,
            ContractEntryPoint, DeclareTransactionResult, DeployTransactionResult,
            EntryPointsByType, EventFilter, FeeEstimate, InvokeTransaction,
            InvokeTransactionReceipt, InvokeTransactionResult, InvokeTransactionV0,
            MaybePendingBlockWithTxHashes, MaybePendingBlockWithTxs,
            MaybePendingTransactionReceipt, StateDiff, StateUpdate, SyncStatusType,
            Transaction as StarknetTransaction, TransactionReceipt, TransactionStatus,
        },
    };
    use std::{path::PathBuf, str::FromStr};

    #[test]
    fn when_call_new_then_should_return_beerus_lightclient() {
        // Given
        // Mock config, ethereum light client and starknet light client.
        let (config, ethereum_lightclient_mock, starknet_lightclient_mock) = mock_clients();

        // When
        let beerus = BeerusLightClient::new(
            config.clone(),
            Box::new(ethereum_lightclient_mock),
            Box::new(starknet_lightclient_mock),
        );

        // Then
        assert!(beerus.config.eq(&config));
    }

    /// Test the `start` method when everything is fine.
    /// This test mocks external dependencies.
    /// It does not test the `start` method of the external dependencies.
    /// It tests the `start` method of the Beerus light client.
    #[tokio::test]
    async fn given_normal_conditions_when_call_start_then_should_return_ok() {
        // Given
        // Mock config, ethereum light client and starknet light client.
        let (config, mut ethereum_lightclient_mock, mut starknet_lightclient_mock) = mock_clients();

        // Mock the `start` method of the Ethereum light client.
        ethereum_lightclient_mock
            .expect_start()
            .times(1)
            .return_once(move || Ok(()));

        // Mock the `start` method of the StarkNet light client.
        starknet_lightclient_mock
            .expect_start()
            .times(1)
            .return_once(move || Ok(()));

        // When
        let mut beerus = BeerusLightClient::new(
            config.clone(),
            Box::new(ethereum_lightclient_mock),
            Box::new(starknet_lightclient_mock),
        );

        let result = beerus.start().await;

        // Then
        // Assert that the `start` method of the Beerus light client returns `Ok`.
        assert!(result.is_ok());
        // Assert that the sync status of the Beerus light client is `SyncStatus::Synced`.
        assert_eq!(beerus.sync_status().clone(), SyncStatus::Synced);
    }

    /// Test the `start` method when the Ethereum light client returns an error.
    /// This test mocks external dependencies.
    /// It does not test the `start` method of the external dependencies.
    /// It tests the `start` method of the Beerus light client.
    /// It tests the error handling of the `start` method of the Beerus light client.
    #[tokio::test]
    async fn given_ethereum_lightclient_error_when_call_start_then_should_return_error() {
        // Given
        // Mock config, ethereum light client and starknet light client.
        let (config, mut ethereum_lightclient_mock, starknet_lightclient_mock) = mock_clients();

        let expected_error = "Ethereum light client error";

        // Mock the `start` method of the Ethereum light client.
        ethereum_lightclient_mock
            .expect_start()
            .times(1)
            .return_once(move || Err(eyre!(expected_error)));

        // When
        let mut beerus = BeerusLightClient::new(
            config.clone(),
            Box::new(ethereum_lightclient_mock),
            Box::new(starknet_lightclient_mock),
        );

        let result = beerus.start().await;

        // Then
        // Assert that the `start` method of the Beerus light client returns `Err`.
        assert!(result.is_err());
        // Assert that the error returned by the `start` method of the Beerus light client is the expected error.
        assert_eq!(result.unwrap_err().to_string(), expected_error.to_string());
        // Assert that the sync status of the Beerus light client is `SyncStatus::NotSynced`.
        assert_eq!(beerus.sync_status().clone(), SyncStatus::NotSynced);
    }

    /// Test the `send_raw_transaction` method when everything is fine.
    /// This test mocks external dependencies.
    /// It does not test the `send_raw_transaction` method of the external dependencies.
    /// It tests the `send_raw_transaction` method of the Beerus light client.
    #[tokio::test]
    async fn given_normal_conditions_when_call_send_raw_transaction_then_should_return_ok() {
        // Given
        // Mock config, ethereum light client and starknet light client.
        let (config, mut ethereum_lightclient_mock, starknet_lightclient_mock) = mock_clients();
        let expected_value =
            H256::from_str("0xc9bb964b3fe087354bc1c1904518acc2b9df7ebedcb89215e9f3b41f47b6c31d")
                .unwrap();

        // H256::new();
        // Mock the `get_balance` method of the Ethereum light client.
        ethereum_lightclient_mock
            .expect_send_raw_transaction()
            .return_once(move |_| Ok(expected_value));

        // When
        let beerus = BeerusLightClient::new(
            config.clone(),
            Box::new(ethereum_lightclient_mock),
            Box::new(starknet_lightclient_mock),
        );

        let bytes = &[10];

        // Query the balance of the Ethereum address.
        let result = beerus
            .ethereum_lightclient
            .read()
            .await
            .send_raw_transaction(bytes)
            .await
            .unwrap();

        // Assert that the `send_raw_transaction` method of the Beerus light client returns `123`.
        assert_eq!(expected_value, result);
    }

    /// Test the `get_send_raw_transaction` method when the Ethereum light client returns an error.
    /// This test mocks external dependencies.
    /// It does not test the `send_raw_transaction` method of the external dependencies.
    /// It tests the `send_raw_transaction` method of the Beerus light client.
    /// It tests the error handling of the `send_raw_transaction` method of the Beerus light client.
    #[tokio::test]
    async fn given_ethereum_lightclient_error_when_call_send_raw_transaction_then_should_return_error(
    ) {
        // Given
        // Mock config, ethereum light client and starknet light client.
        let (config, mut ethereum_lightclient_mock, starknet_lightclient_mock) = mock_clients();

        let expected_error = "ethereum_lightclient_error";

        // Mock dependencies.
        ethereum_lightclient_mock
            .expect_send_raw_transaction()
            .return_once(move |_| Err(eyre::eyre!("ethereum_lightclient_error")));

        // When
        let beerus = BeerusLightClient::new(
            config.clone(),
            Box::new(ethereum_lightclient_mock),
            Box::new(starknet_lightclient_mock),
        );

        let bytes = &vec![60, 80, 60];

        // Send raw transaction.
        let result = beerus
            .ethereum_lightclient
            .read()
            .await
            .send_raw_transaction(bytes)
            .await;

        // Then
        // Assert that the `send_raw_transaction` method of the Beerus light client returns `Err`.
        assert!(result.is_err());
        // Assert that the error returned by the `send_raw_transaction` method of the Beerus light client is the expected error.
        assert_eq!(result.unwrap_err().to_string(), expected_error.to_string());
    }

    /// Test the `get_balance` method when everything is fine.
    /// This test mocks external dependencies.
    /// It does not test the `get_balance` method of the external dependencies.
    /// It tests the `get_balance` method of the Beerus light client.
    #[tokio::test]
    async fn given_normal_conditions_when_call_get_balance_then_should_return_ok() {
        // Given
        // Mock config, ethereum light client and starknet light client.
        let (config, mut ethereum_lightclient_mock, starknet_lightclient_mock) = mock_clients();

        // Mock the `get_balance` method of the Ethereum light client.
        ethereum_lightclient_mock
            .expect_get_balance()
            .return_once(move |_, _| Ok((123).into()));

        // When
        let beerus = BeerusLightClient::new(
            config.clone(),
            Box::new(ethereum_lightclient_mock),
            Box::new(starknet_lightclient_mock),
        );

        let address = "0xc24215226336d22238a20a72f8e489c005b44c4a".to_string();

        let addr: Address = Address::from_str(&address).unwrap();

        let block = BlockTag::Latest;

        // Query the balance of the Ethereum address.
        let result = beerus
            .ethereum_lightclient
            .read()
            .await
            .get_balance(&addr, block)
            .await
            .unwrap();

        // Assert that the `get_balance` method of the Beerus light client returns `123`.
        assert_eq!("123", result.to_string());
    }

    /// Test the `get_balance` method when the Ethereum light client returns an error.
    /// This test mocks external dependencies.
    /// It does not test the `get_balance` method of the external dependencies.
    /// It tests the `get_balance` method of the Beerus light client.
    /// It tests the error handling of the `get_balance` method of the Beerus light client.
    #[tokio::test]
    async fn given_ethereum_lightclient_error_when_call_get_balance_then_should_return_error() {
        // Given
        // Mock config, ethereum light client and starknet light client.
        let (config, mut ethereum_lightclient_mock, starknet_lightclient_mock) = mock_clients();

        let expected_error = "ethereum_lightclient_error";

        // Mock dependencies.
        ethereum_lightclient_mock
            .expect_get_balance()
            .return_once(move |_, _| Err(eyre::eyre!("ethereum_lightclient_error")));

        // When
        let beerus = BeerusLightClient::new(
            config.clone(),
            Box::new(ethereum_lightclient_mock),
            Box::new(starknet_lightclient_mock),
        );

        let address = "0xc24215226336d22238a20a72f8e489c005b44c4a".to_string();

        let addr: Address = Address::from_str(&address).unwrap();

        let block = BlockTag::Latest;

        // Query the balance of the Ethereum address.
        let result = beerus
            .ethereum_lightclient
            .read()
            .await
            .get_balance(&addr, block)
            .await;

        // Then
        // Assert that the `get_balance` method of the Beerus light client returns `Err`.
        assert!(result.is_err());
        // Assert that the error returned by the `get_balance` method of the Beerus light client is the expected error.
        assert_eq!(result.unwrap_err().to_string(), expected_error.to_string());
    }

    /// Test the `get_nonce` method when everything is fine.
    /// This test mocks external dependencies.
    /// It does not test the `get_nonce` method of the external dependencies.
    /// It tests the `get_nonce` method of the Beerus light client.
    #[tokio::test]
    async fn given_normal_conditions_when_call_get_nonce_then_should_return_ok() {
        // Given
        // Mock config, ethereum light client and starknet light client.
        let (config, mut ethereum_lightclient_mock, starknet_lightclient_mock) = mock_clients();

        // Mock the `get_nonce` method of the Ethereum light client.
        ethereum_lightclient_mock
            .expect_get_nonce()
            .return_once(move |_, _| Ok(123));

        // When
        let beerus = BeerusLightClient::new(
            config.clone(),
            Box::new(ethereum_lightclient_mock),
            Box::new(starknet_lightclient_mock),
        );

        let address = "0xc24215226336d22238a20a72f8e489c005b44c4a".to_string();

        let addr: Address = Address::from_str(&address).unwrap();

        let block = BlockTag::Latest;

        // Query the balance of the Ethereum address.
        let result = beerus
            .ethereum_lightclient
            .read()
            .await
            .get_nonce(&addr, block)
            .await
            .unwrap();

        // Assert that the `get_nonce` method of the Beerus light client returns `123`.
        assert_eq!("123", result.to_string());
    }

    /// Test the `get_nonce` method when the Ethereum light client returns an error.
    /// This test mocks external dependencies.
    /// It does not test the `get_nonce` method of the external dependencies.
    /// It tests the `get_nonce` method of the Beerus light client.
    /// It tests the error handling of the `start` method of the Beerus light client.
    #[tokio::test]
    async fn given_ethereum_lightclient_error_when_call_get_nonce_then_should_return_error() {
        // Given
        // Mock config, ethereum light client and starknet light client.
        let (config, mut ethereum_lightclient_mock, starknet_lightclient_mock) = mock_clients();

        let expected_error = "ethereum_lightclient_error";

        // Mock dependencies.
        ethereum_lightclient_mock
            .expect_get_nonce()
            .return_once(move |_, _| Err(eyre::eyre!("ethereum_lightclient_error")));

        // When
        let beerus = BeerusLightClient::new(
            config.clone(),
            Box::new(ethereum_lightclient_mock),
            Box::new(starknet_lightclient_mock),
        );

        let address = "0xc24215226336d22238a20a72f8e489c005b44c4a".to_string();

        let addr: Address = Address::from_str(&address).unwrap();

        let block = BlockTag::Latest;

        // Query the balance of the Ethereum address.
        let result = beerus
            .ethereum_lightclient
            .read()
            .await
            .get_nonce(&addr, block)
            .await;

        // Then
        // Assert that the `get_nonce` method of the Beerus light client returns `Err`.
        assert!(result.is_err());
        // Assert that the error returned by the `get_nonce` method of the Beerus light client is the expected error.
        assert_eq!(result.unwrap_err().to_string(), expected_error.to_string());
    }

    /// Test the `get_block_number` method when everything is fine.
    /// This test mocks external dependencies.
    /// It does not test the `get_block_number` method of the external dependencies.
    /// It tests the `get_block_number` method of the Beerus light client.
    #[tokio::test]
    async fn given_normal_conditions_when_call_get_block_number_then_should_return_ok() {
        // Given
        // Mock config, ethereum light client and starknet light client.
        let (config, mut ethereum_lightclient_mock, starknet_lightclient_mock) = mock_clients();

        // Mock the `get_block_number` method of the Ethereum light client.
        let expected_block_number = 1;
        ethereum_lightclient_mock
            .expect_get_block_number()
            .return_once(move || Ok(expected_block_number));

        // When
        let beerus = BeerusLightClient::new(
            config.clone(),
            Box::new(ethereum_lightclient_mock),
            Box::new(starknet_lightclient_mock),
        );

        let result = beerus
            .ethereum_lightclient
            .read()
            .await
            .get_block_number()
            .await;

        // Then
        // Assert that the `get_block_number` method of the Beerus light client returns `Ok`.
        assert!(result.is_ok());
        // Assert that the block number returned by the `get_block_number` method of the Beerus light client is the expected block number.
        assert_eq!(result.unwrap(), expected_block_number);
    }

    /// Test the `chain_id` method when everything is fine.
    /// This test mocks external dependencies.
    /// It does not test the `chain_id` method of the external dependencies.
    /// It tests the `chain_id` method of the Beerus light client.
    #[tokio::test]
    async fn given_normal_conditions_when_call_chain_id_then_should_return_ok() {
        // Given
        // Mock config, ethereum light client and starknet light client.
        let (config, mut ethereum_lightclient_mock, starknet_lightclient_mock) = mock_clients();

        // Mock the `chain_id` method of the Ethereum light client.
        let expected_chain_id = 1;
        ethereum_lightclient_mock
            .expect_chain_id()
            .return_once(move || expected_chain_id);

        // When
        let beerus = BeerusLightClient::new(
            config.clone(),
            Box::new(ethereum_lightclient_mock),
            Box::new(starknet_lightclient_mock),
        );

        let result = beerus.ethereum_lightclient.read().await.chain_id().await;

        // Then
        // Assert that the chain id returned by the `chain_id` method of the Beerus light client is the expected chain id.
        assert_eq!(result, expected_chain_id);
    }

    /// Test the `get_code` method when everything is fine.
    /// This test mocks external dependencies.
    /// It does not test the `get_code` method of the external dependencies.
    /// It tests the `get_code` method of the Beerus light client.
    #[tokio::test]
    async fn given_normal_conditions_when_get_code_then_should_return_ok() {
        let (config, mut ethereum_lightclient_mock, starknet_lightclient_mock) = mock_clients();

        // Mock the `get_code` method of the Ethereum light client.
        let expected_code = vec![0, 100, 87, 63];
        ethereum_lightclient_mock
            .expect_get_code()
            .return_once(move |_, _| Ok(expected_code));
        let beerus = BeerusLightClient::new(
            config.clone(),
            Box::new(ethereum_lightclient_mock),
            Box::new(starknet_lightclient_mock),
        );

        // Prepare variables
        let address = "0xc24215226336d22238a20a72f8e489c005b44c4a".to_owned();
        let addr = Address::from_str(&address).unwrap();
        let block = BlockTag::Latest;

        // When
        let result = beerus
            .ethereum_lightclient
            .read()
            .await
            .get_code(&addr, block)
            .await;

        // Then
        // Assert that the `get_code` method of the Beerus light client returns `Ok`.
        assert!(result.is_ok());
        // Assert that the code returned byt `get_code` method of the Beerus light client is the expected code.
        assert_eq!(result.unwrap(), vec![0, 100, 87, 63]);
    }

    /// Test the `get_code` method when the Ethereum light client returns an error.
    /// This test mocks external dependencies.
    /// It does not test the `get_code` method of the external dependencies.
    /// It tests the `get_code` method of the Beerus light client.
    /// It tests the error handling of the `start` method of the Beerus light client.
    #[tokio::test]
    async fn given_ethereum_lightclient_error_when_call_get_code_then_should_return_error() {
        // Given
        // Mock config, ethereum light client and starknet light client.
        let (config, mut ethereum_lightclient_mock, starknet_lightclient_mock) = mock_clients();

        let expected_error = "ethereum_lightclient_error";

        // Mock dependencies.
        ethereum_lightclient_mock
            .expect_get_code()
            .return_once(move |_, _| Err(eyre::eyre!("ethereum_lightclient_error")));

        // When
        let beerus = BeerusLightClient::new(
            config.clone(),
            Box::new(ethereum_lightclient_mock),
            Box::new(starknet_lightclient_mock),
        );

        let address = "0xc24215226336d22238a20a72f8e489c005b44c4a".to_owned();

        let addr: Address = Address::from_str(&address).unwrap();

        let block = BlockTag::Latest;

        // Query the balance of the Ethereum address.
        let result = beerus
            .ethereum_lightclient
            .read()
            .await
            .get_code(&addr, block)
            .await;

        // Then
        // Assert that the `get_code` method of the Beerus light client returns `Err`.
        assert!(result.is_err());
        // Assert that the error returned by the `get_code` method of the Beerus light client is the expected error.
        assert_eq!(result.unwrap_err().to_string(), expected_error.to_string());
    }

    /// Test the `get_transaction_count` method when everything is fine.
    /// This test mocks external dependencies.
    /// It does not test the `get_transaction_count` method of the external dependencies.
    /// It tests the `get_transaction_count` method of the Beerus light client.    
    #[tokio::test]
    async fn given_normal_conditions_when_query_tx_count_then_ok() {
        let (config, mut ethereum_lightclient_mock, starknet_lightclient_mock) = mock_clients();

        // Mock the `get_transaction_count` method of the Ethereum light client.
        let expected_result: u64 = 120;
        ethereum_lightclient_mock
            .expect_get_transaction_count()
            .return_once(move |_, _| Ok(expected_result));
        let beerus = BeerusLightClient::new(
            config.clone(),
            Box::new(ethereum_lightclient_mock),
            Box::new(starknet_lightclient_mock),
        );

        // Prepare variables
        let address = Address::from_str("0xc24215226336d22238a20a72f8e489c005b44c4a").unwrap();
        let block = BlockTag::Latest;

        // When
        let result = beerus
            .ethereum_lightclient
            .read()
            .await
            .get_transaction_count(&address, block)
            .await;

        // Then
        // Assert that the `get_transaction_count` method of the Beerus light client returns `Ok`.
        assert!(result.is_ok());
        // Assert that the code returned byt `get_transaction_count` method of the Beerus light client is the expected code.
        assert_eq!(result.unwrap(), 120);
    }

    /// Test the `get_transaction_count` method when the Ethereum light client returns an error.
    /// This test mocks external dependencies.
    /// It does not test the `get_transaction_count` method of the external dependencies.
    /// It tests the `get_transaction_count` method of the Beerus light client.
    /// It tests the error handling of the `start` method of the Beerus light client.
    #[tokio::test]
    async fn giver_ethereum_lightclient_returns_error_when_query_tx_count_then_error_is_propagated()
    {
        // Given
        // Mock config, ethereum light client and starknet light client.
        let (config, mut ethereum_lightclient_mock, starknet_lightclient_mock) = mock_clients();

        let expected_error = "ethereum_lightclient_error";

        // Mock dependencies.
        ethereum_lightclient_mock
            .expect_get_transaction_count()
            .return_once(move |_, _| Err(eyre::eyre!("ethereum_lightclient_error")));

        // When
        let beerus = BeerusLightClient::new(
            config.clone(),
            Box::new(ethereum_lightclient_mock),
            Box::new(starknet_lightclient_mock),
        );

        let address = Address::from_str("0xc24215226336d22238a20a72f8e489c005b44c4a").unwrap();
        let block = BlockTag::Latest;

        // Query the transaction of the Ethereum address from a given block.
        let result = beerus
            .ethereum_lightclient
            .read()
            .await
            .get_transaction_count(&address, block)
            .await;

        // Then
        // Assert that the `get_transaction_count` method of the Beerus light client returns `Err`.
        assert!(result.is_err());
        // Assert that the error returned by the `get_transaction_count` method of the Beerus light client is the expected error.
        assert_eq!(result.unwrap_err().to_string(), expected_error.to_string());
    }

    /// Test the `get_block_transaction_count_by_number` method when everything is fine.
    /// This test mocks external dependencies.
    /// It does not test the `get_block_transaction_count_by_number` method of the external dependencies.
    /// It tests the `get_block_transaction_count_by_number` method of the Beerus light client.
    #[tokio::test]
    async fn given_normal_conditions_when_query_tx_count_by_block_number_then_ok() {
        let (config, mut ethereum_lightclient_mock, starknet_lightclient_mock) = mock_clients();

        // Mock the `get_block_transaction_count_by_number` method of the Ethereum light client.
        let expected_code: u64 = 120;
        ethereum_lightclient_mock
            .expect_get_block_transaction_count_by_number()
            .return_once(move |_| Ok(expected_code));
        let beerus = BeerusLightClient::new(
            config.clone(),
            Box::new(ethereum_lightclient_mock),
            Box::new(starknet_lightclient_mock),
        );

        // Prepare variables
        let block = BlockTag::Latest;

        // When
        let result = beerus
            .ethereum_lightclient
            .read()
            .await
            .get_block_transaction_count_by_number(block)
            .await;

        // Then
        // Assert that the `get_block_transaction_count_by_number` method of the Beerus light client returns `Ok`.
        assert!(result.is_ok());
        // Assert that the code returned byt `get_block_transaction_count_by_number` method of the Beerus light client is the expected code.
        assert_eq!(result.unwrap(), 120);
    }

    /// Test the `get_block_transaction_count_by_number` method when the Ethereum light client returns an error.
    /// This test mocks external dependencies.
    /// It does not test the `get_block_transaction_count_by_number` method of the external dependencies.
    /// It tests the `get_block_transaction_count_by_number` method of the Beerus light client.
    /// It tests the error handling of the `start` method of the Beerus light client.
    #[tokio::test]
    async fn giver_ethereum_lightclient_returns_error_when_query_tx_count_by_block_number_then_error_is_propagated(
    ) {
        // Given
        // Mock config, ethereum light client and starknet light client.
        let (config, mut ethereum_lightclient_mock, starknet_lightclient_mock) = mock_clients();

        let expected_error = "ethereum_lightclient_error";

        // Mock dependencies.
        ethereum_lightclient_mock
            .expect_get_block_transaction_count_by_number()
            .return_once(move |_| Err(eyre::eyre!("ethereum_lightclient_error")));

        // When
        let beerus = BeerusLightClient::new(
            config.clone(),
            Box::new(ethereum_lightclient_mock),
            Box::new(starknet_lightclient_mock),
        );

        let block = BlockTag::Latest;

        // Query the balance of the Ethereum address.
        let result = beerus
            .ethereum_lightclient
            .read()
            .await
            .get_block_transaction_count_by_number(block)
            .await;

        // Then
        // Assert that the `get_block_transaction_count_by_number` method of the Beerus light client returns `Err`.
        assert!(result.is_err());
        // Assert that the error returned by the `get_block_transaction_count_by_number` method of the Beerus light client is the expected error.
        assert_eq!(result.unwrap_err().to_string(), expected_error.to_string());
    }

    /// Test the `get_block_by_number` method when everything is fine.
    /// This test mocks external dependencies.
    /// It does not test the `get_block_by_number` method of the external dependencies.
    /// It tests the `get_block_by_number` method of the Beerus light client.
    #[tokio::test]
    async fn given_normal_conditions_when_call_get_block_by_number_then_should_return_ok() {
        // Given
        // Mock config, ethereum light client and starknet light client.
        let (config, mut ethereum_lightclient_mock, starknet_lightclient_mock) = mock_clients();

        // Mock the `get_block_by_number` method of the Ethereum light client.
        let expected_block_number = 1;
        let expected_block = Some(ExecutionBlock {
            number: 1,
            base_fee_per_gas: U256::from(1),
            difficulty: U256::from(1),
            extra_data: vec![],
            gas_limit: 1,
            gas_used: 1,
            hash: H256::from_low_u64_be(1),
            logs_bloom: vec![],
            miner: Address::from_low_u64_be(1),
            mix_hash: H256::from_low_u64_be(1),
            nonce: String::from("1"),
            parent_hash: H256::from_low_u64_be(1),
            receipts_root: H256::from_low_u64_be(1),
            sha3_uncles: H256::from_low_u64_be(1),
            size: 1,
            state_root: H256::from_low_u64_be(1),
            timestamp: 1,
            total_difficulty: 1,
            transactions: Transactions::Full(vec![]),
            transactions_root: H256::from_low_u64_be(1),
            uncles: vec![],
        });
        let _expected_block = expected_block.clone();
        ethereum_lightclient_mock
            .expect_get_block_by_number()
            .return_once(move |_, _| Ok(_expected_block));

        // When
        let beerus = BeerusLightClient::new(
            config.clone(),
            Box::new(ethereum_lightclient_mock),
            Box::new(starknet_lightclient_mock),
        );

        let result = beerus
            .ethereum_lightclient
            .read()
            .await
            .get_block_by_number(BlockTag::Number(expected_block_number), false)
            .await;

        // Then
        // Assert that the `get_block_by_number` method of the Beerus light client returns `Ok`.
        assert!(result.is_ok());
        // Assert that the block returned by the `get_block_by_number` method of the Beerus light client is the expected block.
        let result_json = serde_json::to_string(&result.unwrap()).unwrap();
        let expected_block_json = serde_json::to_string(&expected_block).unwrap();
        assert_eq!(result_json, expected_block_json);
    }

    /// Test the `get_block_by_number` method when the Ethereum light client returns an error.
    /// This test mocks external dependencies.
    /// It does not test the `get_block_by_number` method of the external dependencies.
    /// It tests the `get_block_by_number` method of the Beerus light client.
    #[tokio::test]
    async fn given_error_when_call_get_block_by_number_then_should_return_err() {
        // Given
        // Mock config, ethereum light client and starknet light client.
        let (config, mut ethereum_lightclient_mock, starknet_lightclient_mock) = mock_clients();

        // Mock the `get_block_by_number` method of the Ethereum light client.
        let expected_error = "ethereum_lightclient_error".to_string();
        let _expected_error = expected_error.clone();
        ethereum_lightclient_mock
            .expect_get_block_by_number()
            .return_once(move |_, _| Err(eyre!(_expected_error)));

        // When
        let beerus = BeerusLightClient::new(
            config.clone(),
            Box::new(ethereum_lightclient_mock),
            Box::new(starknet_lightclient_mock),
        );

        let result = beerus
            .ethereum_lightclient
            .read()
            .await
            .get_block_by_number(BlockTag::Latest, false)
            .await;

        // Then
        // Assert that the `get_block_by_number` method of the Beerus light client returns `Err`.
        assert!(result.is_err());
        // Assert that the error returned by the `get_block_by_number` method of the Beerus light client is the expected error.
        assert_eq!(result.unwrap_err().to_string(), expected_error.to_string());
    }

    /// Test the `get_block_transaction_count_by_hash` method when everything is fine.
    /// This test mocks external dependencies.
    /// It does not test the `get_block_transaction_count_by_hash` method of the external dependencies.
    /// It tests the `get_block_transaction_count_by_hash` method of the Beerus light client.
    #[tokio::test]
    async fn given_normal_conditions_when_query_tx_count_by_block_hash_then_ok() {
        let (config, mut ethereum_lightclient_mock, starknet_lightclient_mock) = mock_clients();

        // Mock the `get_block_transaction_count_by_number` method of the Ethereum light client.
        let expected_code: u64 = 120;
        ethereum_lightclient_mock
            .expect_get_block_transaction_count_by_hash()
            .return_once(move |_| Ok(expected_code));
        let beerus = BeerusLightClient::new(
            config.clone(),
            Box::new(ethereum_lightclient_mock),
            Box::new(starknet_lightclient_mock),
        );

        // Prepare variables
        let hash = vec![0, 13, 15];

        // When
        let result = beerus
            .ethereum_lightclient
            .read()
            .await
            .get_block_transaction_count_by_hash(&hash)
            .await;

        // Then
        // Assert that the `get_block_transaction_count_by_hash` method of the Beerus light client returns `Ok`.
        assert!(result.is_ok());
        // Assert that the code returned byt `get_block_transaction_count_by_hash` method of the Beerus light client is the expected code.
        assert_eq!(result.unwrap(), 120);
    }

    /// Test the `get_block_transaction_count_by_hash` method when the Ethereum light client returns an error.
    /// This test mocks external dependencies.
    /// It does not test the `get_block_transaction_count_by_hash` method of the external dependencies.
    /// It tests the `get_block_transaction_count_by_hash` method of the Beerus light client.
    /// It tests the error handling of the `start` method of the Beerus light client.
    #[tokio::test]
    async fn giver_ethereum_lightclient_returns_error_when_query_tx_count_by_block_hash_then_error_is_propagated(
    ) {
        // Given
        // Mock config, ethereum light client and starknet light client.
        let (config, mut ethereum_lightclient_mock, starknet_lightclient_mock) = mock_clients();

        let expected_error = "ethereum_lightclient_error";

        // Mock dependencies.
        ethereum_lightclient_mock
            .expect_get_block_transaction_count_by_hash()
            .return_once(move |_| Err(eyre::eyre!("ethereum_lightclient_error")));

        // When
        let beerus = BeerusLightClient::new(
            config.clone(),
            Box::new(ethereum_lightclient_mock),
            Box::new(starknet_lightclient_mock),
        );

        let hash = vec![0, 13, 15];

        // Query the balance of the Ethereum address.
        let result = beerus
            .ethereum_lightclient
            .read()
            .await
            .get_block_transaction_count_by_hash(&hash)
            .await;

        // Then
        // Assert that the `get_block_transaction_count_by_hash` method of the Beerus light client returns `Err`.
        assert!(result.is_err());
        // Assert that the error returned by the `get_block_transaction_count_by_hash` method of the Beerus light client is the expected error.
        assert_eq!(result.unwrap_err().to_string(), expected_error.to_string());
    }

    /// Test the `get_transaction_by_hash` method when everything is fine.
    /// This test mocks external dependencies.
    /// It does not test the `get_transaction_by_hash` method of the external dependencies.
    /// It tests the `get_transaction_by_hash` method of the Beerus light client.
    #[tokio::test]
    async fn given_normal_conditions_when_query_transaction_by_hash_then_ok() {
        // Given
        // Mock config, ethereum light client and starknet light client.
        let (config, mut ethereum_lightclient_mock, starknet_lightclient_mock) = mock_clients();

        // Mock the `get_transaction_by_hash` method of the Ethereum light client.
        let transaction = Transaction::default();
        let _transaction = transaction.clone();

        // Given
        // Mock dependencies
        ethereum_lightclient_mock
            .expect_get_transaction_by_hash()
            .return_once(move |_| Ok(Some(_transaction)));

        let beerus = BeerusLightClient::new(
            config.clone(),
            Box::new(ethereum_lightclient_mock),
            Box::new(starknet_lightclient_mock),
        );

        let tx_hash =
            H256::from_str("0xc9bb964b3fe087354bc1c1904518acc2b9df7ebedcb89215e9f3b41f47b6c31d")
                .unwrap();
        // When
        // Query the transaction data given a hash on Ethereum.
        let result = beerus
            .ethereum_lightclient
            .read()
            .await
            .get_transaction_by_hash(&tx_hash)
            .await;

        // Then
        // Assert that the `query_transaction_by_hash` method of the Beerus light client returns `Ok`.
        assert!(result.is_ok());
        // Assert that the code returned byt `query_transaction_by_hash` method of the Beerus light client is the expected code.
        assert_eq!(result.unwrap(), Some(transaction));
    }

    /// Test the `query_transaction_by_hash` method when the Ethereum light client returns an error.
    /// This test mocks external dependencies.
    /// It does not test the `query_transaction_by_hash` method of the external dependencies.
    /// It tests the `query_transaction_by_hash` method of the Beerus light client.
    /// It tests the error handling of the `start` method of the Beerus light client.
    #[tokio::test]
    async fn giver_ethereum_lightclient_returns_error_when_query_transaction_by_hash_then_error_is_propagated(
    ) {
        // Given
        // Mock config, ethereum light client and starknet light client.
        let (config, mut ethereum_lightclient_mock, starknet_lightclient_mock) = mock_clients();

        let expected_error = "ethereum_lightclient_error";

        // Mock dependencies.
        ethereum_lightclient_mock
            .expect_get_transaction_by_hash()
            .return_once(move |_| Err(eyre::eyre!("ethereum_lightclient_error")));

        // When
        let beerus = BeerusLightClient::new(
            config.clone(),
            Box::new(ethereum_lightclient_mock),
            Box::new(starknet_lightclient_mock),
        );

        let tx_hash =
            H256::from_str("0xc9bb964b3fe087354bc1c1904518acc2b9df7ebedcb89215e9f3b41f47b6c31d")
                .unwrap();
        // When
        // Query the transaction data given a hash on Ethereum.
        let result = beerus
            .ethereum_lightclient
            .read()
            .await
            .get_transaction_by_hash(&tx_hash)
            .await;

        // Then
        // Assert that the `query_transaction_by_hash` method of the Beerus light client returns `Err`.
        assert!(result.is_err());
        // Assert that the error returned by the `query_transaction_by_hash` method of the Beerus light client is the expected error.
        assert_eq!(result.unwrap_err().to_string(), expected_error.to_string());
    }

    /// Test the `gas_price method when everything is fine.
    /// This test mocks external dependencies.
    /// It does not test the `gas_price` method of the external dependencies.
    /// It tests the `gas_price` method of the Beerus light client.
    #[tokio::test]
    async fn given_normal_conditions_when_query_gas_price_then_ok() {
        // Given
        // Mock config, ethereum light client and starknet light client.
        let (config, mut ethereum_lightclient_mock, starknet_lightclient_mock) = mock_clients();

        // Mock the `gas_price` method of the Ethereum light client.
        let gas_price = U256::default();

        // Given
        // Mock dependencies
        ethereum_lightclient_mock
            .expect_get_gas_price()
            .return_once(move || Ok(gas_price));

        let beerus = BeerusLightClient::new(
            config.clone(),
            Box::new(ethereum_lightclient_mock),
            Box::new(starknet_lightclient_mock),
        );

        // When
        // Query the transaction data given a hash on Ethereum.
        let result = beerus
            .ethereum_lightclient
            .read()
            .await
            .get_gas_price()
            .await;

        // Then
        // Assert that the `gas_price` method of the Beerus light client returns `Ok`.
        assert!(result.is_ok());
        // Assert that the code returned byt `gas_price` method of the Beerus light client is the expected code.
        assert_eq!(result.unwrap(), gas_price);
    }

    /// Test the `gas_price` method when the Ethereum light client returns an error.
    /// This test mocks external dependencies.
    /// It does not test the `gas_price` method of the external dependencies.
    /// It tests the `gas_price` method of the Beerus light client.
    /// It tests the error handling of the `start` method of the Beerus light client.
    #[tokio::test]
    async fn giver_ethereum_lightclient_returns_error_when_query_gas_price_then_error_is_propagated(
    ) {
        // Given
        // Mock config, ethereum light client and starknet light client.
        let (config, mut ethereum_lightclient_mock, starknet_lightclient_mock) = mock_clients();

        let expected_error = "ethereum_lightclient_error";

        // Mock dependencies.
        ethereum_lightclient_mock
            .expect_get_gas_price()
            .return_once(move || Err(eyre::eyre!("ethereum_lightclient_error")));

        // When
        let beerus = BeerusLightClient::new(
            config.clone(),
            Box::new(ethereum_lightclient_mock),
            Box::new(starknet_lightclient_mock),
        );

        // When
        // Query the transaction data given a hash on Ethereum.
        let result = beerus
            .ethereum_lightclient
            .read()
            .await
            .get_gas_price()
            .await;

        // Then
        // Assert that the `gas_price` method of the Beerus light client returns `Err`.
        assert!(result.is_err());
        // Assert that the error returned by the `gas_price` method of the Beerus light client is the expected error.
        assert_eq!(result.unwrap_err().to_string(), expected_error.to_string());
    }

    /// Test the `estimate_gas` method when everything is fine.
    #[tokio::test]
    async fn given_normal_conditions_when_query_estimate_gas_then_ok() {
        // Given
        // Mock config, ethereum light client and starknet light client.
        let (config, mut ethereum_lightclient_mock, starknet_lightclient_mock) = mock_clients();

        // Mock the `estimate_gas` method of the Ethereum light client.
        let gas = 10_u64;

        let call_opts = CallOpts {
            from: Some(Address::from_low_u64_be(0)),
            to: Address::from_low_u64_be(1),
            gas: Some(U256::from(10_u64)),
            gas_price: Some(U256::from(10_u64)),
            value: Some(U256::from(10_u64)),
            data: Some(vec![0_u8, 1_u8]),
        };

        // Given
        // Mock dependencies
        ethereum_lightclient_mock
            .expect_estimate_gas()
            .return_once(move |_| Ok(gas));

        let beerus = BeerusLightClient::new(
            config.clone(),
            Box::new(ethereum_lightclient_mock),
            Box::new(starknet_lightclient_mock),
        );

        // When
        // Query the transaction data given a hash on Ethereum.
        let result = beerus
            .ethereum_lightclient
            .read()
            .await
            .estimate_gas(&call_opts)
            .await;

        // Then
        // Assert that the `estimate_gas` method of the Beerus light client returns `Ok`.
        assert!(result.is_ok());
        // Assert that the code returned byt `estimate_gas` method of the Beerus light client is the expected code.
        assert_eq!(result.unwrap(), gas);
    }

    /// Test the `estimate_gas` method when the Ethereum light client returns an error.
    #[tokio::test]
    async fn giver_ethereum_lightclient_returns_error_when_query_estimate_gas_then_error_is_propagated(
    ) {
        // Given
        // Mock config, ethereum light client and starknet light client.
        let (config, mut ethereum_lightclient_mock, starknet_lightclient_mock) = mock_clients();

        let expected_error = "ethereum_lightclient_error";
        let call_opts = CallOpts {
            from: Some(Address::from_low_u64_be(0)),
            to: Address::from_low_u64_be(1),
            gas: Some(U256::from(10_u64)),
            gas_price: Some(U256::from(10_u64)),
            value: Some(U256::from(10_u64)),
            data: Some(vec![0_u8, 1_u8]),
        };

        // Mock dependencies.
        ethereum_lightclient_mock
            .expect_estimate_gas()
            .return_once(move |_| Err(eyre::eyre!("ethereum_lightclient_error")));

        // When
        let beerus = BeerusLightClient::new(
            config.clone(),
            Box::new(ethereum_lightclient_mock),
            Box::new(starknet_lightclient_mock),
        );

        // When
        // Query the transaction data given a hash on Ethereum.
        let result = beerus
            .ethereum_lightclient
            .read()
            .await
            .estimate_gas(&call_opts)
            .await;

        // Then
        // Assert that the `estimate_gas` method of the Beerus light client returns `Err`.
        assert!(result.is_err());
        // Assert that the error returned by the `estimate_gas` method of the Beerus light client is the expected error.
        assert_eq!(result.unwrap_err().to_string(), expected_error.to_string());
    }

    /// Test the `get_block_by_hash` method when everything is fine.
    /// This test mocks external dependencies.
    /// It does not test the `get_block_by_hash` method of the external dependencies.
    /// It tests the `get_block_by_hash` method of the Beerus light client.
    #[tokio::test]
    async fn given_normal_conditions_when_call_get_block_by_hash_then_should_return_ok() {
        // Given
        // Mock config, ethereum light client and starknet light client.
        let (config, mut ethereum_lightclient_mock, starknet_lightclient_mock) = mock_clients();

        // Mock the `get_block_by_hash` method of the Ethereum light client.
        let expected_block = Some(ExecutionBlock {
            number: 1,
            base_fee_per_gas: U256::from(1),
            difficulty: U256::from(1),
            extra_data: vec![],
            gas_limit: 1,
            gas_used: 1,
            hash: H256::from_low_u64_be(1),
            logs_bloom: vec![],
            miner: Address::from_low_u64_be(1),
            mix_hash: H256::from_low_u64_be(1),
            nonce: String::from("1"),
            parent_hash: H256::from_low_u64_be(1),
            receipts_root: H256::from_low_u64_be(1),
            sha3_uncles: H256::from_low_u64_be(1),
            size: 1,
            state_root: H256::from_low_u64_be(1),
            timestamp: 1,
            total_difficulty: 1,
            transactions: Transactions::Full(vec![]),
            transactions_root: H256::from_low_u64_be(1),
            uncles: vec![],
        });
        let _expected_block = expected_block.clone();
        ethereum_lightclient_mock
            .expect_get_block_by_hash()
            .return_once(move |_, _| Ok(_expected_block));

        // When
        let beerus = BeerusLightClient::new(
            config.clone(),
            Box::new(ethereum_lightclient_mock),
            Box::new(starknet_lightclient_mock),
        );

        let hash = vec![125, 242, 156];

        let result = beerus
            .ethereum_lightclient
            .read()
            .await
            .get_block_by_hash(hash.as_ref(), false)
            .await;

        // Then
        // Assert that the `get_block_by_hash` method of the Beerus light client returns `Ok`.
        assert!(result.is_ok());
        // Assert that the block returned by the `get_block_by_hash` method of the Beerus light client is the expected block.
        let result_json = serde_json::to_string(&result.unwrap()).unwrap();
        let expected_block_json = serde_json::to_string(&expected_block).unwrap();
        assert_eq!(result_json, expected_block_json);
    }

    /// Test the `get_block_by_hash` method when the Ethereum light client returns an error.
    /// This test mocks external dependencies.
    /// It does not test the `get_block_by_hash` method of the external dependencies.
    /// It tests the `get_block_by_hash` method of the Beerus light client.
    #[tokio::test]
    async fn given_error_when_call_get_block_by_hash_then_should_return_err() {
        // Given
        // Mock config, ethereum light client and starknet light client.
        let (config, mut ethereum_lightclient_mock, starknet_lightclient_mock) = mock_clients();

        // Mock the `get_block_by_hash` method of the Ethereum light client.
        let expected_error = "ethereum_lightclient_error".to_string();
        let _expected_error = expected_error.clone();
        ethereum_lightclient_mock
            .expect_get_block_by_hash()
            .return_once(move |_, _| Err(eyre!(_expected_error)));

        // When
        let beerus = BeerusLightClient::new(
            config.clone(),
            Box::new(ethereum_lightclient_mock),
            Box::new(starknet_lightclient_mock),
        );

        let hash = vec![125, 242, 156];

        let result = beerus
            .ethereum_lightclient
            .read()
            .await
            .get_block_by_hash(hash.as_ref(), false)
            .await;

        // Then
        // Assert that the `get_block_by_hash` method of the Beerus light client returns `Err`.
        assert!(result.is_err());
        // Assert that the error returned by the `get_block_by_hash` method of the Beerus light client is the expected error.
        assert_eq!(result.unwrap_err().to_string(), expected_error.to_string());
    }

    /// Test the `priority_fee method when everything is fine.
    /// This test mocks external dependencies.
    /// It does not test the `priority_fee` method of the external dependencies.
    /// It tests the `priority_fee` method of the Beerus light client.
    #[tokio::test]
    async fn given_normal_conditions_when_query_priority_fee_then_ok() {
        // Given
        // Mock config, ethereum light client and starknet light client.
        let (config, mut ethereum_lightclient_mock, starknet_lightclient_mock) = mock_clients();

        // Mock the `priority_fee` method of the Ethereum light client.
        let priority_fee = U256::default();

        // Given
        // Mock dependencies
        ethereum_lightclient_mock
            .expect_get_priority_fee()
            .return_once(move || Ok(priority_fee));

        let beerus = BeerusLightClient::new(
            config.clone(),
            Box::new(ethereum_lightclient_mock),
            Box::new(starknet_lightclient_mock),
        );

        // When
        // Query the transaction data given a hash on Ethereum.
        let result = beerus
            .ethereum_lightclient
            .read()
            .await
            .get_priority_fee()
            .await;

        // Then
        // Assert that the `priority_fee` method of the Beerus light client returns `Ok`.
        assert!(result.is_ok());
        // Assert that the code returned byt `priority_fee` method of the Beerus light client is the expected code.
        assert_eq!(result.unwrap(), priority_fee);
    }

    /// Test the `priority_fee` method when the Ethereum light client returns an error.
    /// This test mocks external dependencies.
    /// It does not test the `priority_fee` method of the external dependencies.
    /// It tests the `priority_fee` method of the Beerus light client.
    /// It tests the error handling of the `start` method of the Beerus light client.
    #[tokio::test]
    async fn giver_ethereum_lightclient_returns_error_when_query_priority_fee_then_error_is_propagated(
    ) {
        // Given
        // Mock config, ethereum light client and starknet light client.
        let (config, mut ethereum_lightclient_mock, starknet_lightclient_mock) = mock_clients();

        let expected_error = "ethereum_lightclient_error";

        // Mock dependencies.
        ethereum_lightclient_mock
            .expect_get_priority_fee()
            .return_once(move || Err(eyre::eyre!("ethereum_lightclient_error")));

        // When
        let beerus = BeerusLightClient::new(
            config.clone(),
            Box::new(ethereum_lightclient_mock),
            Box::new(starknet_lightclient_mock),
        );

        // When
        // Query the transaction data given a hash on Ethereum.
        let result = beerus
            .ethereum_lightclient
            .read()
            .await
            .get_priority_fee()
            .await;

        // Then
        // Assert that the `priority_fee` method of the Beerus light client returns `Err`.
        assert!(result.is_err());
        // Assert that the error returned by the `priority_fee` method of the Beerus light client is the expected error.
        assert_eq!(result.unwrap_err().to_string(), expected_error.to_string());
    }

    /// Test the `start` method when the StarkNet light client returns an error.
    /// This test mocks external dependencies.
    /// It does not test the `start` method of the external dependencies.
    /// It tests the `start` method of the Beerus light client.
    /// It tests the error handling of the `start` method of the Beerus light client.
    #[tokio::test]
    async fn given_starknet_lightclient_error_when_call_start_then_should_return_error() {
        // Given
        // Mock config, ethereum light client and starknet light client.
        let (config, mut ethereum_lightclient_mock, mut starknet_lightclient_mock) = mock_clients();

        let expected_error = "StarkNet light client error";

        // Mock the `start` method of the Ethereum light client.
        // We need to mock the `start` method of the Ethereum light client because it is called before the `start` method of the StarkNet light client.
        ethereum_lightclient_mock
            .expect_start()
            .times(1)
            .return_once(move || Ok(()));

        // Mock the `start` method of the StarkNet light client.
        starknet_lightclient_mock
            .expect_start()
            .times(1)
            .return_once(move || Err(eyre!(expected_error)));

        // When
        let mut beerus = BeerusLightClient::new(
            config.clone(),
            Box::new(ethereum_lightclient_mock),
            Box::new(starknet_lightclient_mock),
        );

        let result = beerus.start().await;

        // Then
        // Assert that the `start` method of the Beerus light client returns `Err`.
        assert!(result.is_err());
        // Assert that the error returned by the `start` method of the Beerus light client is the expected error.
        assert_eq!(result.unwrap_err().to_string(), expected_error.to_string());
        // Assert that the sync status of the Beerus light client is `SyncStatus::NotSynced`.
        assert_eq!(beerus.sync_status().clone(), SyncStatus::NotSynced);
    }

    /// Test that starknet state root is returned when the Ethereum light client returns a value.
    #[tokio::test]
    async fn given_normal_conditions_when_starknet_state_root_then_should_work() {
        // Mock config, ethereum light client and starknet light client.
        let (config, mut ethereum_lightclient_mock, starknet_lightclient_mock) = mock_clients();

        // Expected state root.
        let expected_starknet_state_root =
            U256::from_str("0x5bb9692622e817c39663e69dce50777daf4c167bdfa95f3e5cef99c6b8a344d")
                .unwrap();
        // Convert to bytes because that's what the mock returns.
        let expected_starknet_state_root_bytes: Vec<u8> = vec![0; 32];
        expected_starknet_state_root.to_big_endian(&mut expected_starknet_state_root_bytes.clone());

        // Set the expected return value for the Ethereum light client mock.
        ethereum_lightclient_mock
            .expect_starknet_state_root()
            .return_once(move || Ok(expected_starknet_state_root));

        // Create a new Beerus light client.
        let beerus = BeerusLightClient::new(
            config.clone(),
            Box::new(ethereum_lightclient_mock),
            Box::new(starknet_lightclient_mock),
        );

        // Perform the test call.
        let starknet_state_root = beerus
            .ethereum_lightclient
            .read()
            .await
            .starknet_state_root()
            .await
            .unwrap();

        // Assert that the result is correct.
        assert_eq!(starknet_state_root, expected_starknet_state_root);
    }

    /// Test that starknet state root return an error when the Ethereum Light client returns an error.
    #[tokio::test]
    async fn given_ethereum_light_client_returns_error_when_starknet_state_root_then_should_fail_with_same_error(
    ) {
        // Mock config, ethereum light client and starknet light client.
        let (config, mut ethereum_lightclient_mock, starknet_lightclient_mock) = mock_clients();

        // Set the expected return value for the Ethereum light client mock.
        let expected_error = "Ethereum client out of sync";
        ethereum_lightclient_mock
            .expect_starknet_state_root()
            .return_once(move || Err(eyre!(expected_error)));

        // Create a new Beerus light client.
        let beerus = BeerusLightClient::new(
            config.clone(),
            Box::new(ethereum_lightclient_mock),
            Box::new(starknet_lightclient_mock),
        );

        // Perform the test call.
        let starknet_state_root_result = beerus
            .ethereum_lightclient
            .read()
            .await
            .starknet_state_root()
            .await;

        // Assert that the result is correct.
        assert!(starknet_state_root_result.is_err());
        assert_eq!(
            starknet_state_root_result.unwrap_err().to_string(),
            expected_error
        );
    }

    /// Test that starknet state root is returned when the Ethereum light client returns a value.
    #[tokio::test]
    async fn given_normal_conditions_when_starknet_last_proven_block_then_should_work() {
        // Mock config, ethereum light client and starknet light client.
        let (config, mut ethereum_lightclient_mock, starknet_lightclient_mock) = mock_clients();

        // Expected block number.
        let expected_starknet_block_number = U256::from(10);
        // Convert to bytes because that's what the mock returns.
        let mut expected_starknet_block_number_bytes: Vec<u8> = vec![0; 32];
        expected_starknet_block_number.to_big_endian(&mut expected_starknet_block_number_bytes);

        // Set the expected return value for the Ethereum light client mock.
        ethereum_lightclient_mock
            .expect_starknet_last_proven_block()
            .times(1)
            .return_once(move || Ok(expected_starknet_block_number));

        // Create a new Beerus light client.
        let beerus = BeerusLightClient::new(
            config,
            Box::new(ethereum_lightclient_mock),
            Box::new(starknet_lightclient_mock),
        );

        // Perform the test call.
        let starknet_block_number = beerus
            .ethereum_lightclient
            .read()
            .await
            .starknet_last_proven_block()
            .await
            .unwrap();

        // Assert that the result is correct.
        assert_eq!(starknet_block_number, expected_starknet_block_number);
    }

    /// Test that starknet state root return an error when the Ethereum Light client returns an error.
    #[tokio::test]
    async fn given_ethereum_light_client_returns_error_when_starknet_last_proven_block_then_should_fail_with_same_error(
    ) {
        // Mock config, ethereum light client and starknet light client.
        let (config, mut ethereum_lightclient_mock, starknet_lightclient_mock) = mock_clients();

        // Set the expected return value for the Ethereum light client mock.
        let expected_error = "Ethereum client out of sync";

        ethereum_lightclient_mock
            .expect_starknet_state_root()
            .return_once(move || Err(eyre!(expected_error)));

        // Create a new Beerus light client.
        let beerus = BeerusLightClient::new(
            config,
            Box::new(ethereum_lightclient_mock),
            Box::new(starknet_lightclient_mock),
        );

        // Perform the test call.
        let starknet_state_root_result = beerus
            .ethereum_lightclient
            .read()
            .await
            .starknet_state_root()
            .await;

        // Assert that the result is correct.
        assert!(starknet_state_root_result.is_err());
        assert_eq!(
            starknet_state_root_result.unwrap_err().to_string(),
            expected_error
        );
    }

    /// Test that starknet view value is returned when the Starknet light client returns a value.
    #[tokio::test]
    async fn given_normal_conditions_when_starknet_call_should_work() {
        // Mock config, ethereum light client and starknet light client.
        let (config, mut ethereum_lightclient_mock, mut starknet_lightclient_mock) = mock_clients();

        let expected_result = vec![
            FieldElement::from_hex_be("0x4e28f97185e801").unwrap(),
            FieldElement::from_hex_be("0x0").unwrap(),
        ];
        // Because FieldElement doesn't have the copy trait
        let expected_result2 = expected_result.clone();

        // Set the expected return value for the Ethereum light client mock.
        starknet_lightclient_mock
            .expect_call()
            .times(1)
            .return_once(move |_req, _block_nb| Ok(expected_result));

        ethereum_lightclient_mock
            .expect_starknet_last_proven_block()
            .return_once(move || Ok(U256::from(10000)));
        // Create a new Beerus light client.
        let beerus = BeerusLightClient::new(
            config,
            Box::new(ethereum_lightclient_mock),
            Box::new(starknet_lightclient_mock),
        );

        // Perform the test call.
        let res = beerus
            .starknet_call_contract(
                FieldElement::from_hex_be(
                    "0x49d36570d4e46f48e99674bd3fcc84644ddd6b96f7c741b1562b82f9e004dc7",
                )
                .unwrap(),
                selector!("balanceOf"),
                vec![FieldElement::from_hex_be(
                    "0x0000000000000000000000000000000000000000000000000000000000000001",
                )
                .unwrap()],
            )
            .await
            .unwrap();

        // Assert that the result is correct.
        assert!(!res.is_empty());
        assert_eq!(res, expected_result2);
    }

    /// Test that starknet call return an error when the StarkNet Light client returns an error.
    #[tokio::test]
    async fn given_starknet_light_client_returns_error_when_starknet_call_should_fail_with_same_error(
    ) {
        // Mock config, ethereum light client and starknet light client.
        let (config, mut ethereum_lightclient_mock, mut starknet_lightclient_mock) = mock_clients();

        // Set the expected return value for the Starknet light client mock.
        let expected_error = "Wrong url";
        starknet_lightclient_mock
            .expect_call()
            .times(1)
            .return_once(move |_req, _block_nb| Err(eyre!(expected_error)));
        ethereum_lightclient_mock
            .expect_starknet_last_proven_block()
            .return_once(move || Ok(U256::from(10)));
        // Create a new Beerus light client.
        let beerus = BeerusLightClient::new(
            config,
            Box::new(ethereum_lightclient_mock),
            Box::new(starknet_lightclient_mock),
        );

        // Perform the test call.
        let res = beerus
            .starknet_call_contract(
                FieldElement::from_hex_be(
                    "0x49d36570d4e46f48e99674bd3fcc84644ddd6b96f7c741b1562b82f9e004dc7",
                )
                .unwrap(),
                selector!("balanceOf"),
                vec![FieldElement::from_hex_be(
                    "0x0000000000000000000000000000000000000000000000000000000000000001",
                )
                .unwrap()],
            )
            .await;

        // Assert that the result is correct.
        assert!(res.is_err());
        assert_eq!(res.unwrap_err().to_string(), expected_error);
    }

    /// Test that starknet storage value is returned when the Starknet light client returns a value.
    #[tokio::test]
    async fn given_normal_conditions_when_starknet_get_storage_at_should_work() {
        // Mock config, ethereum light client and starknet light client.
        let (config, mut ethereum_lightclient_mock, mut starknet_lightclient_mock) = mock_clients();
        let expected_result = FieldElement::from_hex_be("298305742194").unwrap();
        // Set the expected return value for the StarkNet light client mock.
        starknet_lightclient_mock
            .expect_get_storage_at()
            .times(1)
            .return_once(move |_address, _key, _block_nb| Ok(expected_result));
        ethereum_lightclient_mock
            .expect_starknet_last_proven_block()
            .return_once(move || Ok(U256::from(10)));
        // Create a new Beerus light client.
        let beerus = BeerusLightClient::new(
            config,
            Box::new(ethereum_lightclient_mock),
            Box::new(starknet_lightclient_mock),
        );

        let address = FieldElement::from_hex_be(
            "0x49d36570d4e46f48e99674bd3fcc84644ddd6b96f7c741b1562b82f9e004dc7",
        )
        .unwrap();
        let key = selector!("ERC20_name");
        // Perform the test call.
        let res = beerus.starknet_get_storage_at(address, key).await.unwrap();

        assert_eq!(res, expected_result);
    }

    /// Test that starknet get_storage_at return an error when the StarkNet Light client returns an error.
    #[tokio::test]
    async fn given_starknet_lightclient_returns_error_when_starknet_get_storage_at_should_fail_with_same_error(
    ) {
        // Mock config, ethereum light client and starknet light client.
        let (config, mut ethereum_lightclient_mock, mut starknet_lightclient_mock) = mock_clients();

        // Set the expected return value for the Starknet light client mock.
        let expected_error = "Wrong url";
        starknet_lightclient_mock
            .expect_get_storage_at()
            .times(1)
            .return_once(move |_address, _key, _block_nb| Err(eyre!(expected_error)));
        ethereum_lightclient_mock
            .expect_starknet_last_proven_block()
            .return_once(move || Ok(U256::from(10)));

        // Create a new Beerus light client.
        let beerus = BeerusLightClient::new(
            config,
            Box::new(ethereum_lightclient_mock),
            Box::new(starknet_lightclient_mock),
        );

        let address = FieldElement::from_hex_be(
            "0x49d36570d4e46f48e99674bd3fcc84644ddd6b96f7c741b1562b82f9e004dc7",
        )
        .unwrap();
        let key = selector!("ERC20_name");

        // Perform the test call.
        let res = beerus.starknet_get_storage_at(address, key).await;

        // Assert that the result is correct.
        assert!(res.is_err());
        assert_eq!(res.unwrap_err().to_string(), expected_error);
    }

    /// Test that starknet get_nonce.
    #[tokio::test]
    async fn given_normal_conditions_when_starknet_get_nonce_should_work() {
        // Mock config, ethereum light client and starknet light client.
        let (config, mut ethereum_lightclient_mock, mut starknet_lightclient_mock) = mock_clients();
        let expected_result = FieldElement::from_hex_be("298305742194").unwrap();
        // Set the expected return value for the StarkNet light client mock.
        starknet_lightclient_mock
            .expect_get_nonce()
            .return_once(move |_block_nb, _address| Ok(expected_result));
        ethereum_lightclient_mock
            .expect_call()
            .return_once(move |_req, _block_nb| Ok(vec![2]));
        ethereum_lightclient_mock
            .expect_starknet_last_proven_block()
            .return_once(move || Ok(U256::from(0)));
        // Create a new Beerus light client.
        let beerus = BeerusLightClient::new(
            config,
            Box::new(ethereum_lightclient_mock),
            Box::new(starknet_lightclient_mock),
        );

        let address = FieldElement::from_hex_be(
            "0x49d36570d4e46f48e99674bd3fcc84644ddd6b96f7c741b1562b82f9e004dc7",
        )
        .unwrap();
        // Get nonce
        let res = beerus.starknet_get_nonce(address).await.unwrap();

        assert_eq!(res, expected_result);
    }

    /// Test that starknet get_nonce.
    #[tokio::test]
    async fn given_starknet_lightclient_returns_error_when_starknet_get_nonce_should_fail_with_same_error(
    ) {
        // Mock config, ethereum light client and starknet light client.
        let (config, mut ethereum_lightclient_mock, mut starknet_lightclient_mock) = mock_clients();

        // Set the expected return value for the Starknet light client mock.
        let expected_error = "Wrong url";
        starknet_lightclient_mock
            .expect_get_nonce()
            .return_once(move |_block_nb, _address| Err(eyre!(expected_error)));
        ethereum_lightclient_mock
            .expect_starknet_last_proven_block()
            .return_once(move || Ok(U256::from(10)));

        // Create a new Beerus light client.
        let beerus = BeerusLightClient::new(
            config,
            Box::new(ethereum_lightclient_mock),
            Box::new(starknet_lightclient_mock),
        );

        let address = FieldElement::from_hex_be(
            "0x49d36570d4e46f48e99674bd3fcc84644ddd6b96f7c741b1562b82f9e004dc7",
        )
        .unwrap();

        // Get Nonce.
        let res = beerus.starknet_get_nonce(address).await;

        // Assert that the result is correct.
        assert!(res.is_err());
        assert_eq!(res.unwrap_err().to_string(), expected_error);
    }

    /// Test that with a correct url we can create StarkNet light client.
    #[test]
    fn given_normal_conditions_when_create_sn_lightclient_should_work() {
        // Mock config.
        let (config, _, _) = mock_clients();
        // Create a new StarkNet light client.
        let sn_light_client = StarkNetLightClientImpl::new(&config);
        assert!(sn_light_client.is_ok());
    }

    /// Test that starknet light client starts.
    #[tokio::test]
    async fn given_normal_conditions_when_start_sn_lightclient_should_work() {
        // Mock config.
        let (config, _, _) = mock_clients();
        // Create a new StarkNet light client.
        let sn_light_client = StarkNetLightClientImpl::new(&config).unwrap();
        assert!(sn_light_client.start().await.is_ok());
    }

    /// Test that with a wrong url we can't create StarkNet light client.
    #[test]
    fn given_wrong_url_when_create_sn_lightclient_should_fail() {
        // Mock config.
        let config = Config {
            ethereum_network: "mainnet".to_string(),
            ethereum_consensus_rpc: "http://localhost:8545".to_string(),
            ethereum_execution_rpc: "http://localhost:8545".to_string(),
            starknet_rpc: "mainnet".to_string(),
            data_dir: Some(PathBuf::from("/tmp")),
            starknet_core_contract_address: Address::from_str(
                "0x0000000000000000000000000000000000000000",
            )
            .unwrap(),
        };
        // Create a new StarkNet light client.
        let sn_light_client = StarkNetLightClientImpl::new(&config);
        assert!(sn_light_client.is_err());
        assert!(sn_light_client
            .err()
            .unwrap()
            .to_string()
            .contains("relative URL without a base"));
    }

    /// Test that we can create a Helios light client.
    #[tokio::test]
    async fn given_normal_conditions_when_create_helios_lightclient_should_work() {
        // Mock config.
        let (config, _, _) = mock_clients();
        // Create a new Helios light client.
        let helios_light_client = HeliosLightClient::new(config).await;
        assert!(helios_light_client.is_ok());
    }

    /// Test that cancellation timestamp is returned when the Ethereum light client returns a value.
    #[tokio::test]
    async fn given_normal_conditions_when_starknet_l1_to_l2_message_cancellations_then_should_work()
    {
        // Mock config, ethereum light client and starknet light client.
        let (config, mut ethereum_lightclient_mock, starknet_lightclient_mock) = mock_clients();

        // Expected block number.
        let expected_timestamp = U256::from(1234);
        // Convert to bytes because that's what the mock returns.
        let mut expected_timestamp_bytes: Vec<u8> = vec![0; 32];
        expected_timestamp.to_big_endian(&mut expected_timestamp_bytes);

        // Set the expected return value for the Ethereum light client mock.
        ethereum_lightclient_mock
            .expect_call()
            .times(1)
            .return_once(move |_call_opts, _block_tag| Ok(expected_timestamp_bytes));

        // Create a new Beerus light client.
        let beerus = BeerusLightClient::new(
            config,
            Box::new(ethereum_lightclient_mock),
            Box::new(starknet_lightclient_mock),
        );

        // Perform the test call.
        let cancellation_timestamp = beerus
            .starknet_l1_to_l2_message_cancellations(U256::from(0))
            .await
            .unwrap();

        // Assert that the result is correct.
        assert_eq!(cancellation_timestamp, expected_timestamp);
    }

    /// Test that starknet_l1_to_l2_message_cancellations return an error when the Ethereum Light client returns an error.
    #[tokio::test]
    async fn given_ethereum_light_client_returns_error_when_starknet_l1_to_l2_message_cancellations_then_should_fail_with_same_error(
    ) {
        // Mock config, ethereum light client and starknet light client.
        let (config, mut ethereum_lightclient_mock, starknet_lightclient_mock) = mock_clients();

        // Set the expected return value for the Ethereum light client mock.
        let expected_error = "Ethereum client out of sync";
        ethereum_lightclient_mock
            .expect_call()
            .times(1)
            .return_once(move |_call_opts, _block_tag| Err(eyre!(expected_error)));

        // Create a new Beerus light client.
        let beerus = BeerusLightClient::new(
            config,
            Box::new(ethereum_lightclient_mock),
            Box::new(starknet_lightclient_mock),
        );

        // Perform the test call.
        let result = beerus
            .starknet_l1_to_l2_message_cancellations(U256::from(0))
            .await;

        // Assert that the result is correct.
        assert!(result.is_err());
        assert_eq!(result.unwrap_err().to_string(), expected_error);
    }

    /// Test that msg_fee + 1 for the message with the given 'msgHash is returned when the Ethereum light client returns a value.
    #[tokio::test]
    async fn given_normal_conditions_when_starknet_l1_to_l2_messages_then_should_work() {
        // Mock config, ethereum light client and starknet light client.
        let (config, mut ethereum_lightclient_mock, starknet_lightclient_mock) = mock_clients();

        // Expected block number.
        let expected_timestamp = U256::from(1234);
        // Convert to bytes because that's what the mock returns.
        let mut expected_timestamp_bytes: Vec<u8> = vec![0; 32];
        expected_timestamp.to_big_endian(&mut expected_timestamp_bytes);

        // Set the expected return value for the Ethereum light client mock.
        ethereum_lightclient_mock
            .expect_call()
            .times(1)
            .return_once(move |_call_opts, _block_tag| Ok(expected_timestamp_bytes));

        // Create a new Beerus light client.
        let beerus = BeerusLightClient::new(
            config,
            Box::new(ethereum_lightclient_mock),
            Box::new(starknet_lightclient_mock),
        );

        // Perform the test call.
        let message_timestamp = beerus
            .starknet_l1_to_l2_messages(U256::from(0))
            .await
            .unwrap();

        // Assert that the result is correct.
        assert_eq!(message_timestamp, expected_timestamp);
    }

    /// Test that starknet_l1_to_l2_messages return an error when the Ethereum Light client returns an error.
    #[tokio::test]
    async fn given_ethereum_light_client_returns_error_when_starknet_l1_to_l2_messages_then_should_fail_with_same_error(
    ) {
        // Mock config, ethereum light client and starknet light client.
        let (config, mut ethereum_lightclient_mock, starknet_lightclient_mock) = mock_clients();

        // Set the expected return value for the Ethereum light client mock.
        let expected_error = "ethereum_lightclient_error";
        ethereum_lightclient_mock
            .expect_call()
            .times(1)
            .return_once(move |_call_opts, _block_tag| Err(eyre!(expected_error)));

        // Create a new Beerus light client.
        let beerus = BeerusLightClient::new(
            config,
            Box::new(ethereum_lightclient_mock),
            Box::new(starknet_lightclient_mock),
        );

        // Perform the test call.
        let result = beerus.starknet_l1_to_l2_messages(U256::from(0)).await;

        // Assert that the result is correct.
        assert!(result.is_err());
        assert_eq!(result.unwrap_err().to_string(), expected_error);
    }

    /// Test the `block_number` method when everything is fine.
    /// This test mocks external dependencies.
    /// It does not test the `block_number` method of the external dependencies.
    /// It tests the `block_number` method of the Beerus light client.
    #[tokio::test]
    async fn given_normal_conditions_when_call_block_number_then_should_return_ok() {
        // Given
        // Mock config, ethereum light client and starknet light client.
        let (config, ethereum_lightclient_mock, mut starknet_lightclient_mock) = mock_clients();

        // Mock the `block_number` method of the Starknet light client.
        let expected_block_number: u64 = 123456;
        starknet_lightclient_mock
            .expect_block_number()
            .return_once(move || Ok(expected_block_number));

        // When
        let beerus = BeerusLightClient::new(
            config,
            Box::new(ethereum_lightclient_mock),
            Box::new(starknet_lightclient_mock),
        );

        let result = beerus.starknet_lightclient.block_number().await.unwrap();

        // Then
        // Assert that the block number returned by the `block_number` method of the Beerus light client is the expected block number.
        assert_eq!(result, expected_block_number);
    }

    /// Test the `block_number` method when the StarkNet light client returns an error.
    /// This test mocks external dependencies.
    /// It does not test the `block_number` method of the external dependencies.
    /// It tests the `block_number` method of the Beerus light client.
    /// It tests the error handling of the `block_number` method of the Beerus light client.
    #[tokio::test]
    async fn given_starknet_lightclient_error_when_call_block_number_then_should_return_error() {
        // Given
        // Mock config, ethereum light client and starknet light client.
        let (config, ethereum_lightclient_mock, mut starknet_lightclient_mock) = mock_clients();

        let expected_error = "StarkNet light client error";

        // Mock the `block_number` method of the StarkNet light client.
        starknet_lightclient_mock
            .expect_block_number()
            .times(1)
            .return_once(move || Err(eyre!(expected_error)));

        // When
        let beerus = BeerusLightClient::new(
            config.clone(),
            Box::new(ethereum_lightclient_mock),
            Box::new(starknet_lightclient_mock),
        );

        let result = beerus.starknet_lightclient.block_number().await;

        // Then
        // Assert that the `block_number` method of the Beerus light client returns `Err`.
        assert!(result.is_err());
        // Assert that the error returned by the `block_number` method of the Beerus light client is the expected error.
        assert_eq!(result.unwrap_err().to_string(), expected_error.to_string());
        // Assert that the sync status of the Beerus light client is `SyncStatus::NotSynced`.
        assert_eq!(beerus.sync_status().clone(), SyncStatus::NotSynced);
    }

    /// Test the `starknet_l1_to_l2_message_nonce` method when everything is fine.
    /// This test mocks external dependencies.
    #[tokio::test]
    async fn given_normal_conditions_when_call_get_l1_to_l2_message_nonce_then_should_return_ok() {
        // Given
        // Mock config, ethereum light client and starknet light client.
        let (config, mut ethereum_lightclient_mock, starknet_lightclient_mock) = mock_clients();

        // Expected block number.
        let expected_nonce = U256::from(1234);
        // Convert to bytes because that's what the mock returns.
        let mut expected_nonce_bytes: Vec<u8> = vec![0; 32];
        expected_nonce.to_big_endian(&mut expected_nonce_bytes);

        // Mock the next call to the Ethereum light client (starknet_core.l1ToL2MessageNonce)
        ethereum_lightclient_mock
            .expect_call()
            .times(1)
            .return_once(move |_call_opts, _block_tag| Ok(expected_nonce_bytes));

        // When
        let beerus = BeerusLightClient::new(
            config.clone(),
            Box::new(ethereum_lightclient_mock),
            Box::new(starknet_lightclient_mock),
        );
        let result = beerus.starknet_l1_to_l2_message_nonce().await.unwrap();

        // Then
        assert_eq!("1234", result.to_string());
    }

    /// Test the `starknet_l1_to_l2_message_nonce` method when everything is fine.
    /// This test mocks external dependencies.
    #[tokio::test]
    async fn given_ethereum_client_error_when_call_get_l1_to_l2_message_nonce_then_should_return_error(
    ) {
        // Given
        // Mock config, ethereum light client and starknet light client.
        let (config, mut ethereum_lightclient_mock, starknet_lightclient_mock) = mock_clients();

        let expected_error = "Ethereum light client error";

        // Mock the next call to the Ethereum light client (starknet_core.l1ToL2MessageNonce)
        ethereum_lightclient_mock
            .expect_call()
            .times(1)
            .return_once(move |_call_opts, _block_tag| Err(eyre!(expected_error)));

        // When
        let beerus = BeerusLightClient::new(
            config.clone(),
            Box::new(ethereum_lightclient_mock),
            Box::new(starknet_lightclient_mock),
        );
        let result = beerus.starknet_l1_to_l2_message_nonce().await;

        // Then
        // Assert that the `block_number` method of the Beerus light client returns `Err`.
        assert!(result.is_err());
        // Assert that the error returned by the `block_number` method of the Beerus light client is the expected error.
        assert_eq!(result.unwrap_err().to_string(), expected_error.to_string());
        // Assert that the sync status of the Beerus light client is `SyncStatus::NotSynced`.
        assert_eq!(beerus.sync_status().clone(), SyncStatus::NotSynced);
    }

    /// Test the `block_hash_and_number` method when everything is fine.
    /// This test mocks external dependencies.
    /// It does not test the `block_hash_and_number` method of the external dependencies.
    /// It tests the `block_hash_and_number` method of the Beerus light client.
    #[tokio::test]
    async fn given_normal_conditions_when_call_block_hash_and_number_then_should_return_ok() {
        // Given
        // Mock config, ethereum light client and starknet light client.
        let (config, ethereum_lightclient_mock, mut starknet_lightclient_mock) = mock_clients();

        // Mock the `block_hash_and_number` method of the Starknet light client.
        let expected_result = BlockHashAndNumber {
            block_hash: FieldElement::from_dec_str("123456").unwrap(),
            block_number: 123456,
        };
        let expected_block_hash_and_number = expected_result.clone();

        starknet_lightclient_mock
            .expect_block_hash_and_number()
            .return_once(move || Ok(expected_block_hash_and_number));

        // When
        let beerus = BeerusLightClient::new(
            config.clone(),
            Box::new(ethereum_lightclient_mock),
            Box::new(starknet_lightclient_mock),
        );

        let result = beerus
            .starknet_lightclient
            .block_hash_and_number()
            .await
            .unwrap();

        // Then
        // Assert that the block hash and number returned by the `block_hash_and_number` method of the Beerus light client
        // is the expected block hash and number.
        assert_eq!(result.block_hash, expected_result.block_hash);
        assert_eq!(result.block_number, expected_result.block_number);
    }

    /// Test the `block_hash_and_number` method when the StarkNet light client returns an error.
    /// This test mocks external dependencies.
    /// It does not test the `block_hash_and_number` method of the external dependencies.
    /// It tests the `block_hash_and_number` method of the Beerus light client.
    /// It tests the error handling of the `block_hash_and_number` method of the Beerus light client.
    #[tokio::test]
    async fn given_starknet_lightclient_error_when_call_block_hash_and_number_then_should_return_error(
    ) {
        // Given
        // Mock config, ethereum light client and starknet light client.
        let (config, ethereum_lightclient_mock, mut starknet_lightclient_mock) = mock_clients();

        let expected_error = "StarkNet light client error";

        // Mock the `block_number` method of the StarkNet light client.
        starknet_lightclient_mock
            .expect_block_hash_and_number()
            .times(1)
            .return_once(move || Err(eyre!(expected_error)));

        // When
        let beerus = BeerusLightClient::new(
            config.clone(),
            Box::new(ethereum_lightclient_mock),
            Box::new(starknet_lightclient_mock),
        );

        let result = beerus.starknet_lightclient.block_hash_and_number().await;

        // Then
        // Assert that the `block_hash_and_number` method of the Beerus light client returns `Err`.
        assert!(result.is_err());
        // Assert that the error returned by the `block_number` method of the Beerus light client is the expected error.
        assert_eq!(result.unwrap_err().to_string(), expected_error.to_string());
        // Assert that the sync status of the Beerus light client is `SyncStatus::NotSynced`.
        assert_eq!(beerus.sync_status().clone(), SyncStatus::NotSynced);
    }

    /// Test the `get_class` method when everything is fine.
    /// This test mocks external dependencies.
    /// It does not test the `get_class` method of the external dependencies.
    /// It tests the `get_class` method of the Beerus light client.
    #[tokio::test]
    async fn given_normal_conditions_when_call_get_class_then_should_return_ok() {
        // Given
        // Mock config, ethereum light client and starknet light client.
        let (config, ethereum_lightclient_mock, mut starknet_lightclient_mock) = mock_clients();

        // Mock the `get_class` method of the Starknet light client.
        let (expected_result, expected_result_value) =
            beerus_core::starknet_helper::create_mock_contract_class();

        starknet_lightclient_mock
            .expect_get_class()
            .return_once(move |_block_id, _class_hash| Ok(expected_result));

        // When
        let beerus = BeerusLightClient::new(
            config.clone(),
            Box::new(ethereum_lightclient_mock),
            Box::new(starknet_lightclient_mock),
        );

        let block_id = BlockId::Hash(FieldElement::from_str("0x01").unwrap());
        let class_hash = FieldElement::from_str("0x0123").unwrap();
        let result = beerus
            .starknet_lightclient
            .get_class(&block_id, class_hash)
            .await
            .unwrap();

        // Then
        // Assert that the contract class returned by the `get_class` method of the Beerus light client
        // is the expected contract class.
        assert_eq!(
            serde_json::value::to_value(result).unwrap(),
            expected_result_value
        )
    }

    /// Test the `get_class` method when the StarkNet light client returns an error.
    /// This test mocks external dependencies.
    /// It does not test the `get_class` method of the external dependencies.
    /// It tests the `get_class` method of the Beerus light client.
    /// It tests the error handling of the `get_class` method of the Beerus light client.
    #[tokio::test]
    async fn given_starknet_lightclient_error_when_call_get_class_then_should_return_error() {
        // Given
        // Mock config, ethereum light client and starknet light client.
        let (config, ethereum_lightclient_mock, mut starknet_lightclient_mock) = mock_clients();

        let expected_error = "StarkNet light client error";

        // Mock the `get_class` method of the StarkNet light client.
        starknet_lightclient_mock
            .expect_get_class()
            .times(1)
            .return_once(move |_block_id, _class_hash| Err(eyre!(expected_error)));

        // When
        let beerus = BeerusLightClient::new(
            config.clone(),
            Box::new(ethereum_lightclient_mock),
            Box::new(starknet_lightclient_mock),
        );

        let block_id = BlockId::Hash(FieldElement::from_str("0x01").unwrap());
        let class_hash = FieldElement::from_str("0x0123").unwrap();
        let result = beerus
            .starknet_lightclient
            .get_class(&block_id, class_hash)
            .await;

        // Then
        // Assert that the `get_class` method of the Beerus light client returns `Err`.
        assert!(result.is_err());
        // Assert that the error returned by the `get_class` method of the Beerus light client is the expected error.
        assert_eq!(result.unwrap_err().to_string(), expected_error.to_string());
        // Assert that the sync status of the Beerus light client is `SyncStatus::NotSynced`.
        assert_eq!(beerus.sync_status().clone(), SyncStatus::NotSynced);
    }

    /// Test that msg_fee + 1 for the message with the given 'msgHash is returned when the Ethereum light client returns a value.
    #[tokio::test]
    async fn given_normal_conditions_when_query_l2_to_l1_messages_then_should_work() {
        // Mock config, ethereum light client and starknet light client.
        let (config, mut ethereum_lightclient_mock, starknet_lightclient_mock) = mock_clients();

        // Expected fee
        let expected_fee = U256::from(1234);
        // Convert to bytes because that's what the mock returns.
        let mut expected_fee_bytes: Vec<u8> = vec![0; 32];
        expected_fee.to_big_endian(&mut expected_fee_bytes);

        // Set the expected return value for the Ethereum light client mock.
        ethereum_lightclient_mock
            .expect_call()
            .times(1)
            .return_once(move |_call_opts, _block_tag| Ok(expected_fee_bytes));

        // Create a new Beerus light client.
        let beerus = BeerusLightClient::new(
            config,
            Box::new(ethereum_lightclient_mock),
            Box::new(starknet_lightclient_mock),
        );

        // Perform the test call.
        let message_fee = beerus
            .starknet_l2_to_l1_messages(U256::from(0))
            .await
            .unwrap();

        // Assert that the result is correct.
        assert_eq!(message_fee, expected_fee);
    }

    /// Test that starknet_l2_to_l1_messages return an error when the Ethereum Light client returns an error.
    #[tokio::test]
    async fn given_ethereum_light_client_returns_error_when_query_l2_to_l1_messages_then_should_fail_with_same_error(
    ) {
        // Mock config, ethereum light client and starknet light client.
        let (config, mut ethereum_lightclient_mock, starknet_lightclient_mock) = mock_clients();

        // Set the expected return value for the Ethereum light client mock.
        let expected_error = "Ethereum_lightclient_error";
        ethereum_lightclient_mock
            .expect_call()
            .return_once(move |_call_opts, _block_tag| Err(eyre!(expected_error)));

        // Create a new Beerus light client.
        let beerus = BeerusLightClient::new(
            config,
            Box::new(ethereum_lightclient_mock),
            Box::new(starknet_lightclient_mock),
        );

        // Perform the test call.
        let result = beerus.starknet_l2_to_l1_messages(U256::from(0)).await;

        // Assert that the result is correct.
        assert!(result.is_err());
        assert_eq!(result.unwrap_err().to_string(), expected_error);
    }

    /// Test the `get_class_hash` method when everything is fine.
    /// This test mocks external dependencies.
    /// It does not test the `get_class_hash` method of the external dependencies.
    /// It tests the `get_class_hash` method of the Beerus light client.
    #[tokio::test]
    async fn given_normal_conditions_when_call_get_class_hash_then_should_return_ok() {
        // Given
        // Mock config, ethereum light client and starknet light client.
        let (config, ethereum_lightclient_mock, mut starknet_lightclient_mock) = mock_clients();

        // Mock the `get_class_hash` method of the Starknet light client.
        let expected_result = FieldElement::from_str("0x0123").unwrap();

        starknet_lightclient_mock
            .expect_get_class_hash_at()
            .return_once(move |_, _| Ok(expected_result));

        // When
        let beerus = BeerusLightClient::new(
            config.clone(),
            Box::new(ethereum_lightclient_mock),
            Box::new(starknet_lightclient_mock),
        );

        let block_id = BlockId::Hash(FieldElement::from_str("0x01").unwrap());
        let contract_address = FieldElement::from_str("0x0123").unwrap();
        let result = beerus
            .starknet_lightclient
            .get_class_hash_at(&block_id, contract_address)
            .await
            .unwrap();

        // Then
        // Assert that the contract class returned by the `get_class_hash` method of the Beerus light client
        // is the expected contract class.
        assert_eq!(result, expected_result)
    }

    /// Test the `get_class_hash` method when the StarkNet light client returns an error.
    /// This test mocks external dependencies.
    /// It does not test the `get_class_hash` method of the external dependencies.
    /// It tests the `get_class_hash` method of the Beerus light client.
    /// It tests the error handling of the `get_class_hash` method of the Beerus light client.
    #[tokio::test]
    async fn given_starknet_lightclient_error_when_call_get_class_hash_then_should_return_error() {
        // Given
        // Mock config, ethereum light client and starknet light client.
        let (config, ethereum_lightclient_mock, mut starknet_lightclient_mock) = mock_clients();

        let expected_error = "StarkNet light client error";

        // Mock the `get_class_hash` method of the StarkNet light client.
        starknet_lightclient_mock
            .expect_get_class_hash_at()
            .return_once(move |_, _| Err(eyre!(expected_error)));

        // When
        let beerus = BeerusLightClient::new(
            config.clone(),
            Box::new(ethereum_lightclient_mock),
            Box::new(starknet_lightclient_mock),
        );

        let block_id = BlockId::Hash(FieldElement::from_str("0x01").unwrap());
        let contract_address = FieldElement::from_str("0x0123").unwrap();
        let result = beerus
            .starknet_lightclient
            .get_class_hash_at(&block_id, contract_address)
            .await;

        // Assert that the `get_class_hash` method of the Beerus light client returns `Err`.
        assert!(result.is_err());
        // Assert that the error returned by the `get_class_hash` method of the Beerus light client is the expected error.
        assert_eq!(result.unwrap_err().to_string(), expected_error.to_string());
    }

    /// Test the `get_class_at` method when everything is fine.
    /// This test mocks external dependencies.
    /// It does not test the `get_class_at` method of the external dependencies.
    /// It tests the `get_class_at` method of the Beerus light client.
    #[tokio::test]
    async fn given_normal_conditions_when_call_get_class_at_then_should_return_ok() {
        // Given
        // Mock config, ethereum light client and starknet light client.
        let (config, ethereum_lightclient_mock, mut starknet_lightclient_mock) = mock_clients();

        // Mock the `get_class_at` method of the Starknet light client.
        let (expected_result, expected_result_value) =
            beerus_core::starknet_helper::create_mock_contract_class();

        starknet_lightclient_mock
            .expect_get_class_at()
            .return_once(move |_block_id, _contract_address| Ok(expected_result));

        // When
        let beerus = BeerusLightClient::new(
            config.clone(),
            Box::new(ethereum_lightclient_mock),
            Box::new(starknet_lightclient_mock),
        );

        let block_id = BlockId::Hash(FieldElement::from_str("0x01").unwrap());
        let contract_address = FieldElement::from_str("0x0123").unwrap();
        let result = beerus
            .starknet_lightclient
            .get_class_at(&block_id, contract_address)
            .await
            .unwrap();

        // Then
        // Assert that the contract class returned by the `get_class_at` method of the Beerus light client
        // is the expected contract class.
        assert_eq!(
            serde_json::value::to_value(result).unwrap(),
            expected_result_value
        )
    }

    /// Test the `get_class_at` method when the StarkNet light client returns an error.
    /// This test mocks external dependencies.
    /// It does not test the `get_class_at` method of the external dependencies.
    /// It tests the `get_class_at` method of the Beerus light client.
    /// It tests the error handling of the `get_class_at` method of the Beerus light client.
    #[tokio::test]
    async fn given_starknet_lightclient_error_when_call_get_class_at_then_should_return_error() {
        // Given
        // Mock config, ethereum light client and starknet light client.
        let (config, ethereum_lightclient_mock, mut starknet_lightclient_mock) = mock_clients();

        let expected_error = "StarkNet light client error";

        // Mock the `get_class_at` method of the StarkNet light client.
        starknet_lightclient_mock
            .expect_get_class_at()
            .times(1)
            .return_once(move |_block_id, _contract_address| Err(eyre!(expected_error)));

        // When
        let beerus = BeerusLightClient::new(
            config.clone(),
            Box::new(ethereum_lightclient_mock),
            Box::new(starknet_lightclient_mock),
        );

        let block_id = BlockId::Hash(FieldElement::from_str("0x01").unwrap());
        let contract_address = FieldElement::from_str("0x0123").unwrap();
        let result = beerus
            .starknet_lightclient
            .get_class_at(&block_id, contract_address)
            .await;

        // Then
        // Assert that the `get_class_at` method of the Beerus light client returns `Err`.
        assert!(result.is_err());
        // Assert that the error returned by the `get_class_at` method of the Beerus light client is the expected error.
        assert_eq!(result.unwrap_err().to_string(), expected_error.to_string());
        // Assert that the sync status of the Beerus light client is `SyncStatus::NotSynced`.
        assert_eq!(beerus.sync_status().clone(), SyncStatus::NotSynced);
    }

    /// Test the `get_block_transaction_count` method when everything is fine.
    /// This test mocks external dependencies.
    /// It does not test the `get_block_transaction_count` method of the external dependencies.
    /// It tests the `get_block_transaction_count` method of the Beerus light client.
    #[tokio::test]
    async fn given_normal_conditions_when_call_get_block_transaction_count_then_should_return_ok() {
        // Given
        // Mock config, ethereum light client and starknet light client.
        let (config, ethereum_lightclient_mock, mut starknet_lightclient_mock) = mock_clients();

        // Mock the `get_block_transaction_count` method of the Starknet light client.
        let expected_result: u64 = 34;
        starknet_lightclient_mock
            .expect_get_block_transaction_count()
            .return_once(move |_block_id| Ok(expected_result));

        // When
        let beerus = BeerusLightClient::new(
            config.clone(),
            Box::new(ethereum_lightclient_mock),
            Box::new(starknet_lightclient_mock),
        );
        let block_id = BlockId::Hash(FieldElement::from_str("0x01").unwrap());
        let result = beerus
            .starknet_lightclient
            .get_block_transaction_count(&block_id)
            .await
            .unwrap();

        // Then
        // Assert that the number of transactions in a block returned by the `get_block_transaction_count` method of the Beerus light client is the expected number of transactions in a block.
        assert_eq!(result, expected_result);
    }

    /// Test the `get_block_transaction_count` method when the StarkNet light client returns an error.
    /// This test mocks external dependencies.
    /// It does not test the `get_block_transaction_count` method of the external dependencies.
    /// It tests the `get_block_transaction_count` method of the Beerus light client.
    /// It tests the error handling of the `get_block_transaction_count` method of the Beerus light client.
    #[tokio::test]
    async fn given_starknet_lightclient_error_when_call_get_block_transaction_count_then_should_return_error(
    ) {
        // Given
        // Mock config, ethereum light client and starknet light client.
        let (config, ethereum_lightclient_mock, mut starknet_lightclient_mock) = mock_clients();

        let expected_error = "StarkNet light client error";

        // Mock the `get_block_transaction_count` method of the StarkNet light client.
        starknet_lightclient_mock
            .expect_get_block_transaction_count()
            .times(1)
            .return_once(move |_block_id| Err(eyre!(expected_error)));

        // When
        let beerus = BeerusLightClient::new(
            config.clone(),
            Box::new(ethereum_lightclient_mock),
            Box::new(starknet_lightclient_mock),
        );

        let block_id = BlockId::Hash(FieldElement::from_str("0x01").unwrap());
        let result = beerus
            .starknet_lightclient
            .get_block_transaction_count(&block_id)
            .await;

        // Then
        // Assert that the `get_block_transaction_count` method of the Beerus light client returns `Err`.
        assert!(result.is_err());
        // Assert that the error returned by the `get_block_transaction_count` method of the Beerus light client is the expected error.
        assert_eq!(result.unwrap_err().to_string(), expected_error.to_string());
        // Assert that the sync status of the Beerus light client is `SyncStatus::NotSynced`.
        assert_eq!(beerus.sync_status().clone(), SyncStatus::NotSynced);
    }

    /// Test the `get_logs` when everything is fine.
    /// This test mocks external dependencies.
    /// It does not test the `get_logs` method of the external dependencies.
    /// It tests the `get_logs` method of the Beerus light client.
    #[tokio::test]
    async fn given_normal_conditions_when_query_get_logs_then_ok() {
        // Given
        // Mock config, ethereum light client and starknet light client.
        let (config, mut ethereum_lightclient_mock, starknet_lightclient_mock) = mock_clients();

        // Mock the `get_logs` method of the Ethereum light client.
        // Given
        // Mock dependencies
        ethereum_lightclient_mock
            .expect_get_logs()
            .return_once(move |_, _, _, _, _| Ok(vec![Log::default()]));
        // When
        let beerus = BeerusLightClient::new(
            config.clone(),
            Box::new(ethereum_lightclient_mock),
            Box::new(starknet_lightclient_mock),
        );
        // Query the transaction data given a hash on Ethereum.
        let result = beerus
            .ethereum_lightclient
            .read()
            .await
            .get_logs(
                &Some("finalized".to_string()),
                &Some("pending".to_string()),
                &None,
                &None,
                &None,
            )
            .await;

        // Then
        // Assert that the `get_logs` method of the Beerus light client returns `Ok`.
        assert!(result.is_ok());
        // Assert that the code returned by the `get_logs` method of the Beerus light client is the expected code.
        assert_eq!(result.unwrap(), vec![Log::default()]);
    }

    /// Test the `get_logs` method when the Ethereum light client returns an error.
    /// This test mocks external dependencies.
    /// It does not test the `get_logs` method of the external dependencies.
    /// It tests the `get_logs` method of the Beerus light client.
    #[tokio::test]
    async fn given_ethereum_lightclient_returns_error_when_query_get_logs_then_error_is_propagated()
    {
        // Given
        // Mock config, ethereum light client and starknet light client.
        let (config, mut ethereum_lightclient_mock, starknet_lightclient_mock) = mock_clients();

        let expected_error = concat!(
            "Non valid combination of from_block, to_block and blockhash. ",
            "If you want to filter blocks, then ",
            "you can only use either from_block and to_block or blockhash, not both",
        );

        // Mock dependencies.
        ethereum_lightclient_mock
            .expect_get_logs()
            .return_once(move |_, _, _, _, _| Err(eyre::eyre!(expected_error.clone())));

        // When
        let beerus = BeerusLightClient::new(
            config.clone(),
            Box::new(ethereum_lightclient_mock),
            Box::new(starknet_lightclient_mock),
        );
        // Query the transaction data given a hash on Ethereum.
        let result = beerus
            .ethereum_lightclient
            .read()
            .await
            .get_logs(&None, &None, &None, &None, &None)
            .await;

        // Then
        // Assert that the `get_logs` method of the Beerus light client returns `Err`.
        assert!(result.is_err());
        // Assert that the error returned by the `get_logs` method of the Beerus light client is the expected error.
        assert_eq!(result.unwrap_err().to_string(), expected_error.to_string());
    }

    /// Test the `get_events` when everything is fine.
    /// This test mocks external dependencies.
    /// It does not test the `get_events` method of the external dependencies.
    /// It tests the `get_events` method of the Beerus light client.
    #[tokio::test]
    async fn given_normal_conditions_when_call_get_events_then_should_return_ok() {
        // Given
        // Mock config, ethereum light client and starknet light client.
        let (config, ethereum_lightclient_mock, mut starknet_lightclient_mock) = mock_clients();

        // Mock the `get_events` method of the Starknet light client.
        let (expected_result, expected_result_value) =
            beerus_core::starknet_helper::create_mock_get_events();

        starknet_lightclient_mock
            .expect_get_events()
            .return_once(move |_, _, _| Ok(expected_result));

        // When
        let beerus = BeerusLightClient::new(
            config.clone(),
            Box::new(ethereum_lightclient_mock),
            Box::new(starknet_lightclient_mock),
        );

        let filter = EventFilter {
            from_block: None,
            to_block: None,
            address: None,
            keys: None,
        };
        let continuation_token = Some("5".to_string());
        let chunk_size = 1;
        let result = beerus
            .starknet_lightclient
            .get_events(filter, continuation_token, chunk_size)
            .await
            .unwrap();

        // Then
        // Assert that the code returned by the `get_events` method of the Beerus light client is the expected code.
        assert_eq!(
            serde_json::value::to_value(result).unwrap(),
            expected_result_value
        )
    }

    /// Test the `get_events` when starknet light client returns an error.
    /// This test mocks external dependencies.
    /// It does not test the `get_events` method of the external dependencies.
    /// It tests the `get_events` method of the Beerus light client.
    #[tokio::test]
    async fn given_starknet_lightclient_error_when_call_get_events_then_should_return_error() {
        // Given
        // Mock config, ethereum light client and starknet light client.
        let (config, ethereum_lightclient_mock, mut starknet_lightclient_mock) = mock_clients();

        let expected_error = "StarkNet light client error";

        // Mock the `get_events` method of the StarkNet light client.
        starknet_lightclient_mock
            .expect_get_events()
            .times(1)
            .return_once(move |_, _, _| Err(eyre!(expected_error)));

        // When
        let beerus = BeerusLightClient::new(
            config.clone(),
            Box::new(ethereum_lightclient_mock),
            Box::new(starknet_lightclient_mock),
        );

        let filter = EventFilter {
            from_block: None,
            to_block: None,
            address: None,
            keys: None,
        };
        let continuation_token = Some("5".to_string());
        let chunk_size = 1;
        let result = beerus
            .starknet_lightclient
            .get_events(filter, continuation_token, chunk_size)
            .await;

        // Then
        // Assert that the `get_events` method of the Beerus light client returns `Err`.
        assert!(result.is_err());
        // Assert that the error returned by the `get_events` method of the Beerus light client is the expected error.
        assert_eq!(result.unwrap_err().to_string(), expected_error.to_string());
        // Assert that the sync status of the Beerus light client is `SyncStatus::NotSynced`.
        assert_eq!(beerus.sync_status().clone(), SyncStatus::NotSynced);
    }

    /// Test the `syncing` method when everything is fine.
    /// This test mocks external dependencies.
    /// It does not test the `syncing` method of the external dependencies.
    /// It tests the `syncing` method of the Beerus light client.
    /// Case: node starknet is syncing.
    #[tokio::test]
    async fn given_normal_conditions_when_call_syncing_case_status_syncing_then_should_return_ok() {
        // Given
        // Mock config, ethereum light client and starknet light client.
        let (config, ethereum_lightclient_mock, mut starknet_lightclient_mock) = mock_clients();

        // Mock the `syncing` method of the Starknet light client.
        let (expected_result, _, expected_result_value) =
            beerus_core::starknet_helper::create_mock_syncing_case_syncing();

        starknet_lightclient_mock
            .expect_syncing()
            .return_once(move || Ok(expected_result));

        // When
        let beerus = BeerusLightClient::new(
            config.clone(),
            Box::new(ethereum_lightclient_mock),
            Box::new(starknet_lightclient_mock),
        );

        let result = beerus.starknet_lightclient.syncing().await.unwrap();

        // Then
        // Assert that the node starknet syncing returned by the `syncing` method of the Beerus light client
        // is the expected sync status type.
        assert_eq!(
            serde_json::value::to_value(result).unwrap(),
            expected_result_value
        )
    }

    /// Test the `syncing` method when everything is fine.
    /// This test mocks external dependencies.
    /// It does not test the `syncing` method of the external dependencies.
    /// It tests the `syncing` method of the Beerus light client.
    /// Case: node starknet is not syncing.
    #[tokio::test]
    async fn given_normal_conditions_when_call_syncing_case_status_not_syncing_then_should_return_ok(
    ) {
        // Given
        // Mock config, ethereum light client and starknet light client.
        let (config, ethereum_lightclient_mock, mut starknet_lightclient_mock) = mock_clients();

        // Mock the `syncing` method of the Starknet light client.
        let (expected_result, _) =
            beerus_core::starknet_helper::create_mock_syncing_case_not_syncing();
        let expected_result_value = SyncStatusType::NotSyncing;

        starknet_lightclient_mock
            .expect_syncing()
            .return_once(move || Ok(expected_result));

        // When
        let beerus = BeerusLightClient::new(
            config.clone(),
            Box::new(ethereum_lightclient_mock),
            Box::new(starknet_lightclient_mock),
        );

        let result = beerus.starknet_lightclient.syncing().await.unwrap();

        // Then
        // Assert that the node starknet syncing returned by the `syncing` method of the Beerus light client
        // is the expected sync status type.
        assert_eq!(
            serde_json::value::to_value(result).unwrap(),
            serde_json::value::to_value(expected_result_value).unwrap()
        )
    }

    /// Test the `syncing` method when the StarkNet light client returns an error.
    /// This test mocks external dependencies.
    /// It does not test the `syncing` method of the external dependencies.
    /// It tests the `syncing` method of the Beerus light client.
    /// It tests the error handling of the `syncing` method of the Beerus light client.
    #[tokio::test]
    async fn given_starknet_lightclient_error_when_call_syncing_then_should_return_error() {
        // Given
        // Mock config, ethereum light client and starknet light client.
        let (config, ethereum_lightclient_mock, mut starknet_lightclient_mock) = mock_clients();

        let expected_error = "StarkNet light client error";

        // Mock the `syncing` method of the StarkNet light client.
        starknet_lightclient_mock
            .expect_syncing()
            .times(1)
            .return_once(move || Err(eyre!(expected_error)));

        // When
        let beerus = BeerusLightClient::new(
            config.clone(),
            Box::new(ethereum_lightclient_mock),
            Box::new(starknet_lightclient_mock),
        );

        let result = beerus.starknet_lightclient.syncing().await;

        // Then
        // Assert that the `get_class_at` method of the Beerus light client returns `Err`.
        assert!(result.is_err());
        // Assert that the error returned by the `syncing` method of the Beerus light client is the expected error.
        assert_eq!(result.unwrap_err().to_string(), expected_error.to_string());
        // Assert that the sync status of the Beerus light client is `SyncStatus::NotSynced`.
        assert_eq!(beerus.sync_status().clone(), SyncStatus::NotSynced);
    }

    /// Test the `estimate_fee` method when everything is fine.
    /// This test mocks external dependencies.
    /// It does not test the `estimate_fee` method of the external dependencies.
    /// It tests the `estimate_fee` method of the Beerus light client.
    #[tokio::test]
    async fn given_normal_conditions_when_call_estimate_fee_then_should_return_ok() {
        // Given
        // Mock config, ethereum light client and starknet light client.
        let (config, ethereum_lightclient_mock, mut starknet_lightclient_mock) = mock_clients();

        // Mock the `estimate_fee` method of the Starknet light client.
        let expected_result = FeeEstimate {
            gas_consumed: 5194,
            gas_price: 25886605195,
            overall_fee: 134455027382830,
        };
        let expected_result_string = serde_json::to_string(&expected_result).unwrap();

        starknet_lightclient_mock
            .expect_estimate_fee()
            .return_once(move |_, _| Ok(expected_result));

        // When
        let beerus = BeerusLightClient::new(
            config.clone(),
            Box::new(ethereum_lightclient_mock),
            Box::new(starknet_lightclient_mock),
        );

        let block_id = block_id_string_to_block_id_type("tag", "latest").unwrap();
        let (tx, _) = create_mock_broadcasted_transaction();

        let result = beerus
            .starknet_lightclient
            .estimate_fee(tx, &block_id)
            .await
            .unwrap();

        // Then
        // Assert that the estimated fee returned by the `estimate_fee` method of the Beerus light client
        // is the expected estimated gas fee
        assert_eq!(
            serde_json::to_string(&result).unwrap(),
            expected_result_string,
        )
    }

    /// Test the `estimate_fee` method when the StarkNet light client returns an error.
    /// This test mocks external dependencies.
    /// It does not test the `estimate_fee` method of the external dependencies.
    /// It tests the `estimate_fee` method of the Beerus light client.
    /// It tests the error handling of the `estimate_fee` method of the Beerus light client.
    #[tokio::test]
    async fn given_starknet_lightclient_error_when_call_estimate_fee_then_should_return_error() {
        // Given
        // Mock config, ethereum light client and starknet light client.
        let (config, ethereum_lightclient_mock, mut starknet_lightclient_mock) = mock_clients();

        let expected_error = "StarkNet light client error";

        // Mock the `estimate_fee` method of the StarkNet light client.
        starknet_lightclient_mock
            .expect_estimate_fee()
            .times(1)
            .return_once(move |_, _| Err(eyre!(expected_error)));

        // When
        let beerus = BeerusLightClient::new(
            config.clone(),
            Box::new(ethereum_lightclient_mock),
            Box::new(starknet_lightclient_mock),
        );
        let block_id = block_id_string_to_block_id_type("tag", "latest").unwrap();
        let (tx, _) = create_mock_broadcasted_transaction();

        let result = beerus
            .starknet_lightclient
            .estimate_fee(tx, &block_id)
            .await;

        // Then
        // Assert that the `estimate_fee` method of the Beerus light client returns `Err`.
        assert!(result.is_err());
        // Assert that the error returned by the `estimate_fee` method of the Beerus light client is the expected error.
        assert_eq!(result.unwrap_err().to_string(), expected_error.to_string());
    }

    /// Test the `get_state_update` when everything is fine.
    /// This test mocks external dependencies.
    /// It does not test the `get_state_update` method of the external dependencies.
    /// It tests the `get_state_update` method of the Beerus light client.
    #[tokio::test]
    async fn given_normal_conditions_when_query_get_state_update_then_ok() {
        // Given
        // Mock config, ethereum light client and starknet light client.
        let (config, ethereum_lightclient_mock, mut starknet_lightclient_mock) = mock_clients();
        let felt = FieldElement::from_hex_be("0x1").unwrap();
        let expected_result = StateUpdate {
            block_hash: felt.clone(),
            new_root: felt.clone(),
            old_root: felt.clone(),
            state_diff: StateDiff {
                deployed_contracts: vec![],
                storage_diffs: vec![],
                declared_contract_hashes: vec![],
                nonces: vec![],
            },
        };
        let expected = expected_result.clone();
        // Mock the `get_state_update` method of the Starknet light client.
        // Given
        // Mock dependencies
        starknet_lightclient_mock
            .expect_get_state_update()
            .return_once(move |_| Ok(expected));
        // When
        let beerus = BeerusLightClient::new(
            config.clone(),
            Box::new(ethereum_lightclient_mock),
            Box::new(starknet_lightclient_mock),
        );
        // Query the transaction data given a hash on Ethereum.
        let block_id = block_id_string_to_block_id_type("tag", "latest").unwrap();
        let result = beerus
            .starknet_lightclient
            .get_state_update(&block_id)
            .await;

        // Then
        // Assert that the `get_state_update` method of the Beerus light client returns `Ok`.
        assert!(result.is_ok());
        // Assert that the code returned by the `get_state_update` method of the Beerus light client is the expected code.

        // Note:
        // StateUpdate does not implement Eq, so I do the asserts this way.
        assert_eq!(
            result.as_ref().unwrap().block_hash,
            expected_result.block_hash
        );
        assert_eq!(result.as_ref().unwrap().new_root, expected_result.new_root);
        assert_eq!(result.as_ref().unwrap().old_root, expected_result.old_root);
    }

    /// Test the `get_state_update` when starknet light client returns an error.
    /// This test mocks external dependencies.
    /// It does not test the `get_state_update` method of the external dependencies.
    /// It tests the `get_state_update` method of the Beerus light client.
    #[tokio::test]
    async fn given_ethereum_lightclient_returns_error_when_query_get_state_update_then_error_is_propagated(
    ) {
        // Given
        // Mock config, ethereum light client and starknet light client.
        let (config, ethereum_lightclient_mock, mut starknet_lightclient_mock) = mock_clients();
        let expected = "error decoding response body: data did not match any variant of untagged enum JsonRpcResponse";
        // Mock the `get_state` method of the Ethereum light client.
        // Given
        // Mock dependencies
        starknet_lightclient_mock
            .expect_get_state_update()
            .return_once(move |_| Err(eyre::eyre!(expected)));
        // When
        let beerus = BeerusLightClient::new(
            config.clone(),
            Box::new(ethereum_lightclient_mock),
            Box::new(starknet_lightclient_mock),
        );
        let block_id = block_id_string_to_block_id_type("tag", "latest").unwrap();
        let result = beerus
            .starknet_lightclient
            .get_state_update(&block_id)
            .await;

        // Then
        // Assert that the `get_state_update` method of the Beerus light client returns `Err`.
        assert!(result.is_err());
        // Assert that the error returned by the `get_state_update` method of the Beerus light client is the expected error.
        assert_eq!(result.unwrap_err().to_string(), expected.to_string());
    }

    /// Test the `add_invoke_transaction` when everything is fine.
    /// This test mocks external dependencies.
    /// It does not test the `add_invoke_transaction` method of the external dependencies.
    /// It tests the `add_invoke_transaction` method of the Beerus light client.
    #[tokio::test]
    async fn given_normal_conditions_when_query_add_invoke_transaction_then_ok() {
        // Given
        // Mock config, ethereum light client and starknet light client.
        let (config, ethereum_lightclient_mock, mut starknet_lightclient_mock) = mock_clients();

        let expected_result = InvokeTransactionResult {
            transaction_hash: FieldElement::from_str("0x01").unwrap(),
        };
        let expected_result_value = expected_result.clone();
        // Mock the `add_invoke_transaction` method of the Ethereum light client.
        // Given
        // Mock dependencies
        starknet_lightclient_mock
            .expect_add_invoke_transaction()
            .return_once(move |_| Ok(expected_result));
        // When
        let beerus = BeerusLightClient::new(
            config.clone(),
            Box::new(ethereum_lightclient_mock),
            Box::new(starknet_lightclient_mock),
        );

        let max_fee: FieldElement = FieldElement::from_str("0x01").unwrap();
        let signature: Vec<FieldElement> = vec![];
        let nonce: FieldElement = FieldElement::from_str("0x01").unwrap();
        let contract_address: FieldElement = FieldElement::from_str("0x01").unwrap();
        let entry_point_selector: FieldElement = FieldElement::from_str("0x01").unwrap();
        let calldata: Vec<FieldElement> = vec![];

        let transaction_data = BroadcastedInvokeTransactionV0 {
            max_fee,
            signature,
            nonce,
            contract_address,
            entry_point_selector,
            calldata,
        };

        let invoke_transaction = BroadcastedInvokeTransaction::V0(transaction_data);
        // Query the transaction data given a hash on Ethereum.
        let result = beerus
            .starknet_lightclient
            .add_invoke_transaction(&invoke_transaction)
            .await;

        // Then
        // Assert that the `add_invoke_transaction` method of the Beerus light client returns `Ok`.
        assert!(result.is_ok());
        // Assert that the code returned by the `add_invoke_transaction` method of the Beerus light client is the expected code.
        assert_eq!(
            format!("{result:?}"),
            format!("Ok({expected_result_value:?})")
        );
    }

    /// Test the `add_invoke_transaction` method when the Ethereum light client returns an error.
    /// This test mocks external dependencies.
    /// It does not test the `add_invoke_transaction` method of the external dependencies.
    /// It tests the `add_invoke_transaction` method of the Beerus light client.
    #[tokio::test]
    async fn given_ethereum_lightclient_returns_error_when_query_add_invoke_transaction_then_error_is_propagated(
    ) {
        // Given
        // Mock config, ethereum light client and starknet light client.
        let (config, ethereum_lightclient_mock, mut starknet_lightclient_mock) = mock_clients();

        let expected_error = concat!(
            "Non valid combination of from_block, to_block and blockhash. ",
            "If you want to filter blocks, then ",
            "you can only use either from_block and to_block or blockhash, not both",
        );

        // Mock dependencies.
        starknet_lightclient_mock
            .expect_add_invoke_transaction()
            .return_once(move |_| Err(eyre::eyre!(expected_error.clone())));

        // When
        let beerus = BeerusLightClient::new(
            config.clone(),
            Box::new(ethereum_lightclient_mock),
            Box::new(starknet_lightclient_mock),
        );

        let max_fee: FieldElement = FieldElement::from_str("0x01").unwrap();
        let signature: Vec<FieldElement> = vec![];
        let nonce: FieldElement = FieldElement::from_str("0x01").unwrap();
        let contract_address: FieldElement = FieldElement::from_str("0x01").unwrap();
        let entry_point_selector: FieldElement = FieldElement::from_str("0x01").unwrap();
        let calldata: Vec<FieldElement> = vec![];

        let transaction_data = BroadcastedInvokeTransactionV0 {
            max_fee,
            signature,
            nonce,
            contract_address,
            entry_point_selector,
            calldata,
        };

        let invoke_transaction = BroadcastedInvokeTransaction::V0(transaction_data);

        // Query the transaction data given a hash on Ethereum.
        let result = beerus
            .starknet_lightclient
            .add_invoke_transaction(&invoke_transaction)
            .await;

        // Then
        // Assert that the `add_invoke_transaction` method of the Beerus light client returns `Err`.
        assert!(result.is_err());
        // Assert that the error returned by the `add_invoke_transaction` method of the Beerus light client is the expected error.
        assert_eq!(result.unwrap_err().to_string(), expected_error.to_string());
    }

    /// Test the `add_deploy_transaction` when everything is fine.
    /// This test mocks external dependencies.
    /// It does not test the `add_deploy_transaction` method of the external dependencies.
    /// It tests the `add_deploy_transaction` method of the Beerus light client.
    #[tokio::test]
    async fn given_normal_conditions_when_query_add_deploy_transaction_then_ok() {
        // Given
        // Mock config, ethereum light client and starknet light client.
        let (config, ethereum_lightclient_mock, mut starknet_lightclient_mock) = mock_clients();

        let expected_result = DeployTransactionResult {
            transaction_hash: FieldElement::from_str("0x01").unwrap(),
            contract_address: FieldElement::from_str("0x01").unwrap(),
        };
        let expected_result_value = expected_result.clone();
        // Mock the `add_deploy_transaction` method of the Ethereum light client.
        // Given
        // Mock dependencies
        starknet_lightclient_mock
            .expect_add_deploy_transaction()
            .return_once(move |_| Ok(expected_result));
        // When
        let beerus = BeerusLightClient::new(
            config.clone(),
            Box::new(ethereum_lightclient_mock),
            Box::new(starknet_lightclient_mock),
        );

        let program = vec![];
        let constructor = vec![ContractEntryPoint {
            offset: 10,
            selector: FieldElement::from_str("0").unwrap(),
        }];

        let external = vec![ContractEntryPoint {
            offset: 10,
            selector: FieldElement::from_str("0").unwrap(),
        }];

        let l1_handler = vec![ContractEntryPoint {
            offset: 10,
            selector: FieldElement::from_str("0").unwrap(),
        }];
        let entry_points_by_type = EntryPointsByType {
            constructor,
            external,
            l1_handler,
        };
        let abi = None;

        let contract_class: ContractClass = ContractClass {
            program,
            entry_points_by_type,
            abi,
        };

        let deploy_transaction = BroadcastedDeployTransaction {
            contract_class,
            version: 10,
            contract_address_salt: FieldElement::from_str("0").unwrap(),
            constructor_calldata: vec![],
        };
        // Query the transaction data given a hash on Ethereum.
        let result = beerus
            .starknet_lightclient
            .add_deploy_transaction(&deploy_transaction)
            .await;

        // Then
        // Assert that the `add_deploy_transaction` method of the Beerus light client returns `Ok`.
        assert!(result.is_ok());
        // Assert that the code returned by the `add_deploy_transaction` method of the Beerus light client is the expected code.
        assert_eq!(
            format!("{result:?}"),
            format!("Ok({expected_result_value:?})")
        );
    }

    /// Test the `add_deploy_transaction` method when the Ethereum light client returns an error.
    /// This test mocks external dependencies.
    /// It does not test the `add_deploy_transaction` method of the external dependencies.
    /// It tests the `add_deploy_transaction` method of the Beerus light client.
    #[tokio::test]
    async fn given_ethereum_lightclient_returns_error_when_query_add_deploy_transaction_then_error_is_propagated(
    ) {
        // Given
        // Mock config, ethereum light client and starknet light client.
        let (config, ethereum_lightclient_mock, mut starknet_lightclient_mock) = mock_clients();

        let expected_error = concat!(
            "Non valid combination of from_block, to_block and blockhash. ",
            "If you want to filter blocks, then ",
            "you can only use either from_block and to_block or blockhash, not both",
        );

        // Mock dependencies.
        starknet_lightclient_mock
            .expect_add_deploy_transaction()
            .return_once(move |_| Err(eyre::eyre!(expected_error.clone())));

        // When
        let beerus = BeerusLightClient::new(
            config.clone(),
            Box::new(ethereum_lightclient_mock),
            Box::new(starknet_lightclient_mock),
        );

        let program = vec![];
        let constructor = vec![ContractEntryPoint {
            offset: 10,
            selector: FieldElement::from_str("0").unwrap(),
        }];

        let external = vec![ContractEntryPoint {
            offset: 10,
            selector: FieldElement::from_str("0").unwrap(),
        }];

        let l1_handler = vec![ContractEntryPoint {
            offset: 10,
            selector: FieldElement::from_str("0").unwrap(),
        }];
        let entry_points_by_type = EntryPointsByType {
            constructor,
            external,
            l1_handler,
        };
        let abi = None;

        let contract_class: ContractClass = ContractClass {
            program,
            entry_points_by_type,
            abi,
        };

        let deploy_transaction = BroadcastedDeployTransaction {
            contract_class,
            version: 10,
            contract_address_salt: FieldElement::from_str("0").unwrap(),
            constructor_calldata: vec![],
        };

        // Query the transaction data given a hash on Ethereum.
        let result = beerus
            .starknet_lightclient
            .add_deploy_transaction(&deploy_transaction)
            .await;

        // Then
        // Assert that the `add_deploy_transaction` method of the Beerus light client returns `Err`.
        assert!(result.is_err());
        // Assert that the error returned by the `add_deploy_transaction` method of the Beerus light client is the expected error.
        assert_eq!(result.unwrap_err().to_string(), expected_error.to_string());
    }

    /// Test the `get_block_with_txs` method when everything is fine.
    /// This test mocks external dependencies.
    /// It does not test the `get_block_with_txs` method of the external dependencies.
    /// It tests the `get_block_with_txs` method of the Beerus light client.
    #[tokio::test]
    async fn given_normal_conditions_when_call_get_block_with_txs_then_should_return_ok() {
        // Given
        // Mock config, ethereum light client and starknet light client.
        let (config, ethereum_lightclient_mock, mut starknet_lightclient_mock) = mock_clients();

        let status = BlockStatus::Pending;
        let block_hash = FieldElement::from_dec_str("01").unwrap();
        let parent_hash = FieldElement::from_dec_str("01").unwrap();
        let block_number = 0;
        let new_root = FieldElement::from_dec_str("01").unwrap();
        let timestamp: u64 = 10;
        let sequencer_address = FieldElement::from_dec_str("01").unwrap();
        let transactions = vec![];
        let block = BlockWithTxs {
            status,
            block_hash,
            parent_hash,
            block_number,
            new_root,
            timestamp,
            sequencer_address,
            transactions,
        };
        // Mock the `get_block_with_txs` method of the Starknet light client.
        let expected_result = MaybePendingBlockWithTxs::Block(block);
        let expected_value_value = expected_result.clone();

        starknet_lightclient_mock
            .expect_get_block_with_txs()
            .return_once(move |_block_id| Ok(expected_result));

        // When
        let beerus = BeerusLightClient::new(
            config.clone(),
            Box::new(ethereum_lightclient_mock),
            Box::new(starknet_lightclient_mock),
        );

        let block_id = BlockId::Hash(FieldElement::from_str("0x01").unwrap());
        let result = beerus
            .starknet_lightclient
            .get_block_with_txs(&block_id)
            .await
            .unwrap();

        // Then
        // Assert that the block data returned by the `get_block_with_txs` method of the Beerus light client
        assert_eq!(format!("{result:?}"), format!("{expected_value_value:?}"))
    }

    /// Test the `get_block_with_txs` method when the StarkNet light client returns an error.
    /// This test mocks external dependencies.
    /// It does not test the `get_block_with_txs` method of the external dependencies.
    /// It tests the `get_block_with_txs` method of the Beerus light client.
    /// It tests the error handling of the `get_block_with_txs` method of the Beerus light client.
    #[tokio::test]
    async fn given_starknet_lightclient_error_when_call_get_block_with_txs_then_should_return_error(
    ) {
        // Given
        // Mock config, ethereum light client and starknet light client.
        let (config, ethereum_lightclient_mock, mut starknet_lightclient_mock) = mock_clients();

        let expected_error = "StarkNet light client error";

        // Mock the `get_block_with_txs` method of the StarkNet light client.
        starknet_lightclient_mock
            .expect_get_block_with_txs()
            .times(1)
            .return_once(move |_block_id| Err(eyre!(expected_error)));

        // When
        let beerus = BeerusLightClient::new(
            config.clone(),
            Box::new(ethereum_lightclient_mock),
            Box::new(starknet_lightclient_mock),
        );

        let block_id = BlockId::Hash(FieldElement::from_str("0x01").unwrap());
        let result = beerus
            .starknet_lightclient
            .get_block_with_txs(&block_id)
            .await;

        // Then
        // Assert that the `get_block_with_txs` method of the Beerus light client returns `Err`.
        assert!(result.is_err());
        // Assert that the error returned by the `get_block_with_txs` method of the Beerus light client is the expected error.
        assert_eq!(result.unwrap_err().to_string(), expected_error.to_string());
        // Assert that the sync status of the Beerus light client is `SyncStatus::NotSynced`.
        assert_eq!(beerus.sync_status().clone(), SyncStatus::NotSynced);
    }

    /// Test the `get_transaction_by_block_id_and_index` method when everything is fine.
    /// This test mocks external dependencies.
    /// It does not test the `get_transaction_by_block_id_and_index` method of the external dependencies.
    /// It tests the `get_transaction_by_block_id_and_index` method of the Beerus light client.
    #[tokio::test]
    async fn given_normal_conditions_when_call_get_transaction_by_block_id_and_index_then_should_return_ok(
    ) {
        // Given
        // Mock config, ethereum light client and starknet light client.
        let (config, ethereum_lightclient_mock, mut starknet_lightclient_mock) = mock_clients();

        // Mock the `get_transaction_by_block_id_and_index` method of the Starknet light client.
        let transaction_hash = FieldElement::from_str("0x01").unwrap();
        let max_fee = FieldElement::from_str("0x01").unwrap();
        let signature = vec![];
        let nonce = FieldElement::from_str("0x01").unwrap();
        let contract_address = FieldElement::from_str("0x01").unwrap();
        let entry_point_selector = FieldElement::from_str("0x01").unwrap();
        let calldata = vec![];

        let invoke_transaction = InvokeTransactionV0 {
            transaction_hash,
            max_fee,
            signature,
            nonce,
            contract_address,
            entry_point_selector,
            calldata,
        };

        let expected_result =
            StarknetTransaction::Invoke(InvokeTransaction::V0(invoke_transaction));
        let expected_result_value = expected_result.clone();

        starknet_lightclient_mock
            .expect_get_transaction_by_block_id_and_index()
            .return_once(move |_block_id, _index| Ok(expected_result));

        // When
        let beerus = BeerusLightClient::new(
            config.clone(),
            Box::new(ethereum_lightclient_mock),
            Box::new(starknet_lightclient_mock),
        );

        let block_id = BlockId::Hash(FieldElement::from_str("0x01").unwrap());
        let index: u64 = 0;
        let result = beerus
            .starknet_lightclient
            .get_transaction_by_block_id_and_index(&block_id, index)
            .await
            .unwrap();

        // Then
        // Assert that the number of transactions in a block returned by the `get_transaction_by_block_id_and_index` method of the Beerus light client is the expected number of transactions in a block.
        assert_eq!(format!("{result:?}"), format!("{expected_result_value:?}"));
    }

    /// Test the `get_transaction_by_block_id_and_index` method when the StarkNet light client returns an error.
    /// This test mocks external dependencies.
    /// It does not test the `get_transaction_by_block_id_and_index` method of the external dependencies.
    /// It tests the `get_transaction_by_block_id_and_index` method of the Beerus light client.
    /// It tests the error handling of the `get_transaction_by_block_id_and_index` method of the Beerus light client.
    #[tokio::test]
    async fn given_starknet_lightclient_error_when_call_get_transaction_by_block_id_and_index_then_should_return_error(
    ) {
        // Given
        // Mock config, ethereum light client and starknet light client.
        let (config, ethereum_lightclient_mock, mut starknet_lightclient_mock) = mock_clients();

        let expected_error = "StarkNet light client error";

        // Mock the `get_transaction_by_block_id_and_index` method of the StarkNet light client.
        starknet_lightclient_mock
            .expect_get_transaction_by_block_id_and_index()
            .times(1)
            .return_once(move |_block_id, _index| Err(eyre!(expected_error)));

        // When
        let beerus = BeerusLightClient::new(
            config.clone(),
            Box::new(ethereum_lightclient_mock),
            Box::new(starknet_lightclient_mock),
        );

        let block_id = BlockId::Hash(FieldElement::from_str("0x01").unwrap());
        let index: u64 = 0;
        let result = beerus
            .starknet_lightclient
            .get_transaction_by_block_id_and_index(&block_id, index)
            .await;

        // Then
        // Assert that the `get_transaction_by_block_id_and_index` method of the Beerus light client returns `Err`.
        assert!(result.is_err());
        // Assert that the error returned by the `get_transaction_by_block_id_and_index` method of the Beerus light client is the expected error.
        assert_eq!(result.unwrap_err().to_string(), expected_error.to_string());
        // Assert that the sync status of the Beerus light client is `SyncStatus::NotSynced`.
        assert_eq!(beerus.sync_status().clone(), SyncStatus::NotSynced);
    }

    /// Test the `pending_transactions` method when everything is fine.
    /// This test mocks external dependencies.
    /// It does not test the `pending_transactions` method of the external dependencies.
    /// It tests the `pending_transactions` method of the Beerus light client.
    #[tokio::test]
    async fn given_normal_conditions_when_call_pending_transactions_then_should_return_ok() {
        // Given
        // Mock config, ethereum light client and starknet light client.
        let (config, ethereum_lightclient_mock, mut starknet_lightclient_mock) = mock_clients();

        // Mock the `pending_transactions` method of the Starknet light client.
        let expected_result = vec![];
        let expected_result_value = expected_result.clone();

        starknet_lightclient_mock
            .expect_pending_transactions()
            .return_once(move || Ok(expected_result));

        // When
        let beerus = BeerusLightClient::new(
            config.clone(),
            Box::new(ethereum_lightclient_mock),
            Box::new(starknet_lightclient_mock),
        );
        let result = beerus
            .starknet_lightclient
            .pending_transactions()
            .await
            .unwrap();

        // Then
        // Assert that the number of transactions in a block returned by the `pending_transactions` method of the Beerus light client is the expected number of transactions in a block.
        assert_eq!(format!("{result:?}"), format!("{expected_result_value:?}"));
    }

    /// Test the `pending_transactions` method when the StarkNet light client returns an error.
    /// This test mocks external dependencies.
    /// It does not test the `pending_transactions` method of the external dependencies.
    /// It tests the `pending_transactions` method of the Beerus light client.
    /// It tests the error handling of the `pending_transactions` method of the Beerus light client.
    #[tokio::test]
    async fn given_starknet_lightclient_error_when_call_pending_transactions_then_should_return_error(
    ) {
        // Given
        // Mock config, ethereum light client and starknet light client.
        let (config, ethereum_lightclient_mock, mut starknet_lightclient_mock) = mock_clients();

        let expected_error = "StarkNet light client error";

        // Mock the `pending_transactions` method of the StarkNet light client.
        starknet_lightclient_mock
            .expect_pending_transactions()
            .times(1)
            .return_once(move || Err(eyre!(expected_error)));

        // When
        let beerus = BeerusLightClient::new(
            config.clone(),
            Box::new(ethereum_lightclient_mock),
            Box::new(starknet_lightclient_mock),
        );

        let result = beerus.starknet_lightclient.pending_transactions().await;

        // Then
        // Assert that the `pending_transactions` method of the Beerus light client returns `Err`.
        assert!(result.is_err());
        // Assert that the error returned by the `pending_transactions` method of the Beerus light client is the expected error.
        assert_eq!(result.unwrap_err().to_string(), expected_error.to_string());
        // Assert that the sync status of the Beerus light client is `SyncStatus::NotSynced`.
        assert_eq!(beerus.sync_status().clone(), SyncStatus::NotSynced);
    }

    /// Test the `get_transaction_receipt` method when everything is fine.
    /// This test mocks external dependencies.
    /// It does not test the `get_transaction_receipt` method of the external dependencies.
    /// It tests the `get_transaction_receipt` method of the Beerus light client.
    #[tokio::test]
    async fn given_normal_conditions_when_call_get_transaction_receipt_then_should_return_ok() {
        // Given
        // Mock config, ethereum light client and starknet light client.
        let (config, ethereum_lightclient_mock, mut starknet_lightclient_mock) = mock_clients();
        let felt = FieldElement::from_str("0x1").unwrap();
        // Mock the `get_transaction_receipt` method of the Starknet light client.
        let transaction_receipt = InvokeTransactionReceipt {
            transaction_hash: felt.clone(),
            actual_fee: felt.clone(),
            status: TransactionStatus::AcceptedOnL2,
            block_hash: felt.clone(),
            block_number: 0xFFF_u64,
            messages_sent: vec![],
            events: vec![],
        };
        let expected_result = MaybePendingTransactionReceipt::Receipt(TransactionReceipt::Invoke(
            transaction_receipt,
        ));
        let closure_return = expected_result.clone();
        starknet_lightclient_mock
            .expect_get_transaction_receipt()
            .return_once(move |_| Ok(closure_return));

        // When
        let beerus = BeerusLightClient::new(
            config.clone(),
            Box::new(ethereum_lightclient_mock),
            Box::new(starknet_lightclient_mock),
        );
        let result = beerus
            .starknet_lightclient
            .get_transaction_receipt(felt.clone())
            .await
            .unwrap();

        // Then
        // Assert that the number of transactions in a block returned by the `get_transaction_receipt` method of the Beerus light client is the expected number of transactions in a block.
        assert_eq!(format!("{result:?}"), format!("{expected_result:?}"));
    }
    /// Test the `get_transaction_receipt` method when the StarkNet light client returns an error.
    /// This test mocks external dependencies.
    /// It does not test the `get_transaction_receipt` method of the external dependencies.
    /// It tests the `get_transaction_receipt` method of the Beerus light client.
    /// It tests the error handling of the `get_transaction_receipt` method of the Beerus light client.
    #[tokio::test]
    async fn given_starknet_lightclient_error_when_call_get_transaction_receipt_then_should_return_error(
    ) {
        // Given
        // Mock config, ethereum light client and starknet light client.
        let (config, ethereum_lightclient_mock, mut starknet_lightclient_mock) = mock_clients();

        let expected_error =
            r#"Error: JSON-RPC error: code=25, message="Transaction hash not found""#;

        // Mock the `get_transaction_receipt` method of the StarkNet light client.
        starknet_lightclient_mock
            .expect_get_transaction_receipt()
            .times(1)
            .return_once(move |_| Err(eyre!(expected_error)));

        // When
        let beerus = BeerusLightClient::new(
            config.clone(),
            Box::new(ethereum_lightclient_mock),
            Box::new(starknet_lightclient_mock),
        );

        let result = beerus
            .starknet_lightclient
            .get_transaction_receipt(FieldElement::from_str("0x1").unwrap())
            .await;

        // Then
        // Assert that the `get_transaction_receipt` method of the Beerus light client returns `Err`.
        assert!(result.is_err());
        // Assert that the error returned by the `get_transaction_receipt` method of the Beerus light client is the expected error.
        assert_eq!(result.unwrap_err().to_string(), expected_error.to_string());
        // Assert that the sync status of the Beerus light client is `SyncStatus::NotSynced`.
        assert_eq!(beerus.sync_status().clone(), SyncStatus::NotSynced);
    }

    /// Test the `get_block_with_tx_hashes` method when everything is fine.
    /// This test mocks external dependencies.
    /// It does not test the `get_block_with_tx_hashes` method of the external dependencies.
    /// It tests the `get_block_with_tx_hashes` method of the Beerus light client.
    #[tokio::test]
    async fn given_normal_conditions_when_call_get_block_with_tx_hashes_then_should_return_ok() {
        // Given
        // Mock config, ethereum light client and starknet light client.
        let (config, ethereum_lightclient_mock, mut starknet_lightclient_mock) = mock_clients();

        let status = BlockStatus::Pending;
        let block_hash = FieldElement::from_dec_str("01").unwrap();
        let parent_hash = FieldElement::from_dec_str("01").unwrap();
        let block_number = 0;
        let new_root = FieldElement::from_dec_str("01").unwrap();
        let timestamp: u64 = 10;
        let sequencer_address = FieldElement::from_dec_str("01").unwrap();
        let transactions = vec![];
        let block = BlockWithTxHashes {
            status,
            block_hash,
            parent_hash,
            block_number,
            new_root,
            timestamp,
            sequencer_address,
            transactions,
        };
        // Mock the `get_block_with_tx_hashes` method of the Starknet light client.
        let expected_result = MaybePendingBlockWithTxHashes::Block(block);
        let expected_value_value = expected_result.clone();

        starknet_lightclient_mock
            .expect_get_block_with_tx_hashes()
            .return_once(move |_block_id| Ok(expected_result));

        // When
        let beerus = BeerusLightClient::new(
            config.clone(),
            Box::new(ethereum_lightclient_mock),
            Box::new(starknet_lightclient_mock),
        );

        let block_id = BlockId::Hash(FieldElement::from_str("0x01").unwrap());
        let result = beerus
            .starknet_lightclient
            .get_block_with_tx_hashes(&block_id)
            .await
            .unwrap();

        // Then
        // Assert that the block data returned by the `get_block_with_tx_hashes` method of the Beerus light client
        assert_eq!(format!("{result:?}"), format!("{expected_value_value:?}"))
    }

    /// Test the `get_block_with_tx_hashes` method when the StarkNet light client returns an error.
    /// This test mocks external dependencies.
    /// It does not test the `get_block_with_tx_hashes` method of the external dependencies.
    /// It tests the `get_block_with_tx_hashes` method of the Beerus light client.
    /// It tests the error handling of the `get_block_with_tx_hashes` method of the Beerus light client.
    #[tokio::test]
    async fn given_starknet_lightclient_error_when_call_get_block_with_tx_hashes_then_should_return_error(
    ) {
        // Given
        // Mock config, ethereum light client and starknet light client.
        let (config, ethereum_lightclient_mock, mut starknet_lightclient_mock) = mock_clients();

        let expected_error = "StarkNet light client error";

        // Mock the `get_block_with_tx_hashes` method of the StarkNet light client.
        starknet_lightclient_mock
            .expect_get_block_with_tx_hashes()
            .times(1)
            .return_once(move |_block_id| Err(eyre!(expected_error)));

        // When
        let beerus = BeerusLightClient::new(
            config.clone(),
            Box::new(ethereum_lightclient_mock),
            Box::new(starknet_lightclient_mock),
        );

        let block_id = BlockId::Hash(FieldElement::from_str("0x01").unwrap());
        let result = beerus
            .starknet_lightclient
            .get_block_with_tx_hashes(&block_id)
            .await;

        // Then
        // Assert that the `get_block_with_tx_hashes` method of the Beerus light client returns `Err`.
        assert!(result.is_err());
        // Assert that the error returned by the `get_block_with_tx_hashes` method of the Beerus light client is the expected error.
        assert_eq!(result.unwrap_err().to_string(), expected_error.to_string());
        // Assert that the sync status of the Beerus light client is `SyncStatus::NotSynced`.
        assert_eq!(beerus.sync_status().clone(), SyncStatus::NotSynced);
    }
    /// Test the `get_transaction_by_hash` method when the StarkNet light client returns an error.
    /// This test mocks external dependencies.
    /// It does not test the `get_transaction_by_hash` method of the external dependencies.
    /// It tests the `get_transaction_by_hash` method of the Beerus light client.
    /// It tests the error handling of the `get_transaction_by_hash` method of the Beerus light client.
    #[tokio::test]
    async fn given_normal_conditions_when_call_get_transaction_by_hash_then_should_return_ok() {
        // Given
        // Mock config, ethereum light client and starknet light client.
        let (config, ethereum_lightclient_mock, mut starknet_lightclient_mock) = mock_clients();

        let transaction_hash = FieldElement::from_str("0x01").unwrap();
        let max_fee = FieldElement::from_str("0x01").unwrap();
        let signature = vec![];
        let nonce = FieldElement::from_str("0x01").unwrap();
        let contract_address = FieldElement::from_str("0x01").unwrap();
        let entry_point_selector = FieldElement::from_str("0x01").unwrap();
        let calldata = vec![];

        let invoke_transaction = InvokeTransactionV0 {
            transaction_hash: transaction_hash.clone(),
            max_fee,
            signature,
            nonce,
            contract_address,
            entry_point_selector,
            calldata,
        };

        let expected_result =
            StarknetTransaction::Invoke(InvokeTransaction::V0(invoke_transaction));
        let expected_result_value = serde_json::to_value(expected_result.clone())
            .unwrap()
            .to_string();

        // Mock the `get_transaction_by_hash` method of the StarkNet light client.
        starknet_lightclient_mock
            .expect_get_transaction_by_hash()
            .times(1)
            .return_once(move |_| Ok(expected_result));

        // When
        let beerus = BeerusLightClient::new(
            config.clone(),
            Box::new(ethereum_lightclient_mock),
            Box::new(starknet_lightclient_mock),
        );

        let result = beerus
            .starknet_lightclient
            .get_transaction_by_hash(FieldElement::from_str(&"0x01".to_string()).unwrap())
            .await;

        // Then
        // Assert that the `get_transaction_by_hash` method of the Beerus light client returns `Ok`.
        assert!(result.is_ok());
        let result = serde_json::to_value(result.unwrap()).unwrap().to_string();
        // Assert that the value returned by the `get_transaction_by_hash` method of the Beerus light client is the expected value.
        assert_eq!(result, expected_result_value);
    }

    /// Test the `add_declare_transaction` when everything is fine.
    /// This test mocks external dependencies.
    /// It does not test the `add_declare_transaction` method of the external dependencies.
    /// It tests the `add_declare_transaction` method of the Beerus light client.
    #[tokio::test]
    async fn given_normal_conditions_when_query_add_declare_transaction_then_ok() {
        // Given
        // Mock config, ethereum light client and starknet light client.
        let (config, ethereum_lightclient_mock, mut starknet_lightclient_mock) = mock_clients();

        let expected_result = DeclareTransactionResult {
            transaction_hash: FieldElement::from_str("0x01").unwrap(),
            class_hash: FieldElement::from_str("0x01").unwrap(),
        };
        let expected_result_value = expected_result.clone();
        // Mock the `add_declare_transaction` method of the Ethereum light client.
        // Given
        // Mock dependencies
        starknet_lightclient_mock
            .expect_add_declare_transaction()
            .return_once(move |_| Ok(expected_result));
        // When
        let beerus = BeerusLightClient::new(
            config.clone(),
            Box::new(ethereum_lightclient_mock),
            Box::new(starknet_lightclient_mock),
        );

        let program = vec![];
        let constructor = vec![ContractEntryPoint {
            offset: 10,
            selector: FieldElement::from_str("0").unwrap(),
        }];

        let external = vec![ContractEntryPoint {
            offset: 10,
            selector: FieldElement::from_str("0").unwrap(),
        }];

        let l1_handler = vec![ContractEntryPoint {
            offset: 10,
            selector: FieldElement::from_str("0").unwrap(),
        }];
        let entry_points_by_type = EntryPointsByType {
            constructor,
            external,
            l1_handler,
        };
        let abi = None;

        let contract_class: ContractClass = ContractClass {
            program,
            entry_points_by_type,
            abi,
        };

        let declare_transaction = BroadcastedDeclareTransaction {
            max_fee: FieldElement::from_str("1000").unwrap(),
            version: 10,
            signature: vec![],
            nonce: FieldElement::from_str("0").unwrap(),
            contract_class,
            sender_address: FieldElement::from_str("101010").unwrap(),
        };
        // Query the transaction data given a hash on Ethereum.
        let result = beerus
            .starknet_lightclient
            .add_declare_transaction(&declare_transaction)
            .await;

        // Then
        // Assert that the `add_declare_transaction` method of the Beerus light client returns `Ok`.
        assert!(result.is_ok());
        // Assert that the code returned by the `add_declare_transaction` method of the Beerus light client is the expected code.
        assert_eq!(
            format!("{result:?}"),
            format!("Ok({expected_result_value:?})")
        );
    }

    /// Test the `add_declare_transaction` method when the Ethereum light client returns an error.
    /// This test mocks external dependencies.
    /// It does not test the `add_declare_transaction` method of the external dependencies.
    /// It tests the `add_declare_transaction` method of the Beerus light client.
    #[tokio::test]
    async fn given_ethereum_lightclient_returns_error_when_query_add_declare_transaction_then_error_is_propagated(
    ) {
        // Given
        // Mock config, ethereum light client and starknet light client.
        let (config, ethereum_lightclient_mock, mut starknet_lightclient_mock) = mock_clients();

        let expected_error = concat!(
            "Non valid combination of from_block, to_block and blockhash. ",
            "If you want to filter blocks, then ",
            "you can only use either from_block and to_block or blockhash, not both",
        );

        // Mock dependencies.
        starknet_lightclient_mock
            .expect_add_declare_transaction()
            .return_once(move |_| Err(eyre::eyre!(expected_error.clone())));

        // When
        let beerus = BeerusLightClient::new(
            config.clone(),
            Box::new(ethereum_lightclient_mock),
            Box::new(starknet_lightclient_mock),
        );

        let program = vec![];
        let constructor = vec![ContractEntryPoint {
            offset: 10,
            selector: FieldElement::from_str("0").unwrap(),
        }];

        let external = vec![ContractEntryPoint {
            offset: 10,
            selector: FieldElement::from_str("0").unwrap(),
        }];

        let l1_handler = vec![ContractEntryPoint {
            offset: 10,
            selector: FieldElement::from_str("0").unwrap(),
        }];
        let entry_points_by_type = EntryPointsByType {
            constructor,
            external,
            l1_handler,
        };
        let abi = None;

        let contract_class: ContractClass = ContractClass {
            program,
            entry_points_by_type,
            abi,
        };

        let declare_transaction = BroadcastedDeclareTransaction {
            max_fee: FieldElement::from_str("1000").unwrap(),
            version: 10,
            signature: vec![],
            nonce: FieldElement::from_str("0").unwrap(),
            contract_class,
            sender_address: FieldElement::from_str("101010").unwrap(),
        };

        // Query the transaction data given a hash on Ethereum.
        let result = beerus
            .starknet_lightclient
            .add_declare_transaction(&declare_transaction)
            .await;

        // Then
        // Assert that the `add_declare_transaction` method of the Beerus light client returns `Err`.
        assert!(result.is_err());
        // Assert that the error returned by the `add_declare_transaction` method of the Beerus light client is the expected error.
        assert_eq!(result.unwrap_err().to_string(), expected_error.to_string());
    }
<<<<<<< HEAD

    #[tokio::test]
    async fn given_error_result_when_calling_starknet_pending_transactions_then_should_return_same_error(
    ) {
        // Given
        // Mock config and beerus light client with a mocked starknet light client.
        let (config, ethereum_lightclient_mock, mut starknet_lightclient_mock) = mock_clients();

        // Mock dependencies.
        starknet_lightclient_mock
            .expect_pending_transactions()
            .return_once(|| Err(eyre::ErrReport::msg("Network Error"))); // Return a network error

        let beerus = BeerusLightClient::new(
            config.clone(),
            Box::new(ethereum_lightclient_mock),
            Box::new(starknet_lightclient_mock),
        );

        // When
        let result = beerus.starknet_pending_transactions().await;

        // Then
        // Assert that the `starknet_pending_transactions` method of the Beerus light client returns `Err`.
        assert!(result.is_err());
        // Assert that the error returned by the `starknet_pending_transactions` method of the Beerus light client is the expected error.
        assert_eq!(
            result.unwrap_err().to_string(),
            "Network Error".to_string()
        );
    }

    fn mock_clients() -> (Config, MockEthereumLightClient, MockStarkNetLightClient) {
        let config = Config {
            ethereum_network: "mainnet".to_string(),
            ethereum_consensus_rpc: "http://localhost:8545".to_string(),
            ethereum_execution_rpc: "http://localhost:8545".to_string(),
            starknet_rpc: "http://localhost:8545".to_string(),
            data_dir: Some(PathBuf::from("/tmp")),
            starknet_core_contract_address: Address::from_str(
                "0x0000000000000000000000000000000000000000",
            )
            .unwrap(),
        };
        (
            config,
            MockEthereumLightClient::new(),
            MockStarkNetLightClient::new(),
        )
    }
=======
>>>>>>> c5023ab2
}<|MERGE_RESOLUTION|>--- conflicted
+++ resolved
@@ -3957,7 +3957,6 @@
         // Assert that the error returned by the `add_declare_transaction` method of the Beerus light client is the expected error.
         assert_eq!(result.unwrap_err().to_string(), expected_error.to_string());
     }
-<<<<<<< HEAD
 
     #[tokio::test]
     async fn given_error_result_when_calling_starknet_pending_transactions_then_should_return_same_error(
@@ -4008,6 +4007,4 @@
             MockStarkNetLightClient::new(),
         )
     }
-=======
->>>>>>> c5023ab2
 }