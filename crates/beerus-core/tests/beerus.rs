--- conflicted
+++ resolved
@@ -26,7 +26,6 @@
         core::types::{
             BlockHashAndNumber, BlockId, BlockStatus, BlockTag as StarknetBlockTag,
             BlockWithTxHashes, BlockWithTxs, BroadcastedDeclareTransaction,
-<<<<<<< HEAD
             BroadcastedDeclareTransactionV1, BroadcastedInvokeTransaction,
             BroadcastedInvokeTransactionV0, BroadcastedInvokeTransactionV1, BroadcastedTransaction,
             CompressedLegacyContractClass, ContractClass, DeclareTransactionResult,
@@ -36,19 +35,6 @@
             MaybePendingBlockWithTxHashes, MaybePendingBlockWithTxs, MaybePendingStateUpdate,
             MaybePendingTransactionReceipt, StateDiff, StateUpdate, SyncStatusType,
             Transaction as StarknetTransaction, TransactionReceipt, TransactionStatus,
-=======
-            BroadcastedDeclareTransactionV1, BroadcastedDeployTransaction,
-            BroadcastedInvokeTransaction, BroadcastedInvokeTransactionV0, ContractClass,
-            DeclareTransaction, DeclareTransactionResult, DeclareTransactionV1,
-            DeclareTransactionV2, DeployAccountTransaction, DeployTransaction,
-            DeployTransactionResult, EventFilter, FeeEstimate, InvokeTransaction,
-            InvokeTransactionReceipt, InvokeTransactionResult, InvokeTransactionV0,
-            L1HandlerTransaction, LegacyContractClass, LegacyContractEntryPoint,
-            LegacyEntryPointsByType, MaybePendingBlockWithTxHashes, MaybePendingBlockWithTxs,
-            MaybePendingTransactionReceipt, PendingBlockWithTxs, StateDiff, StateUpdate,
-            SyncStatusType, Transaction as StarknetTransaction, TransactionReceipt,
-            TransactionStatus,
->>>>>>> 5aaac54d
         },
         macros::selector,
     };
