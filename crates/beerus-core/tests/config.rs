--- conflicted
+++ resolved
@@ -57,7 +57,6 @@
         );
     }
 
-<<<<<<< HEAD
     /// Test `etheruem_network()` method when `ETHEREUM_NETWORK` is set to mainnet.
     /// It should return the Network value wrapped in a result.
     #[test]
@@ -80,7 +79,8 @@
             cfg.ethereum_network().is_err(),
             "Expected an error due to invalid network"
         );
-=======
+    }
+  
     /// Test `from_file` function with a bad config file.
     /// It should fail.
     #[test]
@@ -97,7 +97,6 @@
     fn missing_config_file_panics() {
         let _missing_file_config: Config =
             Config::from_file(&PathBuf::from("tests/file/that/doesnt/exist.toml"));
->>>>>>> 1df34df5
     }
 
     /// Test `default` function.
