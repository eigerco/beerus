use crate::{config::Config, lightclient::starknet::storage_proof::GetProofOutput};

use crate::lightclient::starknet::errors::JsonRpcClientErrorWrapper;
use crate::stdlib::boxed::Box;
use crate::stdlib::format;
use crate::stdlib::string::String;
use crate::stdlib::vec::Vec;

use core::convert::TryFrom;

#[cfg(feature = "std")]
use mockall::automock;

use async_trait::async_trait;
use ethers::providers::{Http, Provider};
use eyre::Result as EyreResult;
use reqwest::Error as ReqwestError;
use serde::Serialize;
use starknet::providers::jsonrpc::{JsonRpcClientError, JsonRpcError};
use starknet::{
    core::types::FieldElement,
    providers::jsonrpc::{
        models::{
            BlockHashAndNumber, BlockId, BroadcastedDeclareTransaction,
            BroadcastedDeployTransaction, BroadcastedInvokeTransaction, BroadcastedTransaction,
            ContractClass, DeclareTransactionResult, DeployTransactionResult, EventFilter,
            EventsPage, FeeEstimate, FunctionCall, InvokeTransactionResult,
            MaybePendingBlockWithTxHashes, MaybePendingBlockWithTxs,
            MaybePendingTransactionReceipt, StateUpdate, SyncStatusType, Transaction,
        },
        HttpTransport, JsonRpcClient,
    },
};
use url::Url;
mod errors;
pub mod storage_proof;

// #[cfg(feature="std")]
// #[automock]
#[cfg_attr(feature = "std", automock, async_trait)]
#[cfg_attr(not(feature = "std"), async_trait(?Send))]
pub trait StarkNetLightClient: Send + Sync {
<<<<<<< HEAD
    async fn start(&self) -> EyreResult<()>;

    async fn call(
        &self,
        opts: FunctionCall,
        block_number: u64,
    ) -> Result<Vec<FieldElement>, JsonRpcError>;

=======
    async fn start(&self) -> Result<()>;
    async fn call(&self, opts: FunctionCall, block_id: &BlockId) -> Result<Vec<FieldElement>>;
>>>>>>> 9d64ff0b
    async fn estimate_fee(
        &self,
        tx: BroadcastedTransaction,
        block_id: &BlockId,
    ) -> Result<FeeEstimate, JsonRpcError>;

    async fn get_storage_at(
        &self,
        address: FieldElement,
        key: FieldElement,
<<<<<<< HEAD
        block_number: u64,
    ) -> Result<FieldElement, JsonRpcError>;

    async fn get_nonce(
        &self,
        block_id: &BlockId,
        address: FieldElement,
    ) -> Result<FieldElement, JsonRpcError>;

    async fn chain_id(&self) -> Result<FieldElement, JsonRpcError>;

    async fn block_number(&self) -> Result<u64, JsonRpcError>;

    async fn block_hash_and_number(&self) -> Result<BlockHashAndNumber, JsonRpcError>;

=======
        block_id: &BlockId,
    ) -> Result<FieldElement>;
    async fn get_nonce(&self, block_id: &BlockId, address: FieldElement) -> Result<FieldElement>;
    async fn chain_id(&self) -> Result<FieldElement>;
    async fn block_number(&self) -> Result<u64>;
    async fn block_hash_and_number(&self) -> Result<BlockHashAndNumber>;
>>>>>>> 9d64ff0b
    async fn get_class(
        &self,
        block_id: &BlockId,
        class_hash: FieldElement,
    ) -> Result<ContractClass, JsonRpcError>;

    async fn get_class_hash_at(
        &self,
        block_id: &BlockId,
        contract_address: FieldElement,
    ) -> Result<FieldElement, JsonRpcError>;

    async fn get_class_at(
        &self,
        block_id: &BlockId,
        contract_address: FieldElement,
    ) -> Result<ContractClass, JsonRpcError>;

    async fn get_state_update(&self, block_id: &BlockId) -> Result<StateUpdate, JsonRpcError>;

    async fn get_events(
        &self,
        filter: EventFilter,
        continuation_token: Option<String>,
        chunk_size: u64,
    ) -> Result<EventsPage, JsonRpcError>;

    async fn syncing(&self) -> Result<SyncStatusType, JsonRpcError>;

    async fn add_invoke_transaction(
        &self,
        invoke_transaction: &BroadcastedInvokeTransaction,
    ) -> Result<InvokeTransactionResult, JsonRpcError>;
    async fn add_deploy_transaction(
        &self,
        deploy_transaction: &BroadcastedDeployTransaction,
    ) -> Result<DeployTransactionResult, JsonRpcError>;

    async fn get_transaction_by_hash(
        &self,
        hash: FieldElement,
    ) -> Result<Transaction, JsonRpcError>;

    async fn get_block_with_tx_hashes(
        &self,
        block_id: &BlockId,
    ) -> Result<MaybePendingBlockWithTxHashes, JsonRpcError>;

    async fn get_transaction_receipt(
        &self,
        hash: FieldElement,
    ) -> Result<MaybePendingTransactionReceipt, JsonRpcError>;

    async fn get_transaction_by_block_id_and_index(
        &self,
        block_id: &BlockId,
        index: u64,
    ) -> Result<Transaction, JsonRpcError>;

    async fn pending_transactions(&self) -> Result<Vec<Transaction>, JsonRpcError>;

    async fn get_contract_storage_proof(
        &self,
        contract_address: FieldElement,
        keys: Vec<FieldElement>,
        block: &BlockId,
    ) -> Result<GetProofOutput, JsonRpcError>;

    async fn get_block_with_txs(
        &self,
        block_id: &BlockId,
    ) -> Result<MaybePendingBlockWithTxs, JsonRpcError>;

    async fn get_block_transaction_count(&self, block_id: &BlockId) -> Result<u64, JsonRpcError>;

    async fn add_declare_transaction(
        &self,
        declare_transaction: &BroadcastedDeclareTransaction,
    ) -> Result<DeclareTransactionResult, JsonRpcError>;
}

pub struct StarkNetLightClientImpl {
    client: JsonRpcClient<HttpTransport>,
    provider: Provider<Http>,
}

impl StarkNetLightClientImpl {
    pub fn new(config: &Config) -> EyreResult<Self> {
        let url = Url::parse(config.starknet_rpc.clone().as_str())?;
        let provider = Provider::try_from(config.starknet_rpc.clone().as_str())?;
        Ok(Self {
            client: JsonRpcClient::new(HttpTransport::new(url)),
            provider,
        })
    }

    /// Maps a `JsonRpcClientError` to a `JsonRpcError`.
    ///
    /// # Arguments
    ///
    /// * `method_name` - The name of the method where the error occurred.
    /// * `client_error` - The `JsonRpcClientError` to be mapped.
    ///
    /// # Returns
    ///
    /// The mapped `JsonRpcError`.
    fn map_to_rpc_error(
        method_name: &str,
        client_error: JsonRpcClientError<ReqwestError>,
    ) -> JsonRpcError {
        let error = JsonRpcError::try_from(JsonRpcClientErrorWrapper::from(client_error));
        match error {
            Ok(rpc_error) => rpc_error,
            Err(unknown_error) => JsonRpcError {
                code: 520,
                message: format!("[{}] {}", method_name, unknown_error),
            },
        }
    }
}

#[cfg_attr(feature = "std", async_trait)]
#[cfg_attr(not(feature = "std"), async_trait(?Send))]
impl StarkNetLightClient for StarkNetLightClientImpl {
    async fn start(&self) -> EyreResult<()> {
        Ok(())
    }

    /// Call a contract on StarkNet.
    ///
    /// # Arguments
    ///
    /// * `request` - The function call request.
    /// * `block_number` - The block number.
    ///
    /// # Returns
    ///
    /// Returns a `Result` containing the result of the call if the operation was successful,
    /// or an `Err` containing a `JsonRpcError` if the operation failed.
    ///
    /// ## Errors
    ///
    /// This method can return a `JsonRpcError` in case of failure.
    async fn call(
        &self,
<<<<<<< HEAD
        request: FunctionCall,
        block_number: u64,
    ) -> Result<Vec<FieldElement>, JsonRpcError> {
        self.client
            .call(request, &BlockId::Number(block_number))
=======
        address: FieldElement,
        key: FieldElement,
        block_id: &BlockId,
    ) -> Result<FieldElement> {
        self.client
            .get_storage_at(address, key, block_id)
>>>>>>> 9d64ff0b
            .await
            .map_err(|e| Self::map_to_rpc_error("call", e))
    }

    /// Estimate the fee for a given StarkNet transaction.
    ///
    /// # Arguments
    ///
    /// * `tx` - The broadcasted transaction.
    /// * `block_id` - The block identifier.
    ///
    /// # Returns
    ///
<<<<<<< HEAD
    /// Returns a `Result` containing the fee estimate if the operation was successful,
    /// or an `Err` containing a `JsonRpcError` if the operation failed.
    ///
    /// ## Errors
    ///
    /// This method can return a `JsonRpcError` in case of failure.
    async fn estimate_fee(
        &self,
        tx: BroadcastedTransaction,
        block_id: &BlockId,
    ) -> Result<FeeEstimate, JsonRpcError> {
        self.client
            .estimate_fee(tx, block_id)
=======
    /// `Ok(Vec<FieldElement>)` if the operation was successful.
    /// `Err(eyre::Report)` if the operation failed.
    async fn call(&self, request: FunctionCall, block_id: &BlockId) -> Result<Vec<FieldElement>> {
        self.client
            .call(request, block_id)
>>>>>>> 9d64ff0b
            .await
            .map_err(|e| Self::map_to_rpc_error("estimate_fee", e))
    }

    /// Get the value at a specific key in a contract's storage.
    ///
    /// # Arguments
    ///
    /// * `address` - The address of the contract.
    /// * `key` - The key of the storage.
    /// * `block_number` - The block number.
    ///
    /// # Returns
    ///
    /// Returns a `Result` containing the value at the key if the operation was successful,
    /// or an `Err` containing a `JsonRpcError` if the operation failed.
    ///
    /// ## Errors
    ///
    /// This method can return a `JsonRpcError` in case of failure.
    async fn get_storage_at(
        &self,
        address: FieldElement,
        key: FieldElement,
        block_number: u64,
    ) -> Result<FieldElement, JsonRpcError> {
        self.client
            .get_storage_at(address, key, &BlockId::Number(block_number))
            .await
            .map_err(|e| Self::map_to_rpc_error("get_storage_at", e))
    }

    /// Get the nonce of a contract.
    ///
    /// # Arguments
    ///
    /// * `block_id` - The block identifier.
    /// * `address` - The address of the contract.
    ///
    /// # Returns
    ///
    /// Returns a `Result` containing the nonce value if the operation was successful,
    /// or an `Err` containing a `JsonRpcError` if the operation failed.
    ///
    /// ## Errors
    ///
    /// This method can return a `JsonRpcError` in case of failure.
    async fn get_nonce(
        &self,
        block_id: &BlockId,
        address: FieldElement,
    ) -> Result<FieldElement, JsonRpcError> {
        self.client
            .get_nonce(block_id, address)
            .await
            .map_err(|e| Self::map_to_rpc_error("get_nonce", e))
    }

    /// Get the chain ID of the blockchain network.
    ///
    /// # Returns
    ///
    /// Returns a `Result` containing the chain ID if the operation was successful,
    /// or an `Err` containing a `JsonRpcError` if the operation failed.
    ///
    /// ## Errors
    ///
    /// This method can return a `JsonRpcError` in case of failure.
    async fn chain_id(&self) -> Result<FieldElement, JsonRpcError> {
        self.client
            .chain_id()
            .await
            .map_err(|e| Self::map_to_rpc_error("chain_id", e))
    }

    /// Get the block number of the latest block.
    ///
    /// # Returns
    ///
    /// Returns a `Result` containing the block number if the operation was successful,
    /// or an `Err` containing a `JsonRpcError` if the operation failed.
    ///
    /// ## Errors
    ///
    /// This method can return a `JsonRpcError` in case of failure.
    async fn block_number(&self) -> Result<u64, JsonRpcError> {
        self.client
            .block_number()
            .await
            .map_err(|e| Self::map_to_rpc_error("block_number", e))
    }

    /// Get the block hash and number of the latest block.
    ///
    /// # Returns
    ///
    /// Returns a `Result` containing the `BlockHashAndNumber` if the operation was successful,
    /// or an `Err` containing a `JsonRpcError` if the operation failed.
    ///
    /// ## Errors
    ///
    /// This method can return a `JsonRpcError` in case of failure.
    async fn block_hash_and_number(&self) -> Result<BlockHashAndNumber, JsonRpcError> {
        self.client
            .block_hash_and_number()
            .await
            .map_err(|e| Self::map_to_rpc_error("block_hash_and_number", e))
    }

    /// Get the contract class definition in the given block associated with the given hash.
    ///
    /// # Arguments
    ///
    /// * `block_id` - The block identifier.
    /// * `class_hash` - The class hash.
    ///
    /// # Returns
    ///
    /// Returns a `Result` containing the `ContractClass` if the operation was successful,
    /// or an `Err` containing a `JsonRpcError` if the operation failed.
    ///
    /// ## Errors
    ///
    /// This method can return a `JsonRpcError` in case of failure.
    async fn get_class(
        &self,
        block_id: &BlockId,
        class_hash: FieldElement,
    ) -> Result<ContractClass, JsonRpcError> {
        self.client
            .get_class(block_id, class_hash)
            .await
            .map_err(|e| Self::map_to_rpc_error("get_class", e))
    }

    /// Get the contract class hash given a block ID and contract address.
    ///
    /// # Arguments
    ///
    /// * `block_id` - The block identifier.
    /// * `contract_address` - The contract address.
    ///
    /// # Returns
    ///
    /// Returns a `Result` containing the `FieldElement` representing the class hash if the operation was successful,
    /// or an `Err` containing a `JsonRpcError` if the operation failed.
    ///
    /// ## Errors
    ///
    /// This method can return a `JsonRpcError` in case of failure.
    async fn get_class_hash_at(
        &self,
        block_id: &BlockId,
        contract_address: FieldElement,
    ) -> Result<FieldElement, JsonRpcError> {
        self.client
            .get_class_hash_at(block_id, contract_address)
            .await
            .map_err(|e| Self::map_to_rpc_error("get_class_hash_at", e))
    }

    /// Get the contract class definition in the given block associated with the contract address.
    ///
    /// # Arguments
    ///
    /// * `block_id` - The block identifier.
    /// * `contract_address` - The contract address.
    ///
    /// # Returns
    ///
    /// Returns a `Result` containing the `ContractClass` if the operation was successful,
    /// or an `Err` containing a `JsonRpcError` if the operation failed.
    ///
    /// ## Errors
    ///
    /// This method can return a `JsonRpcError` in case of failure.
    async fn get_class_at(
        &self,
        block_id: &BlockId,
        contract_address: FieldElement,
    ) -> Result<ContractClass, JsonRpcError> {
        self.client
            .get_class_at(block_id, contract_address)
            .await
            .map_err(|e| Self::map_to_rpc_error("get_class_at", e))
    }

    /// Get information about the result of executing the requested block.
    ///
    /// # Arguments
    ///
    /// * `block_id` - The block identifier.
    ///
    /// # Returns
    ///
    /// Returns a `Result` containing the `StateUpdate` if the operation was successful,
    /// or an `Err` containing a `JsonRpcError` if the operation failed.
    ///
    /// ## Errors
    ///
    /// This method can return a `JsonRpcError` in case of failure.
    async fn get_state_update(&self, block_id: &BlockId) -> Result<StateUpdate, JsonRpcError> {
        self.client
            .get_state_update(block_id)
            .await
            .map_err(|e| Self::map_to_rpc_error("get_state_update", e))
    }

    /// Get events based on the provided filters.
    ///
    /// # Arguments
    ///
    /// * `filter` - The query filters.
    /// * `continuation_token` - Optional continuation token for pagination.
    /// * `chunk_size` - The number of events to retrieve in each chunk.
    ///
    /// # Returns
    ///
    /// Returns a `Result` containing the `EventsPage` if the operation was successful,
    /// or an `Err` containing a `JsonRpcError` if the operation failed.
    ///
    /// ## Errors
    ///
    /// This method can return a `JsonRpcError` in case of failure.
    async fn get_events(
        &self,
        filter: EventFilter,
        continuation_token: Option<String>,
        chunk_size: u64,
    ) -> Result<EventsPage, JsonRpcError> {
        self.client
            .get_events(filter, continuation_token, chunk_size)
            .await
            .map_err(|e| Self::map_to_rpc_error("get_events", e))
    }

    /// Get information about the sync status of the node.
    ///
    /// # Returns
    ///
    /// Returns a `Result` containing the `SyncStatusType` if the operation was successful,
    /// or an `Err` containing a `JsonRpcError` if the operation failed.
    ///
    /// ## Errors
    ///
    /// This method can return a `JsonRpcError` in case of failure.
    async fn syncing(&self) -> Result<SyncStatusType, JsonRpcError> {
        self.client
            .syncing()
            .await
            .map_err(|e| Self::map_to_rpc_error("syncing", e))
    }

    /// Add an invoke transaction.
    ///
    /// # Arguments
    ///
    /// * `invoke_transaction`: Transaction data.
    ///
    /// # Returns
    ///
    /// Returns a `Result` containing the `InvokeTransactionResult` if the operation was successful,
    /// or an `Err` containing a `JsonRpcError` if the operation failed.
    ///
    /// ## Errors
    ///
    /// This method can return a `JsonRpcError` in case of failure.
    async fn add_invoke_transaction(
        &self,
        invoke_transaction: &BroadcastedInvokeTransaction,
    ) -> Result<InvokeTransactionResult, JsonRpcError> {
        self.client
            .add_invoke_transaction(invoke_transaction)
            .await
            .map_err(|e| Self::map_to_rpc_error("add_invoke_transaction", e))
    }

    /// Add an deploy transaction.
    ///
    /// # Arguments
    ///
    /// * `deploy_transaction`: Transaction data.
    ///
    /// # Returns
    ///
    /// Returns a `Result` containing the `DeployTransactionResult` if the operation was successful,
    /// or an `Err` containing a `JsonRpcError` if the operation failed.
    ///
    /// ## Errors
    ///
    /// This method can return a `JsonRpcError` in case of failure.
    async fn add_deploy_transaction(
        &self,
        deploy_transaction: &BroadcastedDeployTransaction,
    ) -> Result<DeployTransactionResult, JsonRpcError> {
        self.client
            .add_deploy_transaction(deploy_transaction)
            .await
            .map_err(|e| Self::map_to_rpc_error("add_deploy_transaction", e))
    }

    /// Get the transaction that matches the given hash.
    ///
    /// # Arguments
    ///
    /// * `hash`: Transaction hash.
    ///
    /// # Returns
    ///
    /// Returns a `Result` containing the `Transaction` if the operation was successful,
    /// or an `Err` containing a `JsonRpcError` if the operation failed.
    ///
    /// ## Errors
    ///
    /// This method can return a `JsonRpcError` in case of failure.
    async fn get_transaction_by_hash(
        &self,
        hash: FieldElement,
    ) -> Result<Transaction, JsonRpcError> {
        self.client
            .get_transaction_by_hash(hash)
            .await
            .map_err(|e| Self::map_to_rpc_error("get_transaction_by_hash", e))
    }

    /// Get the block with transaction hashes of a given block.
    ///
    /// # Arguments
    ///
    /// * `block_id`: The block identifier.
    ///
    /// # Returns
    ///
    /// Returns a `Result` containing the `MaybePendingBlockWithTxHashes` if the operation was successful,
    /// or an `Err` containing a `JsonRpcError` if the operation failed.
    ///
    /// ## Errors
    ///
    /// This method can return a `JsonRpcError` in case of failure.
    async fn get_block_with_tx_hashes(
        &self,
        block_id: &BlockId,
    ) -> Result<MaybePendingBlockWithTxHashes, JsonRpcError> {
        self.client
            .get_block_with_tx_hashes(block_id)
            .await
            .map_err(|e| Self::map_to_rpc_error("get_block_with_tx_hashes", e))
    }

    /// Get a transaction's receipt by querying the transaction using its hash.
    ///
    /// # Arguments
    ///
    /// * `hash`: Hash of the transaction.
    ///
    /// # Returns
    ///
    /// Returns a `Result` containing the `MaybePendingTransactionReceipt` if the operation was successful,
    /// or an `Err` containing a `JsonRpcError` if the operation failed.
    ///
    /// ## Errors
    ///
    /// This method can return a `JsonRpcError` in case of failure.
    async fn get_transaction_receipt(
        &self,
        hash: FieldElement,
    ) -> Result<MaybePendingTransactionReceipt, JsonRpcError> {
        self.client
            .get_transaction_receipt(hash)
            .await
            .map_err(|e| Self::map_to_rpc_error("get_transaction_receipt", e))
    }

    /// Get the transaction given a block ID and index.
    ///
    /// # Arguments
    ///
    /// * `block_id`: The block identifier.
    /// * `index`: Transaction index.
    ///
    /// # Returns
    ///
    /// Returns a `Result` containing the `Transaction` if the operation was successful,
    /// or an `Err` containing a `JsonRpcError` if the operation failed.
    ///
    /// ## Errors
    ///
    /// This method can return a `JsonRpcError` in case of failure.
    async fn get_transaction_by_block_id_and_index(
        &self,
        block_id: &BlockId,
        index: u64,
    ) -> Result<Transaction, JsonRpcError> {
        self.client
            .get_transaction_by_block_id_and_index(block_id, index)
            .await
            .map_err(|e| Self::map_to_rpc_error("get_transaction_by_block_id_and_index", e))
    }

    /// Get the pending transactions.
    ///
    /// # Returns
    ///
    /// Returns a `Result` containing a vector of `Transaction` if the operation was successful,
    /// or an `Err` containing a `JsonRpcError` if the operation failed.
    ///
    /// ## Errors
    ///
    /// This method can return a `JsonRpcError` in case of failure.
    async fn pending_transactions(&self) -> Result<Vec<Transaction>, JsonRpcError> {
        self.client
            .pending_transactions()
            .await
            .map_err(|e| Self::map_to_rpc_error("pending_transactions", e))
    }

    /// Get a contract storage proof.
    ///
    /// # Arguments
    ///
    /// * `contract_address`: Address of the contract.
    /// * `keys`: Storage slots of the contract keys that need a proof.
    /// * `block_id`: ID of the block the proof is needed for.
    ///
    /// # Returns
    ///
    /// Returns a `Result` containing the `GetProofOutput` if the operation was successful,
    /// or an `Err` containing a `JsonRpcError` if the operation failed.
    ///
    /// ## Errors
    ///
    /// This method can return a `JsonRpcError` in case of failure.
    async fn get_contract_storage_proof(
        &self,
        contract_address: FieldElement,
        keys: Vec<FieldElement>,
        block_id: &BlockId,
    ) -> Result<GetProofOutput, JsonRpcError> {
        let contract_address_str = format!("0x{contract_address:x}");
        let keys_str = keys.iter().map(|k| format!("0x{k:x}")).collect();

        #[derive(Debug, Serialize)]
        #[serde(untagged)]
        enum Param<'a> {
            Block(&'a BlockId),
            ContractAddress(String),
            Keys(Vec<String>),
        }

        let params = [
            Param::Block(block_id),
            Param::ContractAddress(contract_address_str),
            Param::Keys(keys_str),
        ];

        self.provider
            .request::<Vec<Param>, GetProofOutput>("pathfinder_getProof", Vec::from(params))
            .await
            .map_err(|e| {
                let error = JsonRpcError::try_from(JsonRpcClientErrorWrapper::from(e));
                match error {
                    Ok(rpc_error) => rpc_error,
                    Err(unknown_error) => JsonRpcError {
                        code: 520,
                        message: "[add_declare_transaction] ".to_owned()
                            + &unknown_error.to_string(),
                    },
                }
            })
    }

    /// Get the transactions of a given block.
    ///
    /// # Arguments
    ///
    /// * `block_id`: The block identifier.
    ///
    /// # Returns
    ///
    /// Returns a `Result` containing the `MaybePendingBlockWithTxs` if the operation was successful,
    /// or an `Err` containing a `JsonRpcError` if the operation failed.
    ///
    /// ## Errors
    ///
    /// This method can return a `JsonRpcError` in case of failure.
    async fn get_block_with_txs(
        &self,
        block_id: &BlockId,
    ) -> Result<MaybePendingBlockWithTxs, JsonRpcError> {
        self.client
            .get_block_with_txs(block_id)
            .await
            .map_err(|e| Self::map_to_rpc_error("get_block_with_txs", e))
    }

    /// Get the number of transactions in a block given a block ID.
    ///
    /// # Arguments
    ///
    /// * `block_id`: The block identifier.
    ///
    /// # Returns
    ///
    /// Returns a `Result` containing the number of transactions (`u64`) if the operation was successful,
    /// or an `Err` containing a `JsonRpcError` if the operation failed.
    ///
    /// ## Errors
    ///
    /// This method can return a `JsonRpcError` in case of failure.
    async fn get_block_transaction_count(&self, block_id: &BlockId) -> Result<u64, JsonRpcError> {
        self.client
            .get_block_transaction_count(block_id)
            .await
            .map_err(|e| Self::map_to_rpc_error("get_block_transaction_count", e))
    }

    /// Add a Declare transaction.
    ///
    /// # Arguments
    ///
    /// * `declare_transaction`: Transaction data.
    ///
    /// # Returns
    ///
    /// Returns a `Result` containing the `DeclareTransactionResult` if the operation was successful,
    /// or an `Err` containing a `JsonRpcError` if the operation failed.
    ///
    /// ## Errors
    ///
    /// This method can return a `JsonRpcError` in case of failure.
    async fn add_declare_transaction(
        &self,
        declare_transaction: &BroadcastedDeclareTransaction,
    ) -> Result<DeclareTransactionResult, JsonRpcError> {
        self.client
            .add_declare_transaction(declare_transaction)
            .await
            .map_err(|e| Self::map_to_rpc_error("add_declare_transaction", e))
    }
}<|MERGE_RESOLUTION|>--- conflicted
+++ resolved
@@ -40,19 +40,14 @@
 #[cfg_attr(feature = "std", automock, async_trait)]
 #[cfg_attr(not(feature = "std"), async_trait(?Send))]
 pub trait StarkNetLightClient: Send + Sync {
-<<<<<<< HEAD
     async fn start(&self) -> EyreResult<()>;
 
     async fn call(
         &self,
         opts: FunctionCall,
-        block_number: u64,
+        block_id: &BlockId,
     ) -> Result<Vec<FieldElement>, JsonRpcError>;
 
-=======
-    async fn start(&self) -> Result<()>;
-    async fn call(&self, opts: FunctionCall, block_id: &BlockId) -> Result<Vec<FieldElement>>;
->>>>>>> 9d64ff0b
     async fn estimate_fee(
         &self,
         tx: BroadcastedTransaction,
@@ -63,8 +58,7 @@
         &self,
         address: FieldElement,
         key: FieldElement,
-<<<<<<< HEAD
-        block_number: u64,
+        block_id: &BlockId,
     ) -> Result<FieldElement, JsonRpcError>;
 
     async fn get_nonce(
@@ -79,14 +73,6 @@
 
     async fn block_hash_and_number(&self) -> Result<BlockHashAndNumber, JsonRpcError>;
 
-=======
-        block_id: &BlockId,
-    ) -> Result<FieldElement>;
-    async fn get_nonce(&self, block_id: &BlockId, address: FieldElement) -> Result<FieldElement>;
-    async fn chain_id(&self) -> Result<FieldElement>;
-    async fn block_number(&self) -> Result<u64>;
-    async fn block_hash_and_number(&self) -> Result<BlockHashAndNumber>;
->>>>>>> 9d64ff0b
     async fn get_class(
         &self,
         block_id: &BlockId,
@@ -232,20 +218,11 @@
     /// This method can return a `JsonRpcError` in case of failure.
     async fn call(
         &self,
-<<<<<<< HEAD
         request: FunctionCall,
-        block_number: u64,
+        block_id: &BlockId,
     ) -> Result<Vec<FieldElement>, JsonRpcError> {
         self.client
-            .call(request, &BlockId::Number(block_number))
-=======
-        address: FieldElement,
-        key: FieldElement,
-        block_id: &BlockId,
-    ) -> Result<FieldElement> {
-        self.client
-            .get_storage_at(address, key, block_id)
->>>>>>> 9d64ff0b
+            .call(request, block_id)
             .await
             .map_err(|e| Self::map_to_rpc_error("call", e))
     }
@@ -259,7 +236,6 @@
     ///
     /// # Returns
     ///
-<<<<<<< HEAD
     /// Returns a `Result` containing the fee estimate if the operation was successful,
     /// or an `Err` containing a `JsonRpcError` if the operation failed.
     ///
@@ -273,13 +249,6 @@
     ) -> Result<FeeEstimate, JsonRpcError> {
         self.client
             .estimate_fee(tx, block_id)
-=======
-    /// `Ok(Vec<FieldElement>)` if the operation was successful.
-    /// `Err(eyre::Report)` if the operation failed.
-    async fn call(&self, request: FunctionCall, block_id: &BlockId) -> Result<Vec<FieldElement>> {
-        self.client
-            .call(request, block_id)
->>>>>>> 9d64ff0b
             .await
             .map_err(|e| Self::map_to_rpc_error("estimate_fee", e))
     }
@@ -304,10 +273,10 @@
         &self,
         address: FieldElement,
         key: FieldElement,
-        block_number: u64,
+        block_id: &BlockId,
     ) -> Result<FieldElement, JsonRpcError> {
         self.client
-            .get_storage_at(address, key, &BlockId::Number(block_number))
+            .get_storage_at(address, key, block_id)
             .await
             .map_err(|e| Self::map_to_rpc_error("get_storage_at", e))
     }
@@ -516,7 +485,8 @@
             .map_err(|e| Self::map_to_rpc_error("get_events", e))
     }
 
-    /// Get information about the sync status of the node.
+    /// Get an object about the sync status, or false if the node is not synching.
+    /// An object about the sync status, or false if the node is not synching.
     ///
     /// # Returns
     ///
