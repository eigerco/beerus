--- conflicted
+++ resolved
@@ -13,16 +13,11 @@
 use starknet::{
     core::types::FieldElement,
     providers::jsonrpc::models::{
-<<<<<<< HEAD
         BlockHashAndNumber, BlockId, BlockStatus, BlockTag as StarknetBlockTag, BlockWithTxHashes,
         BlockWithTxs, BroadcastedTransaction, DeclareTransaction, DeployAccountTransaction,
         DeployTransaction, FeeEstimate, FunctionCall, InvokeTransaction, L1HandlerTransaction,
         MaybePendingBlockWithTxHashes, MaybePendingBlockWithTxs, MaybePendingTransactionReceipt,
         Transaction,
-=======
-        BlockHashAndNumber, BlockId, BlockTag as StarknetBlockTag, BlockWithTxs,
-        BroadcastedTransaction, FeeEstimate, FunctionCall, MaybePendingBlockWithTxs, Transaction,
->>>>>>> ad0d8f65
     },
 };
 
@@ -480,7 +475,6 @@
         }
     }
 
-<<<<<<< HEAD
     /// Return transaction receipt of a transaction.
     /// # Arguments
     /// * `tx_hash` - The transaction hash as String.
@@ -599,7 +593,8 @@
             }
             _ => Err(eyre::eyre!("Error while retrieving block.")),
         }
-=======
+    }
+
     /// Return transaction by inputed hash
     /// See https://github.com/starknet-io/starknet-addresses for the StarkNet core contract address on different networks.
     /// # Arguments
@@ -616,6 +611,5 @@
             .unwrap();
 
         Ok(transaction)
->>>>>>> ad0d8f65
     }
 }