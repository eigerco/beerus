--- conflicted
+++ resolved
@@ -17,11 +17,7 @@
         BlockWithTxs, BroadcastedTransaction, DeclareTransaction, DeployAccountTransaction,
         DeployTransaction, FeeEstimate, FunctionCall, InvokeTransaction, L1HandlerTransaction,
         MaybePendingBlockWithTxHashes, MaybePendingBlockWithTxs, MaybePendingTransactionReceipt,
-<<<<<<< HEAD
-        Transaction
-=======
         Transaction,
->>>>>>> c5023ab2
     },
 };
 
@@ -591,23 +587,7 @@
             _ => Err(eyre::eyre!("Error while retrieving block.")),
         }
     }
-
-<<<<<<< HEAD
-    ///  Returns the pending transactions in the starknet transaction pool
-    /// See https://github.com/starknet-io/starknet-addresses for the StarkNet core contract address on different networks.
-    /// # Arguments
-    /// # Returns
-    /// `Ok(U256)` if the operation was successful - A vector of pending transactions
-    /// `Err(eyre::Report)` if the operation failed - No pending transactions found.
-    // TODO: Determine if error should throw if no pending transactions are found, or just a zero case
-    pub async fn starknet_pending_transactions(&self) -> Result<Vec<Transaction>> {
-        let transactions = self.starknet_lightclient.pending_transactions().await?;
-        
-        Ok(transactions)
-    }
-
-=======
->>>>>>> c5023ab2
+    
     /// Return transaction by inputed hash
     /// See https://github.com/starknet-io/starknet-addresses for the StarkNet core contract address on different networks.
     /// # Arguments
@@ -625,7 +605,6 @@
 
         Ok(transaction)
     }
-<<<<<<< HEAD
     ///  Returns the pending transactions in the starknet transaction pool
     /// See https://github.com/starknet-io/starknet-addresses for the StarkNet core contract address on different networks.
     /// # Arguments
@@ -644,6 +623,4 @@
         Ok(transactions)
     }
     
-=======
->>>>>>> c5023ab2
 }