--- conflicted
+++ resolved
@@ -35,6 +35,7 @@
         Transaction,
     },
 };
+
 /// Enum representing the different synchronization status of the light client.
 #[derive(Debug, Clone, PartialEq)]
 pub enum SyncStatus {
@@ -301,30 +302,17 @@
         &self,
         contract_address: FieldElement,
         storage_key: FieldElement,
-<<<<<<< HEAD
+        block_id: &BlockId,
     ) -> Result<FieldElement, JsonRpcError> {
-        let last_block = self
-=======
-        block_id: &BlockId,
-    ) -> Result<FieldElement> {
         let last_proven_block = self
->>>>>>> 9d64ff0b
             .ethereum_lightclient
             .lock()
             .await
             .starknet_last_proven_block()
             .await
-            .map_err(|e| JsonRpcError {
-                code: 520,
-                message: e.to_string(),
-            })?
+            .map_err(|e| rpc_unknown_error(e.to_string()))?
             .as_u64();
 
-<<<<<<< HEAD
-        self.starknet_lightclient
-            .get_storage_at(contract_address, storage_key, last_block)
-            .await
-=======
         if let BlockId::Number(block_number) = block_id {
             if block_number <= &last_proven_block {
                 return self
@@ -344,8 +332,7 @@
                     .await;
             }
         }
-        Err(eyre::eyre!("BlockId is not proven yet"))
->>>>>>> 9d64ff0b
+        Err(rpc_unknown_error("BlockId is not proven yet".to_string()))
     }
 
     /// Call a view function of a StarkNet contract.
@@ -382,20 +369,12 @@
             .await
             .starknet_last_proven_block()
             .await
-            .map_err(|e| JsonRpcError {
-                code: 520,
-                message: e.to_string(),
-            })?
+            .map_err(|e| rpc_unknown_error(e.to_string()))?
             .as_u64();
 
-<<<<<<< HEAD
-        self.starknet_lightclient.call(opts, last_block).await
-=======
-        // Call the StarkNet light client.
         self.starknet_lightclient
             .call(opts, &BlockId::Number(last_block))
             .await
->>>>>>> 9d64ff0b
     }
 
     /// Estimate the fee for a given StarkNet transaction.
@@ -474,10 +453,7 @@
             self.starknet_core_abi.clone(),
             "l1ToL2MessageCancellations",
         )
-        .map_err(|e| JsonRpcError {
-            code: 520,
-            message: e.to_string(),
-        })?;
+        .map_err(|e| rpc_unknown_error(e.to_string()))?;
 
         let data = data.to_vec();
 
@@ -498,14 +474,7 @@
             .await
             .call(&call_opts, BlockTag::Latest)
             .await
-            .map_err(|e| JsonRpcError {
-                code: 520,
-                message: e.to_string(),
-            })
-            .map_err(|e| JsonRpcError {
-                code: 520,
-                message: e.to_string(),
-            })?;
+            .map_err(|e| rpc_unknown_error(e.to_string()))?;
 
         Ok(U256::from_big_endian(&call_response))
     }
@@ -533,10 +502,7 @@
             self.starknet_core_abi.clone(),
             "l1ToL2Messages",
         )
-        .map_err(|e| JsonRpcError {
-            code: 520,
-            message: e.to_string(),
-        })?;
+        .map_err(|e| rpc_unknown_error(e.to_string()))?;
 
         let data = data.to_vec();
 
@@ -555,10 +521,8 @@
             .await
             .call(&call_opts, BlockTag::Latest)
             .await
-            .map_err(|e| JsonRpcError {
-                code: 520,
-                message: e.to_string(),
-            })?;
+            .map_err(|e| rpc_unknown_error(e.to_string()))?;
+
         Ok(U256::from_big_endian(&call_response))
     }
 
@@ -585,10 +549,7 @@
             self.starknet_core_abi.clone(),
             "l2ToL1Messages",
         )
-        .map_err(|e| JsonRpcError {
-            code: 520,
-            message: e.to_string(),
-        })?;
+        .map_err(|e| rpc_unknown_error(e.to_string()))?;
 
         let data = data.to_vec();
 
@@ -608,10 +569,7 @@
             .await
             .call(&call_opts, BlockTag::Latest)
             .await
-            .map_err(|e| JsonRpcError {
-                code: 520,
-                message: e.to_string(),
-            })?;
+            .map_err(|e| rpc_unknown_error(e.to_string()))?;
 
         Ok(U256::from_big_endian(&call_response))
     }
@@ -632,10 +590,7 @@
             self.starknet_core_abi.clone(),
             "l1ToL2MessageNonce",
         )
-        .map_err(|e| JsonRpcError {
-            code: 520,
-            message: e.to_string(),
-        })?;
+        .map_err(|e| rpc_unknown_error(e.to_string()))?;
 
         let data = data.to_vec();
 
@@ -654,10 +609,7 @@
             .await
             .call(&call_opts, BlockTag::Latest)
             .await
-            .map_err(|e| JsonRpcError {
-                code: 520,
-                message: e.to_string(),
-            })?;
+            .map_err(|e| rpc_unknown_error(e.to_string()))?;
 
         Ok(U256::from_big_endian(&call_response))
     }
@@ -746,18 +698,12 @@
             .await
             .starknet_state_root()
             .await
-            .map_err(|e| JsonRpcError {
-                code: 520,
-                message: e.to_string(),
-            })?
+            .map_err(|e| rpc_unknown_error(e.to_string()))?
             .to_string();
 
         if cloned_node.state_root != state_root {
             // TODO: Select a correct error code for "State root missmatch", now its UNKNOWN ERROR
-            return Err(JsonRpcError {
-                code: 520,
-                message: "State root mismatch".to_string(),
-            });
+            return Err(rpc_unknown_error("State root mismatch".to_string()));
         }
 
         let tx_hash_felt = FieldElement::from_hex_be(&tx_hash).unwrap();
@@ -993,4 +939,8 @@
 fn invalid_call_data(param: &str) -> JsonRpcError {
     let message = format!("Invalid params: cannot parse '{}'.", param);
     JsonRpcError { code: 400, message }
+}
+
+fn rpc_unknown_error(message: String) -> JsonRpcError {
+    JsonRpcError { code: 520, message }
 }