--- conflicted
+++ resolved
@@ -1,20 +1,9 @@
 use serde_json::{json, Value};
-<<<<<<< HEAD
 use starknet::core::types::{
-    BlockId, BlockTag, BroadcastedInvokeTransaction, BroadcastedInvokeTransactionV1,
-    BroadcastedTransaction, CompressedLegacyContractClass, ContractClass, EmittedEvent, EventsPage,
-    FieldElement, LegacyContractAbiEntry, LegacyContractEntryPoint, LegacyEntryPointsByType,
+    BroadcastedInvokeTransaction, BroadcastedInvokeTransactionV1, BroadcastedTransaction,
+    CompressedLegacyContractClass, ContractClass, EmittedEvent, EventsPage, FieldElement,
+    LegacyContractAbiEntry, LegacyContractEntryPoint, LegacyEntryPointsByType,
     LegacyStructAbiEntry, LegacyStructAbiType, LegacyStructMember, SyncStatus, SyncStatusType,
-=======
-use starknet::{
-    core::types::FieldElement,
-    providers::jsonrpc::models::{
-        BroadcastedInvokeTransaction, BroadcastedInvokeTransactionV1, BroadcastedTransaction,
-        ContractAbiEntry, ContractClass, EmittedEvent, EventsPage, LegacyContractClass,
-        LegacyContractEntryPoint, LegacyEntryPointsByType, StructAbiEntry, StructAbiType,
-        StructMember, SyncStatus, SyncStatusType,
-    },
->>>>>>> 658e7fbd
 };
 
 #[cfg(feature = "std")]
@@ -286,121 +275,4 @@
         "is_query": "true",
     });
     (mock_broadcasted_tx, mock_broadcasted_tx_json)
-<<<<<<< HEAD
-}
-
-#[cfg(test)]
-mod tests {
-    use std::str::FromStr;
-
-    use starknet::core::types::{BlockId, BlockTag, FieldElement};
-
-    #[tokio::test]
-    async fn test_block_id_string_to_block_id_type() {
-        // Testing for hash type
-        // Given
-        let block_id_type = "hash".to_string();
-        let block_id = "0x123".to_string();
-
-        // When
-        let result = super::block_id_string_to_block_id_type(&block_id_type, &block_id).unwrap();
-
-        // Then
-        let expected_result = BlockId::Hash(FieldElement::from_str("0x123").unwrap());
-        assert_eq!(
-            serde_json::to_string(&result).unwrap(),
-            serde_json::to_string(&expected_result).unwrap()
-        );
-
-        // Testing for number type
-        // Given
-        let block_id_type = "number".to_string();
-        let block_id = "123".to_string();
-
-        // When
-        let result = super::block_id_string_to_block_id_type(&block_id_type, &block_id).unwrap();
-
-        // Then
-        let expected_result = BlockId::Number(123);
-        assert_eq!(
-            serde_json::to_string(&result).unwrap(),
-            serde_json::to_string(&expected_result).unwrap()
-        );
-
-        // Testing for tag type
-        // Given
-        let block_id_type = "tag".to_string();
-        let block_id = "latest".to_string();
-
-        // When
-        let result = super::block_id_string_to_block_id_type(&block_id_type, &block_id).unwrap();
-
-        // Then
-        let expected_result = BlockId::Tag(BlockTag::Latest);
-        assert_eq!(
-            serde_json::to_string(&result).unwrap(),
-            serde_json::to_string(&expected_result).unwrap()
-        );
-    }
-
-    #[tokio::test]
-    async fn test_invalid_block_id_or_type_should_return_error() {
-        // Testing for invalid type
-        // Given
-        let block_id_type = "other".to_string();
-        let block_id = "0x123".to_string();
-
-        // When
-        let result = super::block_id_string_to_block_id_type(&block_id_type, &block_id);
-
-        // Then
-        match result {
-            Err(e) => assert_eq!("Invalid BlockId Type", e.to_string()),
-            Ok(_) => panic!("Expected error, got ok"),
-        }
-
-        // Testing for invalid tag
-        // Given
-        let block_id_type = "tag".to_string();
-        let block_id = "other".to_string();
-
-        // When
-        let result = super::block_id_string_to_block_id_type(&block_id_type, &block_id);
-
-        // Then
-        match result {
-            Err(e) => assert_eq!("Invalid Tag", e.to_string()),
-            Ok(_) => panic!("Expected error, got ok"),
-        }
-
-        // Testing for invalid block number
-        // Given
-        let block_id_type = "number".to_string();
-        let block_id = "other".to_string();
-
-        // When
-        let result = super::block_id_string_to_block_id_type(&block_id_type, &block_id);
-
-        // Then
-        match result {
-            Err(e) => assert_eq!("invalid digit found in string", e.to_string()),
-            Ok(_) => panic!("Expected error, got ok"),
-        }
-
-        // Testing for invalid block hash
-        // Given
-        let block_id_type = "hash".to_string();
-        let block_id = "other".to_string();
-
-        // When
-        let result = super::block_id_string_to_block_id_type(&block_id_type, &block_id);
-
-        // Then
-        match result {
-            Err(e) => assert_eq!("invalid character", e.to_string()),
-            Ok(_) => panic!("Expected error, got ok"),
-        }
-    }
-=======
->>>>>>> 658e7fbd
 }