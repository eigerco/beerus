--- conflicted
+++ resolved
@@ -19,10 +19,7 @@
 serde_json = "1.0.64"
 env_logger = "0.10.0"
 anyhow = "1.0.69"
-<<<<<<< HEAD
-=======
 serde = "1.0.152"
->>>>>>> 5f131ffc
 reqwest = "0.11.13"
 
 [dev-dependencies]
