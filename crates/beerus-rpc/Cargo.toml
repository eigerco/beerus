[package]
name = "beerus-rpc"
version.workspace = true
edition.workspace = true
repository.workspace = true
license-file.workspace = true

[dependencies]
beerus-core.workspace = true
helios.workspace = true
starknet.workspace = true
ethers.workspace = true
eyre.workspace = true
primitive-types = "0.11.1"
jsonrpsee = { version = "^0.16", features = ["full"] }
thiserror = "1.0.26"
dotenv = "0.15.0"
tokio = { version = "1.8.1", features = ["full"] }
log = "0.4.14"
serde_json = "1.0.64"
env_logger = "0.10.0"
<<<<<<< HEAD
anyhow = "1.0.69"
=======
wiremock = "0.5.17"
serde = "1.0.152"
reqwest = "0.11.13"
>>>>>>> 2f7dbbaf
<|MERGE_RESOLUTION|>--- conflicted
+++ resolved
@@ -19,10 +19,7 @@
 log = "0.4.14"
 serde_json = "1.0.64"
 env_logger = "0.10.0"
-<<<<<<< HEAD
 anyhow = "1.0.69"
-=======
 wiremock = "0.5.17"
 serde = "1.0.152"
-reqwest = "0.11.13"
->>>>>>> 2f7dbbaf
+reqwest = "0.11.13"