--- conflicted
+++ resolved
@@ -62,19 +62,20 @@
         }
     }
 
-<<<<<<< HEAD
     pub const fn starknet_estimate_fee(params: StarknetParams) -> Self {
         Self {
             id: 1,
             jsonrpc: "2.0",
             method: "starknet_estimateFee",
-=======
+            params,
+        }
+    }
+    
     pub const fn starknet_syncing(params: StarknetParams) -> Self {
         Self {
             id: 1,
             jsonrpc: "2.0",
             method: "starknet_syncing",
->>>>>>> da2038ee
             params,
         }
     }
@@ -85,11 +86,8 @@
     mock_block_number().mount(&mock_server).await;
     mock_get_block_transaction_count().mount(&mock_server).await;
     mock_get_events().mount(&mock_server).await;
-<<<<<<< HEAD
     mock_estimate_fee().mount(&mock_server).await;
-=======
     mock_starknet_syncing().mount(&mock_server).await;
->>>>>>> da2038ee
     mock_server.uri()
 }
 
