use beerus_core::{
    config::Config,
    lightclient::{
        beerus::BeerusLightClient, ethereum::MockEthereumLightClient,
        starknet::StarkNetLightClientImpl,
    },
    starknet_helper::block_id_string_to_block_id_type,
};
use beerus_rpc::BeerusRpc;
use reqwest::StatusCode;
use serde::{Deserialize, Serialize};
use serde_json::json;
use starknet::providers::jsonrpc::models::{
    BlockId, BlockTag, BroadcastedTransaction, EventFilter,
};
use std::path::PathBuf;
use wiremock::{
    matchers::{body_json, method},
    Mock, MockServer, ResponseTemplate,
};

#[derive(Serialize, Debug)]
pub struct StarknetRpcBaseData<'a, StarknetParams> {
    id: usize,
    jsonrpc: &'a str,
    method: &'a str,
    params: StarknetParams,
}

#[derive(Deserialize, Debug)]
pub struct EthJsonRpcResponse<StarknetParams> {
    pub id: usize,
    pub jsonrpc: String,
    pub result: StarknetParams,
}

impl<'a, StarknetParams> StarknetRpcBaseData<'a, StarknetParams> {
    pub const fn block_number(params: StarknetParams) -> Self {
        Self {
            id: 1,
            jsonrpc: "2.0",
            method: "starknet_blockNumber",
            params,
        }
    }

    pub const fn starknet_get_block_transaction_count(params: StarknetParams) -> Self {
        Self {
            id: 1,
            jsonrpc: "2.0",
            method: "starknet_getBlockTransactionCount",
            params,
        }
    }

    pub const fn get_events(params: StarknetParams) -> Self {
        Self {
            id: 1,
            jsonrpc: "2.0",
            method: "starknet_getEvents",
            params,
        }
    }

<<<<<<< HEAD
    pub const fn starknet_block_hash_and_number(params: StarknetParams) -> Self {
        Self {
            id: 1,
            jsonrpc: "2.0",
            method: "starknet_blockHashAndNumber",
=======
    pub const fn starknet_estimate_fee(params: StarknetParams) -> Self {
        Self {
            id: 1,
            jsonrpc: "2.0",
            method: "starknet_estimateFee",
            params,
        }
    }

    pub const fn starknet_syncing(params: StarknetParams) -> Self {
        Self {
            id: 1,
            jsonrpc: "2.0",
            method: "starknet_syncing",
>>>>>>> ce16f268
            params,
        }
    }
}

pub async fn setup_wiremock() -> String {
    let mock_server = MockServer::start().await;
    mock_block_number().mount(&mock_server).await;
    mock_get_block_transaction_count().mount(&mock_server).await;
    mock_get_events().mount(&mock_server).await;
<<<<<<< HEAD
    mock_starknet_block_hash_and_number()
        .mount(&mock_server)
        .await;
=======
    mock_estimate_fee().mount(&mock_server).await;
    mock_starknet_syncing().mount(&mock_server).await;
>>>>>>> ce16f268
    mock_server.uri()
}

pub async fn setup_beerus_rpc() -> BeerusRpc {
    let mut config = Config::from_file(&PathBuf::from("tests/common/data/test.toml"));
    config.starknet_rpc = setup_wiremock().await;

    let ethereum_lightclient = MockEthereumLightClient::new();
    let starknet_lightclient = StarkNetLightClientImpl::new(&config).unwrap();

    let beerus_client = BeerusLightClient::new(
        config,
        Box::new(ethereum_lightclient),
        Box::new(starknet_lightclient),
    );
    BeerusRpc::new(beerus_client)
}

fn mock_block_number() -> Mock {
    Mock::given(method("POST"))
        .and(body_json(StarknetRpcBaseData::block_number(())))
        .respond_with(response_template_with_status(StatusCode::OK).set_body_raw(
            include_str!("data/starknet_blockNumber.json"),
            "application/json",
        ))
}

fn mock_get_block_transaction_count() -> Mock {
    let latest_block = BlockId::Tag(BlockTag::Latest);
    Mock::given(method("POST"))
        .and(body_json(
            StarknetRpcBaseData::starknet_get_block_transaction_count([&latest_block]),
        ))
        .respond_with(response_template_with_status(StatusCode::OK).set_body_raw(
            include_str!("data/starknet_getBlockTransactionCount.json"),
            "application/json",
        ))
}

fn mock_estimate_fee() -> Mock {
    let block_type = "hash".to_string();
    let block_hash =
        "0x0147c4b0f702079384e26d9d34a15e7758881e32b219fc68c076b09d0be13f8c".to_string();
    let broadcasted_transaction = "{ \"type\": \"INVOKE\", \"nonce\": \"0x0\", \"max_fee\": \"0x12C72866EFA9B\", \"version\": \"0x0\", \"signature\": [ \"0x10E400D046147777C2AC5645024E1EE81C86D90B52D76AB8A8125E5F49612F9\", \"0x0ADB92739205B4626FEFB533B38D0071EB018E6FF096C98C17A6826B536817B\" ], \"contract_address\": \"0x0019fcae2482de8fb3afaf8d4b219449bec93a5928f02f58eef645cc071767f4\", \"calldata\": [ \"0x0000000000000000000000000000000000000000000000000000000000000001\", \"0x049d36570d4e46f48e99674bd3fcc84644ddd6b96f7c741b1562b82f9e004dc7\", \"0x0083afd3f4caedc6eebf44246fe54e38c95e3179a5ec9ea81740eca5b482d12e\", \"0x0000000000000000000000000000000000000000000000000000000000000000\", \"0x0000000000000000000000000000000000000000000000000000000000000003\", \"0x0000000000000000000000000000000000000000000000000000000000000003\", \"0x04681402a7ab16c41f7e5d091f32fe9b78de096e0bd5962ce5bd7aaa4a441f64\", \"0x000000000000000000000000000000000000000000000000001d41f6331e6800\", \"0x0000000000000000000000000000000000000000000000000000000000000000\", \"0x0000000000000000000000000000000000000000000000000000000000000001\" ], \"entry_point_selector\": \"0x015d40a3d6ca2ac30f4031e42be28da9b056fef9bb7357ac5e85627ee876e5ad\" }".to_string();

    let block_id = block_id_string_to_block_id_type(&block_type, &block_hash).unwrap();
    let broadcasted_transaction: BroadcastedTransaction =
        serde_json::from_str(&broadcasted_transaction).unwrap();

    Mock::given(method("POST"))
        .and(body_json(StarknetRpcBaseData::starknet_estimate_fee((
            broadcasted_transaction,
            &block_id,
        ))))
        .respond_with(response_template_with_status(StatusCode::OK).set_body_raw(
            include_str!("data/starknet_getEstimateFee.json"),
            "application/json",
        ))
}

fn mock_get_events() -> Mock {
    // TODO: avoid duplicating the input values in rpc.rs
    let filter = EventFilter {
        from_block: Some(BlockId::Number(800)),
        to_block: Some(BlockId::Number(1701)),
        address: None,
        keys: None,
    };
    let continuation_token = Some("1000".to_string());
    let chunk_size = 1000;

    let param = json!({
        "from_block": filter.from_block,
        "to_block": filter.to_block,
        "continuation_token": continuation_token,
        "chunk_size": chunk_size
    });

    Mock::given(method("POST"))
        .and(body_json(StarknetRpcBaseData::get_events([&param])))
        .respond_with(response_template_with_status(StatusCode::OK).set_body_raw(
            include_str!("data/starknet_getEvents.json"),
            "application/json",
        ))
}

<<<<<<< HEAD
fn mock_starknet_block_hash_and_number() -> Mock {
    Mock::given(method("POST"))
        .and(body_json(
            StarknetRpcBaseData::starknet_block_hash_and_number(()),
        ))
        .respond_with(response_template_with_status(StatusCode::OK).set_body_raw(
            include_str!("data/starknet_blockHashAndNumber.json"),
=======
fn mock_starknet_syncing() -> Mock {
    Mock::given(method("POST"))
        .and(body_json(StarknetRpcBaseData::starknet_syncing(())))
        .respond_with(response_template_with_status(StatusCode::OK).set_body_raw(
            include_str!("data/starknet_syncing.json"),
>>>>>>> ce16f268
            "application/json",
        ))
}

fn response_template_with_status(status_code: StatusCode) -> ResponseTemplate {
    ResponseTemplate::new(status_code)
        .append_header("vary", "Accept-Encoding")
        .append_header("vary", "Origin")
}<|MERGE_RESOLUTION|>--- conflicted
+++ resolved
@@ -62,28 +62,29 @@
         }
     }
 
-<<<<<<< HEAD
+    pub const fn starknet_estimate_fee(params: StarknetParams) -> Self {
+        Self {
+            id: 1,
+            jsonrpc: "2.0",
+            method: "starknet_estimateFee",
+            params,
+        }
+    }
+
+    pub const fn starknet_syncing(params: StarknetParams) -> Self {
+        Self {
+            id: 1,
+            jsonrpc: "2.0",
+            method: "starknet_syncing",
+            params,
+        }
+    }
+
     pub const fn starknet_block_hash_and_number(params: StarknetParams) -> Self {
         Self {
             id: 1,
             jsonrpc: "2.0",
             method: "starknet_blockHashAndNumber",
-=======
-    pub const fn starknet_estimate_fee(params: StarknetParams) -> Self {
-        Self {
-            id: 1,
-            jsonrpc: "2.0",
-            method: "starknet_estimateFee",
-            params,
-        }
-    }
-
-    pub const fn starknet_syncing(params: StarknetParams) -> Self {
-        Self {
-            id: 1,
-            jsonrpc: "2.0",
-            method: "starknet_syncing",
->>>>>>> ce16f268
             params,
         }
     }
@@ -94,14 +95,11 @@
     mock_block_number().mount(&mock_server).await;
     mock_get_block_transaction_count().mount(&mock_server).await;
     mock_get_events().mount(&mock_server).await;
-<<<<<<< HEAD
+    mock_estimate_fee().mount(&mock_server).await;
+    mock_starknet_syncing().mount(&mock_server).await;
     mock_starknet_block_hash_and_number()
         .mount(&mock_server)
         .await;
-=======
-    mock_estimate_fee().mount(&mock_server).await;
-    mock_starknet_syncing().mount(&mock_server).await;
->>>>>>> ce16f268
     mock_server.uri()
 }
 
@@ -188,7 +186,15 @@
         ))
 }
 
-<<<<<<< HEAD
+fn mock_starknet_syncing() -> Mock {
+    Mock::given(method("POST"))
+        .and(body_json(StarknetRpcBaseData::starknet_syncing(())))
+        .respond_with(response_template_with_status(StatusCode::OK).set_body_raw(
+            include_str!("data/starknet_syncing.json"),
+            "application/json",
+        ))
+}
+
 fn mock_starknet_block_hash_and_number() -> Mock {
     Mock::given(method("POST"))
         .and(body_json(
@@ -196,13 +202,6 @@
         ))
         .respond_with(response_template_with_status(StatusCode::OK).set_body_raw(
             include_str!("data/starknet_blockHashAndNumber.json"),
-=======
-fn mock_starknet_syncing() -> Mock {
-    Mock::given(method("POST"))
-        .and(body_json(StarknetRpcBaseData::starknet_syncing(())))
-        .respond_with(response_template_with_status(StatusCode::OK).set_body_raw(
-            include_str!("data/starknet_syncing.json"),
->>>>>>> ce16f268
             "application/json",
         ))
 }
