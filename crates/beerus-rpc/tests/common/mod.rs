use beerus_core::{
    config::Config,
    lightclient::{
        beerus::BeerusLightClient, ethereum::MockEthereumLightClient,
        starknet::StarkNetLightClientImpl,
    },
    starknet_helper::create_mock_broadcasted_transaction,
};
use beerus_rpc::BeerusRpc;
use reqwest::{Method, StatusCode};
use serde::{Deserialize, Serialize};
use serde_json::json;
<<<<<<< HEAD
use starknet::core::types::{BlockId, BlockTag, EventFilter, FieldElement, FunctionCall};
use std::path::PathBuf;
=======
use starknet::core::types::FieldElement;
use starknet::providers::jsonrpc::models::{BlockId, BlockTag, EventFilter, FunctionCall};
use std::{path::PathBuf, str::FromStr};
>>>>>>> 658e7fbd
use wiremock::{
    matchers::{body_json, method},
    Mock, MockServer, ResponseTemplate,
};

#[derive(Serialize, Debug)]
pub struct StarknetRpcBaseData<'a, StarknetParams> {
    id: usize,
    jsonrpc: &'a str,
    method: &'a str,
    params: StarknetParams,
}

#[derive(Deserialize, Debug)]
pub struct EthJsonRpcResponse<StarknetParams> {
    pub id: usize,
    pub jsonrpc: String,
    pub result: StarknetParams,
}

impl<'a, StarknetParams> StarknetRpcBaseData<'a, StarknetParams> {
    pub const fn block_number(params: StarknetParams) -> Self {
        Self {
            id: 1,
            jsonrpc: "2.0",
            method: "starknet_blockNumber",
            params,
        }
    }

    pub const fn starknet_get_block_transaction_count(params: StarknetParams) -> Self {
        Self {
            id: 1,
            jsonrpc: "2.0",
            method: "starknet_getBlockTransactionCount",
            params,
        }
    }

    pub const fn get_events(params: StarknetParams) -> Self {
        Self {
            id: 1,
            jsonrpc: "2.0",
            method: "starknet_getEvents",
            params,
        }
    }

    pub const fn starknet_estimate_fee(params: StarknetParams) -> Self {
        Self {
            id: 1,
            jsonrpc: "2.0",
            method: "starknet_estimateFee",
            params,
        }
    }

    pub const fn starknet_syncing(params: StarknetParams) -> Self {
        Self {
            id: 1,
            jsonrpc: "2.0",
            method: "starknet_syncing",
            params,
        }
    }

    pub const fn starknet_block_hash_and_number(params: StarknetParams) -> Self {
        Self {
            id: 1,
            jsonrpc: "2.0",
            method: "starknet_blockHashAndNumber",
            params,
        }
    }

    pub const fn starknet_get_transaction_by_block_id_and_index(params: StarknetParams) -> Self {
        Self {
            id: 1,
            jsonrpc: "2.0",
            method: "starknet_getTransactionByBlockIdAndIndex",
            params,
        }
    }

    pub const fn starknet_get_block_with_tx_hashes(params: StarknetParams) -> Self {
        Self {
            id: 1,
            jsonrpc: "2.0",
            method: "starknet_getBlockWithTxHashes",
            params,
        }
    }

    pub const fn starknet_call(params: StarknetParams) -> Self {
        Self {
            id: 1,
            jsonrpc: "2.0",
            method: "starknet_call",
            params,
        }
    }
}

pub async fn setup_wiremock() -> String {
    let mock_server = MockServer::start().await;
    mock_block_number().mount(&mock_server).await;
    mock_get_block_transaction_count().mount(&mock_server).await;
    mock_get_events().mount(&mock_server).await;
    mock_estimate_fee().mount(&mock_server).await;
    mock_starknet_syncing().mount(&mock_server).await;
    mock_starknet_block_hash_and_number()
        .mount(&mock_server)
        .await;
    mock_starknet_get_transaction_by_block_id_and_index()
        .mount(&mock_server)
        .await;
    mock_starknet_get_block_with_tx_hashes()
        .mount(&mock_server)
        .await;
    mock_starknet_call().mount(&mock_server).await;

    mock_server.uri()
}

pub async fn setup_beerus_rpc() -> BeerusRpc {
    let mut config = Config::from_file(&PathBuf::from("tests/common/data/test.toml"));
    config.starknet_rpc = setup_wiremock().await;
    let ethereum_lightclient = MockEthereumLightClient::new();
    let starknet_lightclient = StarkNetLightClientImpl::new(&config).unwrap();

    let beerus_client = BeerusLightClient::new_from_clients(
        config,
        Box::new(ethereum_lightclient),
        Box::new(starknet_lightclient),
    );
    BeerusRpc::new(beerus_client)
}

fn mock_block_number() -> Mock {
    let stub: Vec<u8> = vec![];
    Mock::given(method("POST"))
        .and(body_json(StarknetRpcBaseData::block_number(stub)))
        .respond_with(response_template_with_status(StatusCode::OK).set_body_raw(
            include_str!("data/starknet_blockNumber.json"),
            "application/json",
        ))
}

fn mock_get_block_transaction_count() -> Mock {
    let latest_block = BlockId::Tag(BlockTag::Latest);
    Mock::given(method("POST"))
        .and(body_json(
            StarknetRpcBaseData::starknet_get_block_transaction_count([&latest_block]),
        ))
        .respond_with(response_template_with_status(StatusCode::OK).set_body_raw(
            include_str!("data/starknet_getBlockTransactionCount.json"),
            "application/json",
        ))
}

fn mock_estimate_fee() -> Mock {
    let broadcasted_transaction = create_mock_broadcasted_transaction();
<<<<<<< HEAD
    let block_id = block_id_string_to_block_id_type(&block_type, &block_hash).unwrap();
=======
    let block_id = BlockId::Hash(
        FieldElement::from_str(
            "0x0147c4b0f702079384e26d9d34a15e7758881e32b219fc68c076b09d0be13f8c",
        )
        .unwrap(),
    );

>>>>>>> 658e7fbd
    Mock::given(method("POST"))
        .and(body_json(StarknetRpcBaseData::starknet_estimate_fee((
            vec![broadcasted_transaction.0],
            &block_id,
        ))))
        .respond_with(response_template_with_status(StatusCode::OK).set_body_raw(
            include_str!("data/starknet_getEstimateFee.json"),
            "application/json",
        ))
}

fn mock_get_events() -> Mock {
    // TODO: avoid duplicating the input values in rpc.rs
    let filter = EventFilter {
        from_block: Some(BlockId::Number(800)),
        to_block: Some(BlockId::Number(1701)),
        address: None,
        keys: None,
    };
    let continuation_token = Some("1000".to_string());
    let chunk_size = 1000;

    let param = json!({
        "from_block": filter.from_block,
        "to_block": filter.to_block,
        "continuation_token": continuation_token,
        "chunk_size": chunk_size
    });

    Mock::given(method("POST"))
        .and(body_json(StarknetRpcBaseData::get_events([&param])))
        .respond_with(response_template_with_status(StatusCode::OK).set_body_raw(
            include_str!("data/starknet_getEvents.json"),
            "application/json",
        ))
}

fn mock_starknet_syncing() -> Mock {
    let stub: Vec<u8> = vec![];
    Mock::given(method("POST"))
        .and(body_json(StarknetRpcBaseData::starknet_syncing(stub)))
        .respond_with(response_template_with_status(StatusCode::OK).set_body_raw(
            include_str!("data/starknet_syncing.json"),
            "application/json",
        ))
}

fn mock_starknet_block_hash_and_number() -> Mock {
    let stub: Vec<u8> = vec![];
    Mock::given(method("POST"))
        .and(body_json(
            StarknetRpcBaseData::starknet_block_hash_and_number(stub),
        ))
        .respond_with(response_template_with_status(StatusCode::OK).set_body_raw(
            include_str!("data/starknet_blockHashAndNumber.json"),
            "application/json",
        ))
}

fn mock_starknet_get_transaction_by_block_id_and_index() -> Mock {
    let latest_block = BlockId::Tag(BlockTag::Latest);
    let index: u64 = 5;
    Mock::given(method("POST"))
        .and(body_json(
            StarknetRpcBaseData::starknet_get_transaction_by_block_id_and_index([
                serde_json::to_value(&latest_block).unwrap(),
                serde_json::to_value(index).unwrap(),
            ]),
        ))
        .respond_with(response_template_with_status(StatusCode::OK).set_body_raw(
            include_str!("data/starknet_getTransactionByBlockIdAndIndex.json"),
            "application/json",
        ))
}

fn mock_starknet_get_block_with_tx_hashes() -> Mock {
    let latest_block = BlockId::Tag(BlockTag::Latest);
    Mock::given(method("POST"))
        .and(body_json(
            StarknetRpcBaseData::starknet_get_block_with_tx_hashes([&latest_block]),
        ))
        .respond_with(response_template_with_status(StatusCode::OK).set_body_raw(
            include_str!("data/starknet_getBlockWithTxHashes.json"),
            "application/json",
        ))
}

fn mock_starknet_call() -> Mock {
    let request = FunctionCall {
        contract_address: FieldElement::from_hex_be(
            "0x049d36570d4e46f48e99674bd3fcc84644ddd6b96f7c741b1562b82f9e004dc7",
        )
        .unwrap(),
        entry_point_selector: FieldElement::from_hex_be(
            "0x361458367e696363fbcc70777d07ebbd2394e89fd0adcaf147faccd1d294d60",
        )
        .unwrap(),
        calldata: Vec::new(),
    };
    let latest_block = BlockId::Tag(BlockTag::Latest);

    Mock::given(method(Method::POST))
        .and(body_json(StarknetRpcBaseData::starknet_call((
            &request,
            &latest_block,
        ))))
        .respond_with(
            response_template_with_status(StatusCode::OK)
                .set_body_raw(include_str!("data/starknet_call.json"), "application/json"),
        )
}

fn response_template_with_status(status_code: StatusCode) -> ResponseTemplate {
    ResponseTemplate::new(status_code)
        .append_header("vary", "Accept-Encoding")
        .append_header("vary", "Origin")
}<|MERGE_RESOLUTION|>--- conflicted
+++ resolved
@@ -10,14 +10,9 @@
 use reqwest::{Method, StatusCode};
 use serde::{Deserialize, Serialize};
 use serde_json::json;
-<<<<<<< HEAD
 use starknet::core::types::{BlockId, BlockTag, EventFilter, FieldElement, FunctionCall};
 use std::path::PathBuf;
-=======
-use starknet::core::types::FieldElement;
-use starknet::providers::jsonrpc::models::{BlockId, BlockTag, EventFilter, FunctionCall};
-use std::{path::PathBuf, str::FromStr};
->>>>>>> 658e7fbd
+use std::str::FromStr;
 use wiremock::{
     matchers::{body_json, method},
     Mock, MockServer, ResponseTemplate,
@@ -180,9 +175,6 @@
 
 fn mock_estimate_fee() -> Mock {
     let broadcasted_transaction = create_mock_broadcasted_transaction();
-<<<<<<< HEAD
-    let block_id = block_id_string_to_block_id_type(&block_type, &block_hash).unwrap();
-=======
     let block_id = BlockId::Hash(
         FieldElement::from_str(
             "0x0147c4b0f702079384e26d9d34a15e7758881e32b219fc68c076b09d0be13f8c",
@@ -190,7 +182,6 @@
         .unwrap(),
     );
 
->>>>>>> 658e7fbd
     Mock::given(method("POST"))
         .and(body_json(StarknetRpcBaseData::starknet_estimate_fee((
             vec![broadcasted_transaction.0],
