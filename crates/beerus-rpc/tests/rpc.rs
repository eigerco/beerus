--- conflicted
+++ resolved
@@ -14,7 +14,6 @@
     }
 
     #[tokio::test]
-<<<<<<< HEAD
     async fn test_get_estimate_fee_ok() {
         let beerus_rpc = setup_beerus_rpc().await;
 
@@ -36,8 +35,10 @@
 
         assert_eq!(expected.gas_consumed, actual.gas_consumed);
         assert_eq!(expected.gas_price, actual.gas_price);
-        assert_eq!(expected.overall_fee, actual.overall_fee);
-=======
+        assert_eq!(expected.overall_fee, actual.overall_fee);   
+    }
+    
+    #[tokio::test]
     async fn test_get_block_transaction_count_is_ok() {
         let beerus_rpc = setup_beerus_rpc().await;
         let block_id_type = "tag".to_string();
@@ -47,6 +48,5 @@
             .await
             .unwrap();
         assert_eq!(transaction_count, 90);
->>>>>>> 7ae3a0f4
     }
 }