--- conflicted
+++ resolved
@@ -10,13 +10,9 @@
     };
     use jsonrpsee::types::error::ErrorObjectOwned;
     use starknet::core::types::FieldElement;
-<<<<<<< HEAD
-    use starknet::providers::jsonrpc::models::{FeeEstimate, SyncStatusType};
-=======
     use starknet::providers::jsonrpc::models::{
-        InvokeTransaction, InvokeTransactionV1, Transaction,
+        FeeEstimate, InvokeTransaction, InvokeTransactionV1, Transaction, SyncStatusType,
     };
->>>>>>> edb10a5f
 
     #[tokio::test]
     async fn starknet_block_number_ok() {
@@ -91,7 +87,6 @@
     }
 
     #[tokio::test]
-<<<<<<< HEAD
     async fn test_get_estimate_fee_ok() {
         let beerus_rpc = setup_beerus_rpc().await;
 
@@ -155,7 +150,10 @@
                 "0x63813d0cd71bf351dfe3217f9d2dcd8871cf4d56c0ffe3563980b3d02b6898d"
             )
             .unwrap()
-=======
+        );
+    }
+
+    #[tokio::test]
     async fn starknet_get_transaction_by_block_id_and_index_ok() {
         let beerus_rpc = setup_beerus_rpc().await;
         let transaction = beerus_rpc
@@ -177,7 +175,6 @@
         assert_eq!(
             serde_json::to_string(&transaction).unwrap(),
             serde_json::to_string(&expected_transaction).unwrap()
->>>>>>> edb10a5f
         );
     }
 }