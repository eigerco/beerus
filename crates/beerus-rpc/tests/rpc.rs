--- conflicted
+++ resolved
@@ -5,13 +5,9 @@
 
     use crate::common::setup_beerus_rpc;
     use beerus_core::starknet_helper::create_mock_get_events;
-<<<<<<< HEAD
     use beerus_rpc::api::BeerusRpcServer;
     use beerus_rpc::errors::BeerusApiError;
-=======
-    use beerus_rpc::api::{BeerusApiError, BeerusRpcServer};
     use beerus_rpc::models::{EventFilterWithPage, ResultPageRequest};
->>>>>>> 9d64ff0b
     use jsonrpsee::types::error::ErrorObjectOwned;
     use starknet::core::types::FieldElement;
     use starknet::providers::jsonrpc::models::{
