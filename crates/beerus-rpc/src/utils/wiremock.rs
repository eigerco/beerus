use beerus_core::starknet_helper::block_id_string_to_block_id_type;
use reqwest::{Method, StatusCode};
use serde::{Deserialize, Serialize};
<<<<<<< HEAD
use starknet::providers::jsonrpc::models::BroadcastedTransaction;
=======
use starknet::providers::jsonrpc::models::{BlockId, BlockTag};
>>>>>>> 7ae3a0f4
use wiremock::{
    matchers::{body_json, method},
    Mock, MockServer, ResponseTemplate,
};

#[derive(Serialize, Debug)]
pub struct StarknetRpcBaseData<'a, StarknetParams> {
    id: usize,
    jsonrpc: &'a str,
    method: &'a str,
    params: StarknetParams,
}

#[derive(Deserialize, Debug)]
pub struct EthJsonRpcResponse<StarknetParams> {
    pub id: usize,
    pub jsonrpc: String,
    pub result: StarknetParams,
}

impl<'a, StarknetParams> StarknetRpcBaseData<'a, StarknetParams> {
    pub const fn stark_block_number(params: StarknetParams) -> Self {
        Self {
            id: 1,
            jsonrpc: "2.0",
            method: "starknet_blockNumber",
            params,
        }
    }

<<<<<<< HEAD
    pub const fn starknet_estimate_fee(params: StarknetParams) -> Self {
        Self {
            id: 1,
            jsonrpc: "2.0",
            method: "starknet_estimateFee",
=======
    pub const fn starknet_get_block_transaction_count(params: StarknetParams) -> Self {
        Self {
            id: 1,
            jsonrpc: "2.0",
            method: "starknet_getBlockTransactionCount",
>>>>>>> 7ae3a0f4
            params,
        }
    }
}

pub async fn setup_wiremock() -> String {
    let mock_server = MockServer::start().await;
    mock_block_number().mount(&mock_server).await;
<<<<<<< HEAD
    mock_estimate_fee().mount(&mock_server).await;

=======
    mock_get_block_transaction_count().mount(&mock_server).await;
>>>>>>> 7ae3a0f4
    mock_server.uri()
}

fn mock_block_number() -> Mock {
    Mock::given(method(Method::POST))
        .and(body_json(StarknetRpcBaseData::stark_block_number(())))
        .respond_with(response_template_with_status(StatusCode::OK).set_body_raw(
            include_str!("data/blocks/starknet_blockNumber.json"),
            "application/json",
        ))
}

<<<<<<< HEAD
fn mock_estimate_fee() -> Mock {
    let block_type = "hash".to_string();
    let block_hash =
        "0x0147c4b0f702079384e26d9d34a15e7758881e32b219fc68c076b09d0be13f8c".to_string();
    let broadcasted_transaction = "{ \"type\": \"INVOKE\", \"nonce\": \"0x0\", \"max_fee\": \"0x12C72866EFA9B\", \"version\": \"0x0\", \"signature\": [ \"0x10E400D046147777C2AC5645024E1EE81C86D90B52D76AB8A8125E5F49612F9\", \"0x0ADB92739205B4626FEFB533B38D0071EB018E6FF096C98C17A6826B536817B\" ], \"contract_address\": \"0x0019fcae2482de8fb3afaf8d4b219449bec93a5928f02f58eef645cc071767f4\", \"calldata\": [ \"0x0000000000000000000000000000000000000000000000000000000000000001\", \"0x049d36570d4e46f48e99674bd3fcc84644ddd6b96f7c741b1562b82f9e004dc7\", \"0x0083afd3f4caedc6eebf44246fe54e38c95e3179a5ec9ea81740eca5b482d12e\", \"0x0000000000000000000000000000000000000000000000000000000000000000\", \"0x0000000000000000000000000000000000000000000000000000000000000003\", \"0x0000000000000000000000000000000000000000000000000000000000000003\", \"0x04681402a7ab16c41f7e5d091f32fe9b78de096e0bd5962ce5bd7aaa4a441f64\", \"0x000000000000000000000000000000000000000000000000001d41f6331e6800\", \"0x0000000000000000000000000000000000000000000000000000000000000000\", \"0x0000000000000000000000000000000000000000000000000000000000000001\" ], \"entry_point_selector\": \"0x015d40a3d6ca2ac30f4031e42be28da9b056fef9bb7357ac5e85627ee876e5ad\" }".to_string();

    let block_id = block_id_string_to_block_id_type(&block_type, &block_hash).unwrap();
    let broadcasted_transaction: BroadcastedTransaction =
        serde_json::from_str(&broadcasted_transaction).unwrap();

    Mock::given(method(Method::POST))
        .and(body_json(StarknetRpcBaseData::starknet_estimate_fee((
            broadcasted_transaction,
            &block_id,
        ))))
        .respond_with(response_template_with_status(StatusCode::OK).set_body_raw(
            include_str!("data/blocks/starknet_get_estimate_fee.json"),
=======
fn mock_get_block_transaction_count() -> Mock {
    let latest_block = BlockId::Tag(BlockTag::Latest);
    Mock::given(method("POST"))
        .and(body_json(
            StarknetRpcBaseData::starknet_get_block_transaction_count([&latest_block]),
        ))
        .respond_with(response_template_with_status(StatusCode::OK).set_body_raw(
            include_str!("data/blocks/starknet_getBlockTransactionCount.json"),
>>>>>>> 7ae3a0f4
            "application/json",
        ))
}

fn response_template_with_status(status_code: StatusCode) -> ResponseTemplate {
    ResponseTemplate::new(status_code)
        .append_header("vary", "Accept-Encoding")
        .append_header("vary", "Origin")
}<|MERGE_RESOLUTION|>--- conflicted
+++ resolved
@@ -1,11 +1,7 @@
 use beerus_core::starknet_helper::block_id_string_to_block_id_type;
 use reqwest::{Method, StatusCode};
 use serde::{Deserialize, Serialize};
-<<<<<<< HEAD
-use starknet::providers::jsonrpc::models::BroadcastedTransaction;
-=======
-use starknet::providers::jsonrpc::models::{BlockId, BlockTag};
->>>>>>> 7ae3a0f4
+use starknet::providers::jsonrpc::models::{BlockId, BlockTag, BroadcastedTransaction};
 use wiremock::{
     matchers::{body_json, method},
     Mock, MockServer, ResponseTemplate,
@@ -36,19 +32,20 @@
         }
     }
 
-<<<<<<< HEAD
     pub const fn starknet_estimate_fee(params: StarknetParams) -> Self {
         Self {
             id: 1,
             jsonrpc: "2.0",
             method: "starknet_estimateFee",
-=======
+            params,
+        }
+    }
+    
     pub const fn starknet_get_block_transaction_count(params: StarknetParams) -> Self {
         Self {
             id: 1,
             jsonrpc: "2.0",
             method: "starknet_getBlockTransactionCount",
->>>>>>> 7ae3a0f4
             params,
         }
     }
@@ -57,12 +54,8 @@
 pub async fn setup_wiremock() -> String {
     let mock_server = MockServer::start().await;
     mock_block_number().mount(&mock_server).await;
-<<<<<<< HEAD
     mock_estimate_fee().mount(&mock_server).await;
-
-=======
     mock_get_block_transaction_count().mount(&mock_server).await;
->>>>>>> 7ae3a0f4
     mock_server.uri()
 }
 
@@ -75,7 +68,6 @@
         ))
 }
 
-<<<<<<< HEAD
 fn mock_estimate_fee() -> Mock {
     let block_type = "hash".to_string();
     let block_hash =
@@ -93,7 +85,10 @@
         ))))
         .respond_with(response_template_with_status(StatusCode::OK).set_body_raw(
             include_str!("data/blocks/starknet_get_estimate_fee.json"),
-=======
+            "application/json",
+        ))
+}
+      
 fn mock_get_block_transaction_count() -> Mock {
     let latest_block = BlockId::Tag(BlockTag::Latest);
     Mock::given(method("POST"))
@@ -102,7 +97,6 @@
         ))
         .respond_with(response_template_with_status(StatusCode::OK).set_body_raw(
             include_str!("data/blocks/starknet_getBlockTransactionCount.json"),
->>>>>>> 7ae3a0f4
             "application/json",
         ))
 }
