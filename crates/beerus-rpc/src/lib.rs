pub mod api;
pub mod models;

use crate::api::{BeerusApiError, BeerusApiServer};
use crate::models::EventFilter;
use jsonrpsee::{
    core::{async_trait, Error},
    server::{ServerBuilder, ServerHandle},
    types::error::CallError,
};

use beerus_core::lightclient::beerus::BeerusLightClient;
use beerus_core::starknet_helper::block_id_string_to_block_id_type;
use ethers::types::U256;
use starknet::{
    core::types::FieldElement,
    providers::jsonrpc::models::{
        BlockHashAndNumber, BroadcastedDeclareTransaction, BroadcastedDeployTransaction,
        BroadcastedTransaction, ContractClass, DeclareTransactionResult, DeployTransactionResult,
        EventsPage, FeeEstimate, MaybePendingBlockWithTxHashes, MaybePendingBlockWithTxs,
        MaybePendingTransactionReceipt, StateUpdate, SyncStatusType, Transaction,
    },
};
use std::net::SocketAddr;
use std::str::FromStr;

pub struct BeerusRpc {
    beerus: BeerusLightClient,
}

impl BeerusRpc {
    pub fn new(beerus: BeerusLightClient) -> Self {
        Self { beerus }
    }

    pub async fn run(self) -> Result<(SocketAddr, ServerHandle), Error> {
        let server = ServerBuilder::new()
            .build(self.beerus.config.beerus_rpc_address.unwrap())
            .await
            .map_err(|_| Error::from(BeerusApiError::InternalServerError))?;

        let addr = server.local_addr()?;
        let handle = server.start(self.into_rpc())?;

        Ok((addr, handle))
    }
}

#[async_trait]
impl BeerusApiServer for BeerusRpc {
    // Starknet functions
    async fn l2_to_l1_messages(&self, msg_hash: U256) -> Result<U256, Error> {
        Ok(self
            .beerus
            .starknet_l2_to_l1_messages(msg_hash)
            .await
            .unwrap())
    }

    async fn chain_id(&self) -> Result<String, Error> {
        let chain_id = self
            .beerus
            .starknet_lightclient
            .chain_id()
            .await
            .unwrap()
            .to_string();

        Ok(chain_id)
    }

    async fn block_number(&self) -> Result<u64, Error> {
        self.beerus
            .starknet_lightclient
            .block_number()
            .await
            .map_err(|_| Error::from(BeerusApiError::BlockNotFound))
    }

    async fn get_nonce(&self, contract_address: String) -> Result<String, Error> {
        let contract_address = FieldElement::from_hex_be(&contract_address).unwrap();
        let nonce = self
            .beerus
            .starknet_get_nonce(contract_address)
            .await
            .unwrap()
            .to_string();
        Ok(nonce)
    }

<<<<<<< HEAD
    async fn starknet_get_transaction_by_hash(&self, tx_hash: &str) -> Result<Transaction, Error> {
        let tx_hash_felt = FieldElement::from_hex_be(tx_hash)
            .map_err(|_| Error::from(BeerusApiError::InvalidCallData))?;
        self.beerus
            .starknet_lightclient
            .get_transaction_by_hash(tx_hash_felt)
            .await
            .map_err(|_| Error::from(BeerusApiError::TxnHashNotFound))
    }

    async fn starknet_get_block_transaction_count(
=======
    async fn get_block_transaction_count(
>>>>>>> 56026b75
        &self,
        block_id_type: String,
        block_id: String,
    ) -> Result<u64, Error> {
        let block_id = block_id_string_to_block_id_type(&block_id_type, &block_id).unwrap();
        let block_transaction_count = self
            .beerus
            .starknet_lightclient
            .get_block_transaction_count(&block_id)
            .await
            .unwrap();

        Ok(block_transaction_count)
    }

    async fn block_hash_and_number(&self) -> Result<BlockHashAndNumber, Error> {
        Ok(self
            .beerus
            .starknet_lightclient
            .block_hash_and_number()
            .await
            .unwrap())
    }

    async fn get_class_at(
        &self,
        block_id_type: String,
        block_id: String,
        contract_address: String,
    ) -> Result<ContractClass, Error> {
        let block_id = block_id_string_to_block_id_type(&block_id_type, &block_id).unwrap();
        let contract_address = FieldElement::from_str(&contract_address).unwrap();
        Ok(self
            .beerus
            .starknet_lightclient
            .get_class_at(&block_id, contract_address)
            .await
            .unwrap())
    }

    async fn get_block_with_tx_hashes(
        &self,
        block_id_type: String,
        block_id: String,
    ) -> Result<MaybePendingBlockWithTxHashes, Error> {
        let block_id = block_id_string_to_block_id_type(&block_id_type, &block_id).unwrap();
        self.beerus
            .starknet_lightclient
            .get_block_with_tx_hashes(&block_id)
            .await
            .map_err(|_| Error::from(BeerusApiError::BlockNotFound))
    }

    async fn get_transaction_by_block_id_and_index(
        &self,
        block_id_type: &str,
        block_id: &str,
        index: &str,
    ) -> Result<Transaction, Error> {
        let block_id =
            beerus_core::starknet_helper::block_id_string_to_block_id_type(block_id_type, block_id)
                .map_err(|e| {
                    Error::Call(CallError::InvalidParams(anyhow::anyhow!(e.to_string())))
                })?;
        let index = u64::from_str(index)
            .map_err(|e| Error::Call(CallError::InvalidParams(anyhow::anyhow!(e.to_string()))))?;
        let result = self
            .beerus
            .starknet_lightclient
            .get_transaction_by_block_id_and_index(&block_id, index)
            .await
            .map_err(|e| Error::Call(CallError::Failed(anyhow::anyhow!(e.to_string()))))?;
        Ok(result)
    }

    async fn get_block_with_txs(
        &self,
        block_id_type: &str,
        block_id: &str,
    ) -> Result<MaybePendingBlockWithTxs, Error> {
        let block_id =
            beerus_core::starknet_helper::block_id_string_to_block_id_type(block_id_type, block_id)
                .map_err(|e| {
                    Error::Call(CallError::InvalidParams(anyhow::anyhow!(e.to_string())))
                })?;
        let result = self
            .beerus
            .starknet_lightclient
            .get_block_with_txs(&block_id)
            .await
            .map_err(|e| Error::Call(CallError::Failed(anyhow::anyhow!(e.to_string()))))?;
        Ok(result)
    }

    async fn get_state_update(
        &self,
        block_id_type: String,
        block_id: String,
    ) -> Result<StateUpdate, Error> {
        let block_id = block_id_string_to_block_id_type(&block_id_type, &block_id).unwrap();
        Ok(self
            .beerus
            .starknet_lightclient
            .get_state_update(&block_id)
            .await
            .unwrap())
    }

    async fn syncing(&self) -> Result<SyncStatusType, Error> {
        let sync_status_type = self.beerus.starknet_lightclient.syncing().await.unwrap();
        Ok(sync_status_type)
    }

    async fn l1_to_l2_messages(&self, msg_hash: U256) -> Result<U256, Error> {
        Ok(self
            .beerus
            .starknet_l1_to_l2_messages(msg_hash)
            .await
            .unwrap())
    }

    async fn l1_to_l2_message_nonce(&self) -> Result<U256, Error> {
        let nonce = self.beerus.starknet_l1_to_l2_message_nonce().await.unwrap();
        Ok(nonce)
    }

    async fn l1_to_l2_message_cancellations(&self, msg_hash: U256) -> Result<U256, Error> {
        Ok(self
            .beerus
            .starknet_l1_to_l2_message_cancellations(msg_hash)
            .await
            .unwrap())
    }

    async fn get_transaction_receipt(
        &self,
        tx_hash: String,
    ) -> Result<MaybePendingTransactionReceipt, Error> {
        let tx_hash_felt = FieldElement::from_hex_be(&tx_hash).unwrap();
        Ok(self
            .beerus
            .starknet_lightclient
            .get_transaction_receipt(tx_hash_felt)
            .await
            .unwrap())
    }

    async fn get_class_hash(
        &self,
        block_id_type: String,
        block_id: String,
        contract_address: String,
    ) -> Result<FieldElement, Error> {
        let block_id = block_id_string_to_block_id_type(&block_id_type, &block_id).unwrap();
        let contract_address = FieldElement::from_str(&contract_address).unwrap();

        Ok(self
            .beerus
            .starknet_lightclient
            .get_class_hash_at(&block_id, contract_address)
            .await
            .unwrap())
    }

    async fn get_class(
        &self,
        block_id_type: String,
        block_id: String,
        class_hash: String,
    ) -> Result<ContractClass, Error> {
        let block_id = block_id_string_to_block_id_type(&block_id_type, &block_id)
            .map_err(|e| Error::Call(CallError::InvalidParams(anyhow::anyhow!(e.to_string()))))?;
        let class_hash = FieldElement::from_str(&class_hash)
            .map_err(|e| Error::Call(CallError::InvalidParams(anyhow::anyhow!(e.to_string()))))?;
        let result = self
            .beerus
            .starknet_lightclient
            .get_class(&block_id, class_hash)
            .await
            .map_err(|e| Error::Call(CallError::Failed(anyhow::anyhow!(e.to_string()))))?;

        Ok(result)
    }

    async fn add_deploy_transaction(
        &self,
        contract_class: String,
        version: String,
        contract_address_salt: String,
        constructor_calldata: Vec<String>,
    ) -> Result<DeployTransactionResult, Error> {
        let contract_class_bytes = contract_class.as_bytes();
        let contract_class = serde_json::from_slice(contract_class_bytes).unwrap();
        let version: u64 = version.parse().unwrap();
        let contract_address_salt: FieldElement =
            FieldElement::from_str(&contract_address_salt).unwrap();
        let constructor_calldata = constructor_calldata
            .iter()
            .map(|x| FieldElement::from_str(x).unwrap())
            .collect();
        let deploy_transaction = BroadcastedDeployTransaction {
            contract_class,
            version,
            contract_address_salt,
            constructor_calldata,
        };
        let result = self
            .beerus
            .starknet_lightclient
            .add_deploy_transaction(&deploy_transaction)
            .await
            .map_err(|e| Error::Call(CallError::Failed(anyhow::anyhow!(e.to_string()))))?;

        Ok(result)
    }

    async fn get_events(
        &self,
        filter: EventFilter,
        continuation_token: Option<String>,
        chunk_size: u64,
    ) -> Result<EventsPage, Error> {
        let filter = filter.to_starknet_event_filter();
        Ok(self
            .beerus
            .starknet_lightclient
            .get_events(filter, continuation_token, chunk_size)
            .await
            .unwrap())
    }

    async fn add_declare_transaction(
        &self,
        version: String,
        max_fee: String,
        signature: Vec<String>,
        nonce: String,
        contract_class: String,
        sender_address: String,
    ) -> Result<DeclareTransactionResult, Error> {
        let max_fee: FieldElement = FieldElement::from_str(&max_fee).unwrap();
        let version: u64 = version.parse().unwrap();
        let signature = signature
            .iter()
            .map(|x| FieldElement::from_str(x).unwrap())
            .collect();
        let nonce: FieldElement = FieldElement::from_str(&nonce).unwrap();

        let contract_class_bytes = contract_class.as_bytes();
        let contract_class = serde_json::from_slice(contract_class_bytes)?;
        let sender_address: FieldElement = FieldElement::from_str(&sender_address).unwrap();

        let declare_transaction = BroadcastedDeclareTransaction {
            max_fee,
            version,
            signature,
            nonce,
            contract_class,
            sender_address,
        };

        Ok(self
            .beerus
            .starknet_lightclient
            .add_declare_transaction(&declare_transaction)
            .await
            .unwrap())
    }

    async fn pending_transactions(&self) -> Result<Vec<Transaction>, Error> {
        let transactions_result = self
            .beerus
            .starknet_lightclient
            .pending_transactions()
            .await
            .map_err(|_| Error::from(BeerusApiError::FailedToFetchPendingTransactions));
        Ok(transactions_result.unwrap())
    }

    async fn estimate_fee(
        &self,
        block_id_type: String,
        block_id: String,
        broadcasted_transaction: String,
    ) -> Result<FeeEstimate, Error> {
        let block_id = block_id_string_to_block_id_type(&block_id_type, &block_id)
            .map_err(|e| Error::Call(CallError::InvalidParams(anyhow::anyhow!(e.to_string()))))?;

        let broadcasted_transaction: BroadcastedTransaction =
            serde_json::from_str(&broadcasted_transaction).map_err(|e| {
                Error::Call(CallError::InvalidParams(anyhow::anyhow!(e.to_string())))
            })?;

        let estimate_fee = self
            .beerus
            .starknet_lightclient
            .estimate_fee(broadcasted_transaction, &block_id)
            .await
            .map_err(|e| Error::Call(CallError::Failed(anyhow::anyhow!(e.to_string()))))?;
        Ok(estimate_fee)
    }
}<|MERGE_RESOLUTION|>--- conflicted
+++ resolved
@@ -88,8 +88,7 @@
         Ok(nonce)
     }
 
-<<<<<<< HEAD
-    async fn starknet_get_transaction_by_hash(&self, tx_hash: &str) -> Result<Transaction, Error> {
+    async fn get_transaction_by_hash(&self, tx_hash: &str) -> Result<Transaction, Error> {
         let tx_hash_felt = FieldElement::from_hex_be(tx_hash)
             .map_err(|_| Error::from(BeerusApiError::InvalidCallData))?;
         self.beerus
@@ -99,10 +98,7 @@
             .map_err(|_| Error::from(BeerusApiError::TxnHashNotFound))
     }
 
-    async fn starknet_get_block_transaction_count(
-=======
     async fn get_block_transaction_count(
->>>>>>> 56026b75
         &self,
         block_id_type: String,
         block_id: String,
