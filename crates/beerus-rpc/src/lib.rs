--- conflicted
+++ resolved
@@ -15,15 +15,9 @@
 use starknet::{
     core::types::FieldElement,
     providers::jsonrpc::models::{
-<<<<<<< HEAD
         BlockHashAndNumber, BroadcastedDeployTransaction, ContractClass, DeployTransactionResult,
-        MaybePendingBlockWithTxHashes, MaybePendingBlockWithTxs, MaybePendingTransactionReceipt,
+        EventsPage, MaybePendingBlockWithTxHashes, MaybePendingBlockWithTxs, MaybePendingTransactionReceipt,
         StateUpdate, SyncStatusType, Transaction,
-=======
-        BlockHashAndNumber, ContractClass, EventsPage, MaybePendingBlockWithTxHashes,
-        MaybePendingBlockWithTxs, MaybePendingTransactionReceipt, StateUpdate, SyncStatusType,
-        Transaction,
->>>>>>> 9379ba0c
     },
 };
 use std::net::SocketAddr;
@@ -269,7 +263,6 @@
             .unwrap())
     }
 
-<<<<<<< HEAD
     async fn starknet_get_class(
         &self,
         block_id_type: String,
@@ -320,7 +313,8 @@
             .map_err(|e| Error::Call(CallError::Failed(anyhow::anyhow!(e.to_string()))))?;
 
         Ok(result)
-=======
+    }
+
     async fn get_events(
         &self,
         filter: EventFilter,
@@ -334,6 +328,5 @@
             .get_events(filter, continuation_token, chunk_size)
             .await
             .unwrap())
->>>>>>> 9379ba0c
     }
 }