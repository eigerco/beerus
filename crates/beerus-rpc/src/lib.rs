pub mod api;
use crate::api::{BeerusApiError, BeerusApiServer};
use jsonrpsee::{
    core::{async_trait, Error},
    server::{ServerBuilder, ServerHandle},
    types::error::CallError,
};

use beerus_core::lightclient::beerus::BeerusLightClient;
use beerus_core::starknet_helper::block_id_string_to_block_id_type;
use ethers::types::U256;
use starknet::{
    core::types::FieldElement,
    providers::jsonrpc::models::{
        BlockHashAndNumber, ContractClass, MaybePendingBlockWithTxHashes, MaybePendingBlockWithTxs,
        MaybePendingTransactionReceipt, StateUpdate, SyncStatusType, Transaction,
    },
};
use std::net::SocketAddr;
use std::str::FromStr;

pub struct BeerusRpc {
    beerus: BeerusLightClient,
}

impl BeerusRpc {
    pub fn new(beerus: BeerusLightClient) -> Self {
        Self { beerus }
    }

    pub async fn run(self) -> Result<(SocketAddr, ServerHandle), Error> {
        let server = ServerBuilder::default()
            .build(self.beerus.config.beerus_rpc_address.unwrap())
            .await
            .map_err(|_| Error::from(BeerusApiError::InternalServerError))?;

        let addr = server.local_addr()?;
        let handle = server.start(self.into_rpc())?;

        Ok((addr, handle))
    }
}

#[async_trait]
impl BeerusApiServer for BeerusRpc {
    // Ethereum functions
    async fn ethereum_block_number(&self) -> Result<u64, Error> {
        self.beerus
            .ethereum_lightclient
            .read()
            .await
            .get_block_number()
            .await
            .map_err(|_| Error::from(BeerusApiError::BlockNotFound))
    }

    // Starknet functions
    async fn starknet_l2_to_l1_messages(&self, msg_hash: U256) -> Result<U256, Error> {
        Ok(self
            .beerus
            .starknet_l2_to_l1_messages(msg_hash)
            .await
            .unwrap())
    }

    async fn starknet_chain_id(&self) -> Result<String, Error> {
        let chain_id = self
            .beerus
            .starknet_lightclient
            .chain_id()
            .await
            .unwrap()
            .to_string();

        Ok(chain_id)
    }

<<<<<<< HEAD
    async fn starknet_block_number(&self) -> Result<u64, Error> {
=======
    async fn get_nonce(&self, contract_address: String) -> Result<String, Error> {
        let contract_address = FieldElement::from_hex_be(&contract_address).unwrap();
        let nonce = self
            .beerus
            .starknet_get_nonce(contract_address)
            .await
            .unwrap()
            .to_string();
        Ok(nonce)
    }

    async fn block_number(&self) -> Result<u64, Error> {
>>>>>>> 70f64abe
        let block_number = self
            .beerus
            .starknet_lightclient
            .block_number()
            .await
            .unwrap();

        Ok(block_number)
    }

    async fn starknet_get_block_transaction_count(
        &self,
        block_id_type: String,
        block_id: String,
    ) -> Result<u64, Error> {
        let block_id = block_id_string_to_block_id_type(&block_id_type, &block_id).unwrap();
        let block_transaction_count = self
            .beerus
            .starknet_lightclient
            .get_block_transaction_count(&block_id)
            .await
            .unwrap();

        Ok(block_transaction_count)
    }

    async fn starknet_block_hash_and_number(&self) -> Result<BlockHashAndNumber, Error> {
        Ok(self
            .beerus
            .starknet_lightclient
            .block_hash_and_number()
            .await
            .unwrap())
    }

    async fn starknet_get_class_at(
        &self,
        block_id_type: String,
        block_id: String,
        contract_address: String,
    ) -> Result<ContractClass, Error> {
        let block_id = block_id_string_to_block_id_type(&block_id_type, &block_id).unwrap();
        let contract_address = FieldElement::from_str(&contract_address).unwrap();
        Ok(self
            .beerus
            .starknet_lightclient
            .get_class_at(&block_id, contract_address)
            .await
            .unwrap())
    }

    async fn starknet_get_block_with_tx_hashes(
        &self,
        block_id_type: String,
        block_id: String,
    ) -> Result<MaybePendingBlockWithTxHashes, Error> {
        let block_id = block_id_string_to_block_id_type(&block_id_type, &block_id).unwrap();
        self.beerus
            .starknet_lightclient
            .get_block_with_tx_hashes(&block_id)
            .await
            .map_err(|_| Error::from(BeerusApiError::BlockNotFound))
    }

    async fn starknet_get_transaction_by_block_id_and_index(
        &self,
        block_id_type: &str,
        block_id: &str,
        index: &str,
    ) -> Result<Transaction, Error> {
        let block_id =
            beerus_core::starknet_helper::block_id_string_to_block_id_type(block_id_type, block_id)
                .map_err(|e| {
                    Error::Call(CallError::InvalidParams(anyhow::anyhow!(e.to_string())))
                })?;
        let index = u64::from_str(index)
            .map_err(|e| Error::Call(CallError::InvalidParams(anyhow::anyhow!(e.to_string()))))?;
        let result = self
            .beerus
            .starknet_lightclient
            .get_transaction_by_block_id_and_index(&block_id, index)
            .await
            .map_err(|e| Error::Call(CallError::Failed(anyhow::anyhow!(e.to_string()))))?;
        Ok(result)
    }

    async fn starknet_get_block_with_txs(
        &self,
        block_id_type: &str,
        block_id: &str,
    ) -> Result<MaybePendingBlockWithTxs, Error> {
        let block_id =
            beerus_core::starknet_helper::block_id_string_to_block_id_type(block_id_type, block_id)
                .map_err(|e| {
                    Error::Call(CallError::InvalidParams(anyhow::anyhow!(e.to_string())))
                })?;
        let result = self
            .beerus
            .starknet_lightclient
            .get_block_with_txs(&block_id)
            .await
            .map_err(|e| Error::Call(CallError::Failed(anyhow::anyhow!(e.to_string()))))?;
        Ok(result)
    }

    async fn starknet_get_state_update(
        &self,
        block_id_type: String,
        block_id: String,
    ) -> Result<StateUpdate, Error> {
        let block_id = block_id_string_to_block_id_type(&block_id_type, &block_id).unwrap();
        Ok(self
            .beerus
            .starknet_lightclient
            .get_state_update(&block_id)
            .await
            .unwrap())
    }

    async fn starknet_syncing(&self) -> Result<SyncStatusType, Error> {
        let sync_status_type = self.beerus.starknet_lightclient.syncing().await.unwrap();
        Ok(sync_status_type)
    }

    async fn starknet_l1_to_l2_messages(&self, msg_hash: U256) -> Result<U256, Error> {
        Ok(self
            .beerus
            .starknet_l1_to_l2_messages(msg_hash)
            .await
            .unwrap())
    }

    async fn starknet_l1_to_l2_message_nonce(&self) -> Result<U256, Error> {
        let nonce = self.beerus.starknet_l1_to_l2_message_nonce().await.unwrap();
        Ok(nonce)
    }

    async fn starknet_l1_to_l2_message_cancellations(&self, msg_hash: U256) -> Result<U256, Error> {
        Ok(self
            .beerus
            .starknet_l1_to_l2_message_cancellations(msg_hash)
            .await
            .unwrap())
    }

    async fn starknet_get_transaction_receipt(
        &self,
        tx_hash: String,
    ) -> Result<MaybePendingTransactionReceipt, Error> {
        let tx_hash_felt = FieldElement::from_hex_be(&tx_hash).unwrap();
        Ok(self
            .beerus
            .starknet_lightclient
            .get_transaction_receipt(tx_hash_felt)
            .await
            .unwrap())
    }

    async fn starknet_get_class_hash(
        &self,
        block_id_type: String,
        block_id: String,
        contract_address: String,
    ) -> Result<FieldElement, Error> {
        let block_id = block_id_string_to_block_id_type(&block_id_type, &block_id).unwrap();
        let contract_address = FieldElement::from_str(&contract_address).unwrap();

        Ok(self
            .beerus
            .starknet_lightclient
            .get_class_hash_at(&block_id, contract_address)
            .await
            .unwrap())
    }
}<|MERGE_RESOLUTION|>--- conflicted
+++ resolved
@@ -75,10 +75,15 @@
         Ok(chain_id)
     }
 
-<<<<<<< HEAD
     async fn starknet_block_number(&self) -> Result<u64, Error> {
-=======
-    async fn get_nonce(&self, contract_address: String) -> Result<String, Error> {
+        self.beerus
+            .starknet_lightclient
+            .block_number()
+            .await
+            .map_err(|_| Error::from(BeerusApiError::BlockNotFound))
+    }
+
+    async fn starknet_get_nonce(&self, contract_address: String) -> Result<String, Error> {
         let contract_address = FieldElement::from_hex_be(&contract_address).unwrap();
         let nonce = self
             .beerus
@@ -87,18 +92,6 @@
             .unwrap()
             .to_string();
         Ok(nonce)
-    }
-
-    async fn block_number(&self) -> Result<u64, Error> {
->>>>>>> 70f64abe
-        let block_number = self
-            .beerus
-            .starknet_lightclient
-            .block_number()
-            .await
-            .unwrap();
-
-        Ok(block_number)
     }
 
     async fn starknet_get_block_transaction_count(
