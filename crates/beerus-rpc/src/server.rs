--- conflicted
+++ resolved
@@ -12,13 +12,8 @@
 use ethers::types::U256;
 use starknet::core::types::FieldElement;
 use starknet::providers::jsonrpc::models::{
-<<<<<<< HEAD
-    BlockHashAndNumber, BroadcastedTransaction, ContractClass, FeeEstimate,
-    MaybePendingBlockWithTxHashes, StateUpdate, SyncStatusType,
-=======
     BlockHashAndNumber, ContractClass, MaybePendingBlockWithTxHashes, MaybePendingBlockWithTxs,
     MaybePendingTransactionReceipt, StateUpdate, SyncStatusType, Transaction,
->>>>>>> 7ae3a0f4
 };
 
 pub struct BeerusRpc {
@@ -98,7 +93,6 @@
     #[method(name = "starknet_l1_to_l2_message_cancellations")]
     async fn starknet_l1_to_l2_message_cancellations(&self, msg_hash: U256) -> Result<U256>;
 
-<<<<<<< HEAD
     #[method(name = "starknet_estimateFee")]
     async fn starknet_estimate_fee(
         &self,
@@ -106,13 +100,12 @@
         block_id_type: String,
         block_id: String,
     ) -> Result<FeeEstimate>;
-=======
+
     #[method(name = "starknet_getTransactionReceipt")]
     async fn starknet_get_transaction_receipt(
         &self,
         tx_hash: String,
     ) -> Result<MaybePendingTransactionReceipt>;
->>>>>>> 7ae3a0f4
 }
 
 #[async_trait]
@@ -300,7 +293,6 @@
             .unwrap())
     }
 
-<<<<<<< HEAD
     async fn starknet_estimate_fee(
         &self,
         broadcasted_transaction: String,
@@ -314,7 +306,10 @@
         Ok(self
             ._beerus
             .starknet_estimate_fee(broadcasted_transaction, &block_id)
-=======
+            .await
+            .unwrap())
+    }
+    
     async fn starknet_get_transaction_receipt(
         &self,
         tx_hash: String,
@@ -324,7 +319,6 @@
             ._beerus
             .starknet_lightclient
             .get_transaction_receipt(tx_hash_felt)
->>>>>>> 7ae3a0f4
             .await
             .unwrap())
     }
