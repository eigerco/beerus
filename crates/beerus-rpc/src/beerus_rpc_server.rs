use std::str::FromStr;

use beerus_core::lightclient::beerus::BeerusLightClient;
/// The RPC module for the Ethereum protocol required by Kakarot.
use jsonrpsee::{
    core::{async_trait, RpcResult as Result},
    proc_macros::rpc,
};

use beerus_core::starknet_helper::block_id_string_to_block_id_type;
<<<<<<< HEAD
use starknet::core::types::FieldElement;
use starknet::providers::jsonrpc::models::{BlockHashAndNumber, ContractClass};
=======
use starknet::providers::jsonrpc::models::{BlockHashAndNumber, MaybePendingBlockWithTxHashes};
>>>>>>> 6c89e9e9

pub struct BeerusRpc {
    _beerus: BeerusLightClient,
}

#[rpc(server, client)]
trait BeerusApi {
    #[method(name = "hello_world")]
    async fn hello_world(&self) -> Result<String>;

    #[method(name = "starknet_chainId")]
    async fn starknet_chain_id(&self) -> Result<String>;

    #[method(name = "starknet_blockNumber")]
    async fn starknet_block_number(&self) -> Result<u64>;

    #[method(name = "starknet_getBlockTransactionCount")]
    async fn starknet_get_block_transaction_count(
        &self,
        block_id_type: String,
        block_id: String,
    ) -> Result<u64>;

<<<<<<< HEAD
    #[method(name = "stark_blockHashAndNumber")]
    async fn get_block_hash_and_number(&self) -> Result<BlockHashAndNumber>;

    #[method(name = "starknet_getClassAt")]
    async fn starknet_get_class_at(
        &self,
        block_id_type: String,
        block_id: String,
        contract_address: String,
    ) -> Result<ContractClass>;
=======
    #[method(name = "starknet_blockHashAndNumber")]
    async fn starknet_block_hash_and_number(&self) -> Result<BlockHashAndNumber>;

    #[method(name = "starknet_getBlockWithTxHashes")]
    async fn stark_get_block_with_tx_hashes(
        &self,
        block_id_type: String,
        block_id: String,
    ) -> Result<MaybePendingBlockWithTxHashes>;
>>>>>>> 6c89e9e9
}

#[async_trait]
impl BeerusApiServer for BeerusRpc {
    async fn hello_world(&self) -> Result<String> {
        Ok("Hello World!".to_string())
    }

    async fn starknet_chain_id(&self) -> Result<String> {
        let chain_id = self
            ._beerus
            .starknet_lightclient
            .chain_id()
            .await
            .unwrap()
            .to_string();

        Ok(chain_id)
    }

    async fn starknet_block_number(&self) -> Result<u64> {
        let block_number = self
            ._beerus
            .starknet_lightclient
            .block_number()
            .await
            .unwrap();

        Ok(block_number)
    }

    async fn starknet_get_block_transaction_count(
        &self,
        block_id_type: String,
        block_id: String,
    ) -> Result<u64> {
        let block_id = block_id_string_to_block_id_type(&block_id_type, &block_id).unwrap();
        let block_transaction_count = self
            ._beerus
            .starknet_lightclient
            .get_block_transaction_count(&block_id)
            .await
            .unwrap();

        Ok(block_transaction_count)
    }

    async fn starknet_block_hash_and_number(&self) -> Result<BlockHashAndNumber> {
        Ok(self
            ._beerus
            .starknet_lightclient
            .block_hash_and_number()
            .await
            .unwrap())
    }

<<<<<<< HEAD
    async fn starknet_get_class_at(
        &self,
        block_id_type: String,
        block_id: String,
        contract_address: String,
    ) -> Result<ContractClass> {
        let block_id = block_id_string_to_block_id_type(&block_id_type, &block_id).unwrap();
        let contract_address = FieldElement::from_str(&contract_address).unwrap();
        Ok(self
            ._beerus
            .starknet_lightclient
            .get_class_at(&block_id, contract_address)
=======
    async fn stark_get_block_with_tx_hashes(
        &self,
        block_id_type: String,
        block_id: String,
    ) -> Result<MaybePendingBlockWithTxHashes> {
        let block_id = block_id_string_to_block_id_type(&block_id_type, &block_id).unwrap();
        Ok(self
            ._beerus
            .starknet_lightclient
            .get_block_with_tx_hashes(&block_id)
>>>>>>> 6c89e9e9
            .await
            .unwrap())
    }
}

impl BeerusRpc {
    pub fn new(beerus: BeerusLightClient) -> Self {
        Self { _beerus: beerus }
    }
}<|MERGE_RESOLUTION|>--- conflicted
+++ resolved
@@ -8,12 +8,8 @@
 };
 
 use beerus_core::starknet_helper::block_id_string_to_block_id_type;
-<<<<<<< HEAD
 use starknet::core::types::FieldElement;
-use starknet::providers::jsonrpc::models::{BlockHashAndNumber, ContractClass};
-=======
-use starknet::providers::jsonrpc::models::{BlockHashAndNumber, MaybePendingBlockWithTxHashes};
->>>>>>> 6c89e9e9
+use starknet::providers::jsonrpc::models::{BlockHashAndNumber, ContractClass, MaybePendingBlockWithTxHashes};
 
 pub struct BeerusRpc {
     _beerus: BeerusLightClient,
@@ -37,10 +33,6 @@
         block_id: String,
     ) -> Result<u64>;
 
-<<<<<<< HEAD
-    #[method(name = "stark_blockHashAndNumber")]
-    async fn get_block_hash_and_number(&self) -> Result<BlockHashAndNumber>;
-
     #[method(name = "starknet_getClassAt")]
     async fn starknet_get_class_at(
         &self,
@@ -48,7 +40,7 @@
         block_id: String,
         contract_address: String,
     ) -> Result<ContractClass>;
-=======
+
     #[method(name = "starknet_blockHashAndNumber")]
     async fn starknet_block_hash_and_number(&self) -> Result<BlockHashAndNumber>;
 
@@ -58,7 +50,6 @@
         block_id_type: String,
         block_id: String,
     ) -> Result<MaybePendingBlockWithTxHashes>;
->>>>>>> 6c89e9e9
 }
 
 #[async_trait]
@@ -115,7 +106,6 @@
             .unwrap())
     }
 
-<<<<<<< HEAD
     async fn starknet_get_class_at(
         &self,
         block_id_type: String,
@@ -128,7 +118,10 @@
             ._beerus
             .starknet_lightclient
             .get_class_at(&block_id, contract_address)
-=======
+            .await
+            .unwrap())
+    }
+
     async fn stark_get_block_with_tx_hashes(
         &self,
         block_id_type: String,
@@ -139,7 +132,6 @@
             ._beerus
             .starknet_lightclient
             .get_block_with_tx_hashes(&block_id)
->>>>>>> 6c89e9e9
             .await
             .unwrap())
     }
