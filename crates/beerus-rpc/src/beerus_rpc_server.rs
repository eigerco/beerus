use std::str::FromStr;

use beerus_core::lightclient::beerus::BeerusLightClient;
/// The RPC module for the Ethereum protocol required by Kakarot.
use jsonrpsee::{
    core::{async_trait, RpcResult as Result},
    proc_macros::rpc,
};

use beerus_core::starknet_helper::block_id_string_to_block_id_type;
<<<<<<< HEAD
use starknet::core::types::FieldElement;
use starknet::providers::jsonrpc::models::{
    BlockHashAndNumber, ContractClass, MaybePendingBlockWithTxHashes, SyncStatusType,
};
=======
use ethers::types::U256;
use starknet::providers::jsonrpc::models::BlockHashAndNumber;
>>>>>>> 85b4d948

pub struct BeerusRpc {
    _beerus: BeerusLightClient,
}

#[rpc(server, client)]
trait BeerusApi {
    #[method(name = "hello_world")]
    async fn hello_world(&self) -> Result<String>;

    #[method(name = "starknet_chainId")]
    async fn starknet_chain_id(&self) -> Result<String>;

    #[method(name = "starknet_blockNumber")]
    async fn starknet_block_number(&self) -> Result<u64>;

    #[method(name = "starknet_getBlockTransactionCount")]
    async fn starknet_get_block_transaction_count(
        &self,
        block_id_type: String,
        block_id: String,
    ) -> Result<u64>;

<<<<<<< HEAD
    #[method(name = "starknet_getClassAt")]
    async fn starknet_get_class_at(
        &self,
        block_id_type: String,
        block_id: String,
        contract_address: String,
    ) -> Result<ContractClass>;

    #[method(name = "starknet_blockHashAndNumber")]
    async fn starknet_block_hash_and_number(&self) -> Result<BlockHashAndNumber>;

    #[method(name = "starknet_getBlockWithTxHashes")]
    async fn stark_get_block_with_tx_hashes(
        &self,
        block_id_type: String,
        block_id: String,
    ) -> Result<MaybePendingBlockWithTxHashes>;

    #[method(name = "starknet_syncing")]
    async fn starknet_syncing(&self) -> Result<SyncStatusType>;
=======
    #[method(name = "stark_blockHashAndNumber")]
    async fn get_block_hash_and_number(&self) -> Result<BlockHashAndNumber>;

    #[method(name = "starknet_l1_to_l2_message_nonce")]
    async fn starknet_l1_to_l2_message_nonce(&self) -> Result<U256>;
>>>>>>> 85b4d948
}

#[async_trait]
impl BeerusApiServer for BeerusRpc {
    async fn hello_world(&self) -> Result<String> {
        Ok("Hello World!".to_string())
    }

    async fn starknet_chain_id(&self) -> Result<String> {
        let chain_id = self
            ._beerus
            .starknet_lightclient
            .chain_id()
            .await
            .unwrap()
            .to_string();

        Ok(chain_id)
    }

    async fn starknet_block_number(&self) -> Result<u64> {
        let block_number = self
            ._beerus
            .starknet_lightclient
            .block_number()
            .await
            .unwrap();

        Ok(block_number)
    }

    async fn starknet_get_block_transaction_count(
        &self,
        block_id_type: String,
        block_id: String,
    ) -> Result<u64> {
        let block_id = block_id_string_to_block_id_type(&block_id_type, &block_id).unwrap();
        let block_transaction_count = self
            ._beerus
            .starknet_lightclient
            .get_block_transaction_count(&block_id)
            .await
            .unwrap();

        Ok(block_transaction_count)
    }

    async fn starknet_block_hash_and_number(&self) -> Result<BlockHashAndNumber> {
        Ok(self
            ._beerus
            .starknet_lightclient
            .block_hash_and_number()
            .await
            .unwrap())
    }

<<<<<<< HEAD
    async fn starknet_get_class_at(
        &self,
        block_id_type: String,
        block_id: String,
        contract_address: String,
    ) -> Result<ContractClass> {
        let block_id = block_id_string_to_block_id_type(&block_id_type, &block_id).unwrap();
        let contract_address = FieldElement::from_str(&contract_address).unwrap();
        Ok(self
            ._beerus
            .starknet_lightclient
            .get_class_at(&block_id, contract_address)
            .await
            .unwrap())
    }

    async fn stark_get_block_with_tx_hashes(
        &self,
        block_id_type: String,
        block_id: String,
    ) -> Result<MaybePendingBlockWithTxHashes> {
        let block_id = block_id_string_to_block_id_type(&block_id_type, &block_id).unwrap();
        Ok(self
            ._beerus
            .starknet_lightclient
            .get_block_with_tx_hashes(&block_id)
            .await
            .unwrap())
    }

    async fn starknet_syncing(&self) -> Result<SyncStatusType> {
        let sync_status_type = self._beerus.starknet_lightclient.syncing().await.unwrap();
        Ok(sync_status_type)
=======
    async fn starknet_l1_to_l2_message_nonce(&self) -> Result<U256> {
        let nonce = self
            ._beerus
            .starknet_l1_to_l2_message_nonce()
            .await
            .unwrap();
        Ok(nonce)
>>>>>>> 85b4d948
    }
}

impl BeerusRpc {
    pub fn new(beerus: BeerusLightClient) -> Self {
        Self { _beerus: beerus }
    }
}<|MERGE_RESOLUTION|>--- conflicted
+++ resolved
@@ -8,15 +8,11 @@
 };
 
 use beerus_core::starknet_helper::block_id_string_to_block_id_type;
-<<<<<<< HEAD
+use ethers::types::U256;
 use starknet::core::types::FieldElement;
 use starknet::providers::jsonrpc::models::{
     BlockHashAndNumber, ContractClass, MaybePendingBlockWithTxHashes, SyncStatusType,
 };
-=======
-use ethers::types::U256;
-use starknet::providers::jsonrpc::models::BlockHashAndNumber;
->>>>>>> 85b4d948
 
 pub struct BeerusRpc {
     _beerus: BeerusLightClient,
@@ -40,7 +36,6 @@
         block_id: String,
     ) -> Result<u64>;
 
-<<<<<<< HEAD
     #[method(name = "starknet_getClassAt")]
     async fn starknet_get_class_at(
         &self,
@@ -61,13 +56,9 @@
 
     #[method(name = "starknet_syncing")]
     async fn starknet_syncing(&self) -> Result<SyncStatusType>;
-=======
-    #[method(name = "stark_blockHashAndNumber")]
-    async fn get_block_hash_and_number(&self) -> Result<BlockHashAndNumber>;
 
     #[method(name = "starknet_l1_to_l2_message_nonce")]
     async fn starknet_l1_to_l2_message_nonce(&self) -> Result<U256>;
->>>>>>> 85b4d948
 }
 
 #[async_trait]
@@ -124,7 +115,6 @@
             .unwrap())
     }
 
-<<<<<<< HEAD
     async fn starknet_get_class_at(
         &self,
         block_id_type: String,
@@ -158,7 +148,8 @@
     async fn starknet_syncing(&self) -> Result<SyncStatusType> {
         let sync_status_type = self._beerus.starknet_lightclient.syncing().await.unwrap();
         Ok(sync_status_type)
-=======
+    }
+
     async fn starknet_l1_to_l2_message_nonce(&self) -> Result<U256> {
         let nonce = self
             ._beerus
@@ -166,7 +157,6 @@
             .await
             .unwrap();
         Ok(nonce)
->>>>>>> 85b4d948
     }
 }
 
