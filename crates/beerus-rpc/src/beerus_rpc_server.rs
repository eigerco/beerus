use std::str::FromStr;

use beerus_core::lightclient::beerus::BeerusLightClient;
/// The RPC module for the Ethereum protocol required by Kakarot.
use jsonrpsee::{
    core::{async_trait, RpcResult as Result},
    proc_macros::rpc,
};

use beerus_core::starknet_helper::block_id_string_to_block_id_type;
<<<<<<< HEAD
use starknet::core::types::FieldElement;
use starknet::providers::jsonrpc::models::{
    BlockHashAndNumber, ContractClass, MaybePendingBlockWithTxHashes,
};
=======
use starknet::providers::jsonrpc::models::{BlockHashAndNumber, SyncStatusType};
>>>>>>> 4029bbd8

pub struct BeerusRpc {
    _beerus: BeerusLightClient,
}

#[rpc(server, client)]
trait BeerusApi {
    #[method(name = "hello_world")]
    async fn hello_world(&self) -> Result<String>;

    #[method(name = "starknet_chainId")]
    async fn starknet_chain_id(&self) -> Result<String>;

    #[method(name = "starknet_blockNumber")]
    async fn starknet_block_number(&self) -> Result<u64>;

    #[method(name = "starknet_getBlockTransactionCount")]
    async fn starknet_get_block_transaction_count(
        &self,
        block_id_type: String,
        block_id: String,
    ) -> Result<u64>;

<<<<<<< HEAD
    #[method(name = "starknet_getClassAt")]
    async fn starknet_get_class_at(
        &self,
        block_id_type: String,
        block_id: String,
        contract_address: String,
    ) -> Result<ContractClass>;

    #[method(name = "starknet_blockHashAndNumber")]
    async fn starknet_block_hash_and_number(&self) -> Result<BlockHashAndNumber>;

    #[method(name = "starknet_getBlockWithTxHashes")]
    async fn stark_get_block_with_tx_hashes(
        &self,
        block_id_type: String,
        block_id: String,
    ) -> Result<MaybePendingBlockWithTxHashes>;
=======
    #[method(name = "stark_blockHashAndNumber")]
    async fn get_block_hash_and_number(&self) -> Result<BlockHashAndNumber>;

    #[method(name = "starknet_syncing")]
    async fn starknet_syncing(&self) -> Result<SyncStatusType>;
>>>>>>> 4029bbd8
}

#[async_trait]
impl BeerusApiServer for BeerusRpc {
    async fn hello_world(&self) -> Result<String> {
        Ok("Hello World!".to_string())
    }

    async fn starknet_chain_id(&self) -> Result<String> {
        let chain_id = self
            ._beerus
            .starknet_lightclient
            .chain_id()
            .await
            .unwrap()
            .to_string();

        Ok(chain_id)
    }

    async fn starknet_block_number(&self) -> Result<u64> {
        let block_number = self
            ._beerus
            .starknet_lightclient
            .block_number()
            .await
            .unwrap();

        Ok(block_number)
    }

    async fn starknet_get_block_transaction_count(
        &self,
        block_id_type: String,
        block_id: String,
    ) -> Result<u64> {
        let block_id = block_id_string_to_block_id_type(&block_id_type, &block_id).unwrap();
        let block_transaction_count = self
            ._beerus
            .starknet_lightclient
            .get_block_transaction_count(&block_id)
            .await
            .unwrap();

        Ok(block_transaction_count)
    }

    async fn starknet_block_hash_and_number(&self) -> Result<BlockHashAndNumber> {
        Ok(self
            ._beerus
            .starknet_lightclient
            .block_hash_and_number()
            .await
            .unwrap())
    }

<<<<<<< HEAD
    async fn starknet_get_class_at(
        &self,
        block_id_type: String,
        block_id: String,
        contract_address: String,
    ) -> Result<ContractClass> {
        let block_id = block_id_string_to_block_id_type(&block_id_type, &block_id).unwrap();
        let contract_address = FieldElement::from_str(&contract_address).unwrap();
        Ok(self
            ._beerus
            .starknet_lightclient
            .get_class_at(&block_id, contract_address)
            .await
            .unwrap())
    }

    async fn stark_get_block_with_tx_hashes(
        &self,
        block_id_type: String,
        block_id: String,
    ) -> Result<MaybePendingBlockWithTxHashes> {
        let block_id = block_id_string_to_block_id_type(&block_id_type, &block_id).unwrap();
        Ok(self
            ._beerus
            .starknet_lightclient
            .get_block_with_tx_hashes(&block_id)
            .await
            .unwrap())
=======
    async fn starknet_syncing(&self) -> Result<SyncStatusType> {
        let sync_status_type = self._beerus.starknet_lightclient.syncing().await.unwrap();
        Ok(sync_status_type)
>>>>>>> 4029bbd8
    }
}

impl BeerusRpc {
    pub fn new(beerus: BeerusLightClient) -> Self {
        Self { _beerus: beerus }
    }
}<|MERGE_RESOLUTION|>--- conflicted
+++ resolved
@@ -8,14 +8,10 @@
 };
 
 use beerus_core::starknet_helper::block_id_string_to_block_id_type;
-<<<<<<< HEAD
 use starknet::core::types::FieldElement;
 use starknet::providers::jsonrpc::models::{
-    BlockHashAndNumber, ContractClass, MaybePendingBlockWithTxHashes,
+    BlockHashAndNumber, ContractClass, MaybePendingBlockWithTxHashes, SyncStatusType,
 };
-=======
-use starknet::providers::jsonrpc::models::{BlockHashAndNumber, SyncStatusType};
->>>>>>> 4029bbd8
 
 pub struct BeerusRpc {
     _beerus: BeerusLightClient,
@@ -39,7 +35,6 @@
         block_id: String,
     ) -> Result<u64>;
 
-<<<<<<< HEAD
     #[method(name = "starknet_getClassAt")]
     async fn starknet_get_class_at(
         &self,
@@ -57,13 +52,9 @@
         block_id_type: String,
         block_id: String,
     ) -> Result<MaybePendingBlockWithTxHashes>;
-=======
-    #[method(name = "stark_blockHashAndNumber")]
-    async fn get_block_hash_and_number(&self) -> Result<BlockHashAndNumber>;
 
     #[method(name = "starknet_syncing")]
     async fn starknet_syncing(&self) -> Result<SyncStatusType>;
->>>>>>> 4029bbd8
 }
 
 #[async_trait]
@@ -120,7 +111,6 @@
             .unwrap())
     }
 
-<<<<<<< HEAD
     async fn starknet_get_class_at(
         &self,
         block_id_type: String,
@@ -149,11 +139,11 @@
             .get_block_with_tx_hashes(&block_id)
             .await
             .unwrap())
-=======
+    }
+
     async fn starknet_syncing(&self) -> Result<SyncStatusType> {
         let sync_status_type = self._beerus.starknet_lightclient.syncing().await.unwrap();
         Ok(sync_status_type)
->>>>>>> 4029bbd8
     }
 }
 
