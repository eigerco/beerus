use jsonrpsee::{
    core::Error,
    proc_macros::rpc,
    types::error::{CallError, ErrorObject},
};

use ethers::types::U256;
use starknet::{
    core::types::FieldElement,
    providers::jsonrpc::models::{
        BlockHashAndNumber, ContractClass, MaybePendingBlockWithTxHashes, MaybePendingBlockWithTxs,
        MaybePendingTransactionReceipt, StateUpdate, SyncStatusType, Transaction,
    },
};

#[derive(thiserror::Error, Clone, Copy, Debug)]
pub enum BeerusApiError {
    #[error("Failed to write transaction")]
    FailedToReceiveTxn = 1,
    #[error("Contract not found")]
    ContractNotFound = 20,
    #[error("Invalid message selector")]
    InvalidMessageSelector = 21,
    #[error("Invalid call data")]
    InvalidCallData = 22,
    #[error("Block not found")]
    BlockNotFound = 24,
    #[error("Transaction hash not found")]
    TxnHashNotFound = 25,
    #[error("Invalid transaction index in a block")]
    InvalidTxnIndex = 27,
    #[error("Class hash not found")]
    ClassHashNotFound = 28,
    #[error("Requested page size is too big")]
    PageSizeTooBig = 31,
    #[error("There are no blocks")]
    NoBlocks = 32,
    #[error("The supplied continuation token is invalid or unknown")]
    InvalidContinuationToken = 33,
    #[error("Contract error")]
    ContractError = 40,
    #[error("Invalid contract class")]
    InvalidContractClass = 50,
    #[error("Too many storage keys requested")]
    ProofLimitExceeded = 10000,
    #[error("Too many keys provided in a filter")]
    TooManyKeysInFilter = 34,
    #[error("Internal server error")]
    InternalServerError = 500,
}

impl From<BeerusApiError> for Error {
    fn from(err: BeerusApiError) -> Self {
        Error::Call(CallError::Custom(ErrorObject::owned(
            err as i32,
            err.to_string(),
            None::<()>,
        )))
    }
}

#[rpc(server, client)]
pub trait BeerusApi {
    // Ethereum endpoints
    #[method(name = "ethereum_blockNumber")]
    async fn ethereum_block_number(&self) -> Result<u64, Error>;

    // Starknet endpoints
    #[method(name = "starknet_l2_to_l1_messages")]
    async fn starknet_l2_to_l1_messages(&self, msg_hash: U256) -> Result<U256, Error>;

<<<<<<< HEAD
    #[method(name = "starknet_chainId")]
    async fn starknet_chain_id(&self) -> Result<String, Error>;
=======
    #[method(name = "getNonce")]
    async fn get_nonce(&self, contract_address: String) -> Result<String, Error>;

    #[method(name = "blockNumber")]
    async fn block_number(&self) -> Result<u64, Error>;
>>>>>>> 70f64abe

    #[method(name = "starknet_blockNumber")]
    async fn starknet_block_number(&self) -> Result<u64, Error>;

    #[method(name = "starknet_getBlockTransactionCount")]
    async fn starknet_get_block_transaction_count(
        &self,
        block_id_type: String,
        block_id: String,
    ) -> Result<u64, Error>;

    #[method(name = "starknet_getClassAt")]
    async fn starknet_get_class_at(
        &self,
        block_id_type: String,
        block_id: String,
        contract_address: String,
    ) -> Result<ContractClass, Error>;

    #[method(name = "starknet_blockHashAndNumber")]
    async fn starknet_block_hash_and_number(&self) -> Result<BlockHashAndNumber, Error>;

    #[method(name = "starknet_getBlockWithTxHashes")]
    async fn starknet_get_block_with_tx_hashes(
        &self,
        block_id_type: String,
        block_id: String,
    ) -> Result<MaybePendingBlockWithTxHashes, Error>;

    #[method(name = "starknet_getTransactionByBlockIdAndIndex")]
    async fn starknet_get_transaction_by_block_id_and_index(
        &self,
        block_id_type: &str,
        block_id: &str,
        index: &str,
    ) -> Result<Transaction, Error>;

    #[method(name = "starknet_getBlockWithTxs")]
    async fn starknet_get_block_with_txs(
        &self,
        block_id_type: &str,
        block_id: &str,
    ) -> Result<MaybePendingBlockWithTxs, Error>;

    #[method(name = "starknet_getStateUpdate")]
    async fn starknet_get_state_update(
        &self,
        block_id_type: String,
        block_id: String,
    ) -> Result<StateUpdate, Error>;

    #[method(name = "starknet_syncing")]
    async fn starknet_syncing(&self) -> Result<SyncStatusType, Error>;

    #[method(name = "starknet_l1_to_l2_messages")]
    async fn starknet_l1_to_l2_messages(&self, msg_hash: U256) -> Result<U256, Error>;

    #[method(name = "starknet_l1_to_l2_message_nonce")]
    async fn starknet_l1_to_l2_message_nonce(&self) -> Result<U256, Error>;

    #[method(name = "starknet_l1_to_l2_message_cancellations")]
    async fn starknet_l1_to_l2_message_cancellations(&self, msg_hash: U256) -> Result<U256, Error>;

    #[method(name = "starknet_getTransactionReceipt")]
    async fn starknet_get_transaction_receipt(
        &self,
        tx_hash: String,
    ) -> Result<MaybePendingTransactionReceipt, Error>;

    #[method(name = "starknet_getClassHash")]
    async fn starknet_get_class_hash(
        &self,
        block_id_type: String,
        block_id: String,
        contract_address: String,
    ) -> Result<FieldElement, Error>;
}<|MERGE_RESOLUTION|>--- conflicted
+++ resolved
@@ -69,16 +69,11 @@
     #[method(name = "starknet_l2_to_l1_messages")]
     async fn starknet_l2_to_l1_messages(&self, msg_hash: U256) -> Result<U256, Error>;
 
-<<<<<<< HEAD
     #[method(name = "starknet_chainId")]
     async fn starknet_chain_id(&self) -> Result<String, Error>;
-=======
-    #[method(name = "getNonce")]
-    async fn get_nonce(&self, contract_address: String) -> Result<String, Error>;
 
-    #[method(name = "blockNumber")]
-    async fn block_number(&self) -> Result<u64, Error>;
->>>>>>> 70f64abe
+    #[method(name = "starknet_getNonce")]
+    async fn starknet_get_nonce(&self, contract_address: String) -> Result<String, Error>;
 
     #[method(name = "starknet_blockNumber")]
     async fn starknet_block_number(&self) -> Result<u64, Error>;
