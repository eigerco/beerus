--- conflicted
+++ resolved
@@ -152,7 +152,6 @@
         contract_address: String,
     ) -> Result<FieldElement, Error>;
 
-<<<<<<< HEAD
     #[method(name = "getClass")]
     async fn starknet_get_class(
         &self,
@@ -160,7 +159,7 @@
         block_id: String,
         class_hash: String,
     ) -> Result<ContractClass, Error>;
-=======
+
     #[method(name = "starknet_addDeployTransaction")]
     async fn starknet_add_deploy_transaction(
         &self,
@@ -169,5 +168,4 @@
         contract_address_salt: String,
         constructor_calldata: Vec<String>,
     ) -> Result<DeployTransactionResult, Error>;
->>>>>>> 96aae21d
 }