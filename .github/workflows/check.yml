--- conflicted
+++ resolved
@@ -26,11 +26,7 @@
       - uses: Swatinem/rust-cache@v2          
       # TODO: cleanup for
       # cargo clippy --all-features and --all-targets -- -D warnings
-<<<<<<< HEAD
-      - run: cargo clippy -- -D warnings
-=======
       - run: cargo clippy --all -- -D warnings
->>>>>>> c5023ab2
 
   check:
     name: check
@@ -39,8 +35,4 @@
       - uses: actions/checkout@v3
       - uses: dtolnay/rust-toolchain@stable
       - uses: Swatinem/rust-cache@v2
-<<<<<<< HEAD
-      - run: cargo fmt --check
-=======
-      - run: cargo fmt --all -- --check
->>>>>>> c5023ab2
+      - run: cargo fmt --all -- --check