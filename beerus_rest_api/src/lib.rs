pub mod api;

use crate::api::{ethereum, starknet};
use beerus_core::lightclient::beerus::BeerusLightClient;
use rocket::{Build, Rocket};
use rocket_okapi::{openapi, openapi_get_routes};

#[macro_use]
extern crate rocket;

pub async fn build_rocket_server(beerus: BeerusLightClient) -> Rocket<Build> {
    // Create the Rocket instance.
    rocket::build().manage(beerus).mount(
        "/",
        openapi_get_routes![
            index,
            ethereum::endpoints::send_raw_transaction,
            ethereum::endpoints::query_balance,
            ethereum::endpoints::query_nonce,
            ethereum::endpoints::query_block_number,
            ethereum::endpoints::query_chain_id,
            ethereum::endpoints::query_code,
            ethereum::endpoints::get_transaction_count,
            ethereum::endpoints::get_block_transaction_count_by_number,
            ethereum::endpoints::get_block_transaction_count_by_hash,
            ethereum::endpoints::get_transaction_by_hash,
            ethereum::endpoints::get_gas_price,
            ethereum::endpoints::query_estimate_gas,
            ethereum::endpoints::get_block_by_hash,
            ethereum::endpoints::get_priority_fee,
            ethereum::endpoints::query_block_by_number,
            ethereum::endpoints::query_logs,
            starknet::endpoints::query_starknet_state_root,
            starknet::endpoints::query_starknet_contract_view,
            starknet::endpoints::query_starknet_get_storage_at,
            starknet::endpoints::query_starknet_get_nonce,
            starknet::endpoints::query_l1_to_l2_message_cancellations,
            starknet::endpoints::query_l1_to_l2_messages,
            starknet::endpoints::query_l2_to_l1_messages,
            starknet::endpoints::query_l1_to_l2_message_nonce,
            starknet::endpoints::query_starknet_chain_id,
            starknet::endpoints::query_starknet_block_number,
            starknet::endpoints::query_starknet_block_hash_and_number,
            starknet::endpoints::get_class,
            starknet::endpoints::get_class_hash,
            starknet::endpoints::get_class_at,
            starknet::endpoints::get_block_transaction_count,
            starknet::endpoints::query_starknet_syncing,
<<<<<<< HEAD
            starknet::endpoints::get_state_update
=======
            starknet::endpoints::add_invoke_transaction,
>>>>>>> 1ca5dfb8
        ],
    )
}

#[openapi]
#[get("/")]
pub fn index() -> &'static str {
    "Hakai!"
}<|MERGE_RESOLUTION|>--- conflicted
+++ resolved
@@ -46,11 +46,8 @@
             starknet::endpoints::get_class_at,
             starknet::endpoints::get_block_transaction_count,
             starknet::endpoints::query_starknet_syncing,
-<<<<<<< HEAD
-            starknet::endpoints::get_state_update
-=======
+            starknet::endpoints::get_state_update,
             starknet::endpoints::add_invoke_transaction,
->>>>>>> 1ca5dfb8
         ],
     )
 }
