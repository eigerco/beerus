--- conflicted
+++ resolved
@@ -81,7 +81,24 @@
     pub quantity: u64,
 }
 
-<<<<<<< HEAD
+#[derive(Serialize, JsonSchema)]
+#[serde(crate = "rocket::serde")]
+pub struct QueryBlockByHashResponse {
+    pub block: Option<serde_json::Value>,
+}
+
+#[derive(Serialize, JsonSchema)]
+#[serde(crate = "rocket::serde")]
+pub struct QueryPriorityFeeResponse {
+    pub priority_fee: String,
+}
+
+#[derive(Serialize, JsonSchema)]
+#[serde(crate = "rocket::serde")]
+pub struct QueryBlockByNumberResponse {
+    pub block: Option<serde_json::Value>,
+}
+
 #[derive(Serialize, Deserialize, JsonSchema, Debug)]
 #[serde(rename_all = "camelCase")]
 pub struct QueryLogsObject {
@@ -111,22 +128,4 @@
 #[serde(crate = "rocket::serde")]
 pub struct QueryLogsResponse {
     pub logs: Vec<ResponseLog>,
-=======
-#[derive(Serialize, JsonSchema)]
-#[serde(crate = "rocket::serde")]
-pub struct QueryBlockByHashResponse {
-    pub block: Option<serde_json::Value>,
-}
-
-#[derive(Serialize, JsonSchema)]
-#[serde(crate = "rocket::serde")]
-pub struct QueryPriorityFeeResponse {
-    pub priority_fee: String,
-}
-
-#[derive(Serialize, JsonSchema)]
-#[serde(crate = "rocket::serde")]
-pub struct QueryBlockByNumberResponse {
-    pub block: Option<serde_json::Value>,
->>>>>>> a8202aa2
 }