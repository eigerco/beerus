use crate::api::ethereum::resp::{
    QueryBalanceResponse, QueryBlockNumberResponse, QueryBlockTxCountByBlockNumberResponse,
<<<<<<< HEAD
    QueryChainIdResponse, QueryCodeResponse, QueryGasPriceResponse, QueryNonceResponse,
    QueryTransactionByHashResponse, SendRawTransactionResponse,
=======
    QueryChainIdResponse, QueryCodeResponse, QueryEstimateGasResponse, QueryGasPriceResponse,
    QueryNonceResponse, QueryTransactionByHashResponse, TransactionObject,
>>>>>>> fd61652d
};
use crate::api::ApiResponse;

use beerus_core::lightclient::beerus::BeerusLightClient;
use ethers::types::U256;

use ethers::{
    types::{Address, H256},
    utils,
};
use eyre::Result;
use helios::types::{BlockTag, CallOpts};
use log::debug;
use rocket::serde::json::Json;
use rocket::{get, State};
use rocket_okapi::openapi;
use std::str::FromStr;

#[openapi]
#[get("/ethereum/send_raw_transaction/<bytes>")]
pub async fn send_raw_transaction(
    bytes: &str,
    beerus: &State<BeerusLightClient>,
) -> ApiResponse<SendRawTransactionResponse> {
    ApiResponse::from_result(send_raw_transaction_inner(beerus, bytes).await)
}

#[openapi]
#[get("/ethereum/balance/<address>")]
pub async fn query_balance(
    address: &str,
    beerus: &State<BeerusLightClient>,
) -> ApiResponse<QueryBalanceResponse> {
    ApiResponse::from_result(query_balance_inner(beerus, address).await)
}

#[openapi]
#[get("/ethereum/nonce/<address>")]
pub async fn query_nonce(
    address: &str,
    beerus: &State<BeerusLightClient>,
) -> ApiResponse<QueryNonceResponse> {
    ApiResponse::from_result(query_nonce_inner(beerus, address).await)
}

#[openapi]
#[get("/ethereum/block_number")]
pub async fn query_block_number(
    beerus: &State<BeerusLightClient>,
) -> ApiResponse<QueryBlockNumberResponse> {
    ApiResponse::from_result(query_block_number_inner(beerus).await)
}

#[openapi]
#[get("/ethereum/chain_id")]
pub async fn query_chain_id(
    beerus: &State<BeerusLightClient>,
) -> ApiResponse<QueryChainIdResponse> {
    ApiResponse::from_result(query_chain_id_inner(beerus).await)
}

#[openapi]
#[get("/ethereum/code/<address>")]
pub async fn query_code(
    address: &str,
    beerus: &State<BeerusLightClient>,
) -> ApiResponse<QueryCodeResponse> {
    ApiResponse::from_result(query_code_inner(address, beerus).await)
}

#[openapi]
#[get("/ethereum/tx_count_by_block_number/<block>")]
pub async fn get_block_transaction_count_by_number(
    block: u64,
    beerus: &State<BeerusLightClient>,
) -> ApiResponse<QueryBlockTxCountByBlockNumberResponse> {
    ApiResponse::from_result(query_block_transaction_count_by_number_inner(block, beerus).await)
}

#[openapi]
#[get("/ethereum/tx_by_hash/<hash>")]
pub async fn get_transaction_by_hash(
    hash: &str,
    beerus: &State<BeerusLightClient>,
) -> ApiResponse<QueryTransactionByHashResponse> {
    ApiResponse::from_result(query_transaction_by_hash_inner(hash, beerus).await)
}

#[openapi]
#[get("/ethereum/gas_price")]
pub async fn get_gas_price(
    beerus: &State<BeerusLightClient>,
) -> ApiResponse<QueryGasPriceResponse> {
    ApiResponse::from_result(query_gas_price_inner(beerus).await)
}

<<<<<<< HEAD
/// Send raw transaction.
/// # Arguments
/// * `bytes` - Bytes of the transaction.
/// # Returns
/// `Ok(send_raw_transaction)` - Response from the Raw Transaction.
/// `Err(error)` - An error occurred.
/// # Errors
/// If the Ethereum address is invalid or the block tag is invalid.
/// # Examples
pub async fn send_raw_transaction_inner(
    beerus: &State<BeerusLightClient>,
    bytes: &str,
) -> Result<SendRawTransactionResponse> {
    debug!("Sending Raw Transaction: {}", bytes);
    let bytes: Vec<u8> = bytes[2..]
        .chars()
        .map(|c| u8::from_str_radix(&c.to_string(), 16).unwrap())
        .collect();
    let bytes_slice: &[u8] = bytes.as_ref();
    // Send Raw Transaction.
    let response = beerus
        .ethereum_lightclient
        .send_raw_transaction(bytes_slice)
        .await?;

    Ok(SendRawTransactionResponse {
        response: format!("{:?}", response),
    })
=======
#[openapi]
#[post("/ethereum/estimate_gas", data = "<transaction_object>")]
pub async fn query_estimate_gas(
    beerus: &State<BeerusLightClient>,
    transaction_object: Json<TransactionObject>,
) -> ApiResponse<QueryEstimateGasResponse> {
    ApiResponse::from_result(query_estimate_gas_inner(beerus, transaction_object).await)
>>>>>>> fd61652d
}

/// Query the balance of an Ethereum address.
/// # Arguments
/// * `address` - The Ethereum address.
/// # Returns
/// `Ok(query_balance_response)` - The query balance response.
/// `Err(error)` - An error occurred.
/// # Errors
/// If the Ethereum address is invalid or the block tag is invalid.
/// # Examples
pub async fn query_balance_inner(
    beerus: &State<BeerusLightClient>,
    address: &str,
) -> Result<QueryBalanceResponse> {
    debug!("Querying balance of address: {}", address);
    // Parse the Ethereum address.
    let addr = Address::from_str(address)?;
    // TODO: Make the block tag configurable.
    let block = BlockTag::Latest;
    // Query the balance of the Ethereum address.
    let balance = beerus
        .ethereum_lightclient
        .get_balance(&addr, block)
        .await?;
    // Format the balance in Ether.
    let balance_in_eth = utils::format_units(balance, "ether")?;
    Ok(QueryBalanceResponse {
        address: address.to_string(),
        balance: balance_in_eth,
        unit: "ETH".to_string(),
    })
}

/// Query the balance of an Ethereum address.
/// # Arguments
/// * `address` - The Ethereum address.
/// # Returns
/// `Ok(query_balance_response)` - The query balance response.
/// `Err(error)` - An error occurred.
/// # Errors
/// If the Ethereum address is invalid or the block tag is invalid.
/// # Examples

pub async fn query_nonce_inner(
    beerus: &State<BeerusLightClient>,
    address: &str,
) -> Result<QueryNonceResponse> {
    debug!("Querying nonce of address: {}", address);
    let addr = Address::from_str(address)?;
    let block = BlockTag::Latest;
    let nonce = beerus.ethereum_lightclient.get_nonce(&addr, block).await?;

    Ok(QueryNonceResponse {
        address: address.to_string(),
        nonce,
    })
}

/// Query the block number of the Ethereum chain.
/// # Returns
/// `Ok(block_number)` - The block number.
/// `Err(error)` - An error occurred.
/// # Errors
/// If the block number query fails.
/// # Examples
pub async fn query_block_number_inner(
    beerus: &State<BeerusLightClient>,
) -> Result<QueryBlockNumberResponse> {
    debug!("Querying block number");
    let block_number = beerus.ethereum_lightclient.get_block_number().await?;
    Ok(QueryBlockNumberResponse { block_number })
}

/// Query the chain ID of the Ethereum chain.
/// # Returns
/// `chain_id` - The chain ID.
/// # Errors
/// Cannot fail.
/// # Examples
pub async fn query_chain_id_inner(
    beerus: &State<BeerusLightClient>,
) -> Result<QueryChainIdResponse> {
    debug!("Querying chain ID");
    let chain_id = beerus.ethereum_lightclient.chain_id().await;
    Ok(QueryChainIdResponse { chain_id })
}

/// Query the Code of a contract from the the Ethereum chain.
/// # Returns
/// `Ok(get_code)` - 256bits vector (code)
/// `Err(error)` - An error occurred.
/// # Errors
/// If the code query fails.
/// # Examples
pub async fn query_code_inner(
    address: &str,
    beerus: &State<BeerusLightClient>,
) -> Result<QueryCodeResponse> {
    debug!("Querying contract code");
    let addr = Address::from_str(address)?;
    let block = BlockTag::Latest;
    let code = beerus.ethereum_lightclient.get_code(&addr, block).await?;

    Ok(QueryCodeResponse { code })
}

/// Query the Tx count of a given Block Number from the the Ethereum chain.
/// # Returns
/// `Ok(get_block_transaction_count_by_number)` - u64 (tx_count)
/// `Err(error)` - An error occurred.
/// # Errors
/// If the code query fails.
/// # Examples
pub async fn query_block_transaction_count_by_number_inner(
    _block: u64,
    beerus: &State<BeerusLightClient>,
) -> Result<QueryBlockTxCountByBlockNumberResponse> {
    debug!("Querying Block Tx count");
    // TODO: Change to BlockTag::Number(block) when previous blocks are available from Helios Client
    let block = BlockTag::Latest;
    let tx_count = beerus
        .ethereum_lightclient
        .get_block_transaction_count_by_number(block)
        .await?;

    Ok(QueryBlockTxCountByBlockNumberResponse { tx_count })
}

/// Query the Tx data of a Tx Hash from the the Ethereum chain.
/// # Returns
/// `Ok(get_transaction_by_hash)` - u64 (tx_count)
/// `Err(error)` - An error occurred.
/// # Errors
/// If the code query fails.
/// # Examples
pub async fn query_transaction_by_hash_inner(
    hash: &str,
    beerus: &State<BeerusLightClient>,
) -> Result<QueryTransactionByHashResponse> {
    debug!("Querying Tx data");
    let h256_hash = H256::from_str(hash).unwrap();

    let unformatted_tx_data = beerus
        .ethereum_lightclient
        .get_transaction_by_hash(&h256_hash)
        .await?;
    let tx_data = format!("{unformatted_tx_data:?}");

    Ok(QueryTransactionByHashResponse { tx_data })
}

/// Query gas price from the the Ethereum chain.
/// # Returns
/// `Ok(get_gas_price)` - U256 (gas_price)
/// `Err(error)` - An error occurred.
/// # Errors
/// If the code query fails.
/// # Examples
pub async fn query_gas_price_inner(
    beerus: &State<BeerusLightClient>,
) -> Result<QueryGasPriceResponse> {
    debug!("Querying Gas Price");
    let unformatted_tx_data = beerus.ethereum_lightclient.get_gas_price().await?;
    let gas_price = format!("{unformatted_tx_data:?}");
    Ok(QueryGasPriceResponse { gas_price })
}

/// Query the gas estimate of a transaction from the the Ethereum chain.
/// # Returns
/// `Ok(get_gas_estimate)` - u64 (quantity)
/// `Err(error)` - An error occurred.
/// # Errors
/// If the code query fails.
/// # Examples
pub async fn query_estimate_gas_inner(
    beerus: &State<BeerusLightClient>,
    transaction_object: Json<TransactionObject>,
) -> Result<QueryEstimateGasResponse> {
    debug!("Querying Gas Estimate");
    let call_opts = CallOpts {
        from: transaction_object
            .from
            .as_ref()
            .and_then(|v| Address::from_str(v).ok()),
        to: Address::from_str(&transaction_object.to)?,
        value: transaction_object
            .value
            .as_ref()
            .and_then(|v| U256::from_dec_str(v).ok()),
        gas: transaction_object
            .gas
            .as_ref()
            .and_then(|v| U256::from_dec_str(v).ok()),
        gas_price: transaction_object
            .gas_price
            .as_ref()
            .and_then(|v| U256::from_dec_str(v).ok()),
        data: transaction_object
            .data
            .as_ref()
            .and_then(|v| (ethers::utils::hex::decode(v)).ok()),
    };

    let quantity = beerus.ethereum_lightclient.estimate_gas(&call_opts).await?;
    Ok(QueryEstimateGasResponse { quantity })
}<|MERGE_RESOLUTION|>--- conflicted
+++ resolved
@@ -1,12 +1,9 @@
 use crate::api::ethereum::resp::{
     QueryBalanceResponse, QueryBlockNumberResponse, QueryBlockTxCountByBlockNumberResponse,
-<<<<<<< HEAD
-    QueryChainIdResponse, QueryCodeResponse, QueryGasPriceResponse, QueryNonceResponse,
-    QueryTransactionByHashResponse, SendRawTransactionResponse,
-=======
+
     QueryChainIdResponse, QueryCodeResponse, QueryEstimateGasResponse, QueryGasPriceResponse,
-    QueryNonceResponse, QueryTransactionByHashResponse, TransactionObject,
->>>>>>> fd61652d
+    QueryNonceResponse, QueryTransactionByHashResponse, TransactionObject,SendRawTransactionResponse
+
 };
 use crate::api::ApiResponse;
 
@@ -103,7 +100,6 @@
     ApiResponse::from_result(query_gas_price_inner(beerus).await)
 }
 
-<<<<<<< HEAD
 /// Send raw transaction.
 /// # Arguments
 /// * `bytes` - Bytes of the transaction.
@@ -132,7 +128,8 @@
     Ok(SendRawTransactionResponse {
         response: format!("{:?}", response),
     })
-=======
+}
+
 #[openapi]
 #[post("/ethereum/estimate_gas", data = "<transaction_object>")]
 pub async fn query_estimate_gas(
@@ -140,7 +137,6 @@
     transaction_object: Json<TransactionObject>,
 ) -> ApiResponse<QueryEstimateGasResponse> {
     ApiResponse::from_result(query_estimate_gas_inner(beerus, transaction_object).await)
->>>>>>> fd61652d
 }
 
 /// Query the balance of an Ethereum address.
