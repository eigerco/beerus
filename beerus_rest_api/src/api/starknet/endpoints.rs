--- conflicted
+++ resolved
@@ -8,20 +8,14 @@
     QueryStateUpdateResponse, QuerySyncing, StateDiffResponse, StorageDiffResponse,
     StorageEntryResponse,
 };
-<<<<<<< HEAD
-use crate::api::starknet::resp::QueryL2ToL1MessagesResponse;
 use crate::api::ApiResponse;
+
+use crate::api::starknet::resp::{
+    AddDeployTransactionJson, AddDeployTransactionResponse, QueryL2ToL1MessagesResponse,
+};
 use beerus_core::{
     lightclient::beerus::BeerusLightClient, starknet_helper::block_id_string_to_block_id_type,
 };
-=======
-use crate::api::ApiResponse;
-
-use crate::api::starknet::resp::{
-    AddDeployTransactionJson, AddDeployTransactionResponse, QueryL2ToL1MessagesResponse,
-};
-use beerus_core::lightclient::beerus::BeerusLightClient;
->>>>>>> 50250283
 use ethers::types::U256;
 use eyre::Result;
 use log::debug;
@@ -30,12 +24,8 @@
 use rocket_okapi::openapi;
 use starknet::core::types::FieldElement;
 use starknet::providers::jsonrpc::models::{
-<<<<<<< HEAD
-    BroadcastedInvokeTransaction, BroadcastedInvokeTransactionV0, StateUpdate, SyncStatusType,
-=======
     BroadcastedDeployTransaction, BroadcastedInvokeTransaction, BroadcastedInvokeTransactionV0,
-    SyncStatusType,
->>>>>>> 50250283
+    StateUpdate, SyncStatusType,
 };
 use std::str::FromStr;
 
@@ -596,8 +586,7 @@
     block_id: String,
     contract_address: String,
 ) -> Result<QueryGetClassHashResponse> {
-    let block_id =
-        beerus_core::starknet_helper::block_id_string_to_block_id_type(&block_id_type, &block_id)?;
+    let block_id = block_id_string_to_block_id_type(&block_id_type, &block_id)?;
     let contract_address = FieldElement::from_str(&contract_address)?;
     debug!("Querying Contract Class");
     let result = beerus
