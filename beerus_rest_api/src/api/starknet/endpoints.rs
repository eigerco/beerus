use super::resp::{
    DeployedContractResponse, NonceResponse, QueryBlockHashAndNumberResponse,
    QueryBlockNumberResponse, QueryChainIdResponse, QueryContractViewResponse,
    QueryGetBlockTransactionCountResponse, QueryGetClassAtResponse, QueryGetClassResponse,
    QueryGetStorageAtResponse, QueryL1ToL2MessageCancellationsResponse,
    QueryL1ToL2MessageNonceResponse, QueryL1ToL2MessagesResponse, QueryNonceResponse,
<<<<<<< HEAD
    QueryStateRootResponse, QueryStateUpdateResponse, StateDiffResponse, StorageDiffResponse,
    StorageEntryResponse,
=======
    QueryStateRootResponse, QuerySyncing,
>>>>>>> a4f99d6b
};
use crate::api::starknet::resp::QueryL2ToL1MessagesResponse;
use crate::api::ApiResponse;
use beerus_core::{
    lightclient::beerus::BeerusLightClient, starknet_helper::block_id_string_to_block_id_type,
};
use ethers::types::U256;
use eyre::Result;
use log::debug;
use rocket::{get, State};
use rocket_okapi::openapi;
<<<<<<< HEAD
use starknet::{core::types::FieldElement, providers::jsonrpc::models::StateUpdate};
=======
use starknet::core::types::FieldElement;
use starknet::providers::jsonrpc::models::SyncStatusType;
>>>>>>> a4f99d6b
use std::str::FromStr;

/// Query the state root of StarkNet.
#[openapi]
#[get("/starknet/state/root")]
pub async fn query_starknet_state_root(
    beerus: &State<BeerusLightClient>,
) -> ApiResponse<QueryStateRootResponse> {
    ApiResponse::from_result(query_starknet_state_root_inner(beerus).await)
}

/// Query a contract view.
#[openapi]
#[get("/starknet/view/<contract>/<selector>?<calldata>")]
pub async fn query_starknet_contract_view(
    beerus: &State<BeerusLightClient>,
    contract: String,
    selector: String,
    calldata: Option<String>,
) -> ApiResponse<QueryContractViewResponse> {
    ApiResponse::from_result(
        query_starknet_contract_view_inner(beerus, contract, selector, calldata).await,
    )
}

/// Query get_storage_at.
#[openapi]
#[get("/starknet/storage/<contract>/<key>")]
pub async fn query_starknet_get_storage_at(
    beerus: &State<BeerusLightClient>,
    contract: String,
    key: String,
) -> ApiResponse<QueryGetStorageAtResponse> {
    ApiResponse::from_result(query_starknet_get_storage_at_inner(beerus, contract, key).await)
}

/// Query get_nonce
#[openapi]
#[get("/starknet/nonce/<contract>")]
pub async fn query_starknet_get_nonce(
    beerus: &State<BeerusLightClient>,
    contract: String,
) -> ApiResponse<QueryNonceResponse> {
    ApiResponse::from_result(query_starknet_get_nonce_inner(beerus, contract).await)
}

#[openapi]
#[get("/starknet/chain_id")]
pub async fn query_starknet_chain_id(
    beerus: &State<BeerusLightClient>,
) -> ApiResponse<QueryChainIdResponse> {
    ApiResponse::from_result(query_chain_id_inner(beerus).await)
}

/// Query l1_to_l2_message_cancellations
#[openapi]
#[get("/starknet/messaging/l1_to_l2_message_cancellations/<msg_hash>")]
pub async fn query_l1_to_l2_message_cancellations(
    beerus: &State<BeerusLightClient>,
    msg_hash: String,
) -> ApiResponse<QueryL1ToL2MessageCancellationsResponse> {
    ApiResponse::from_result(query_l1_to_l2_message_cancellations_inner(beerus, msg_hash).await)
}

/// Query l1_to_l2_messages call
#[openapi]
#[get("/starknet/messaging/l1_to_l2_messages/<msg_hash>")]
pub async fn query_l1_to_l2_messages(
    beerus: &State<BeerusLightClient>,
    msg_hash: String,
) -> ApiResponse<QueryL1ToL2MessagesResponse> {
    ApiResponse::from_result(query_l1_to_l2_messages_inner(beerus, msg_hash).await)
}

/// Query the current block number.
#[openapi]
#[get("/starknet/block_number")]
pub async fn query_starknet_block_number(
    beerus: &State<BeerusLightClient>,
) -> ApiResponse<QueryBlockNumberResponse> {
    ApiResponse::from_result(query_starknet_block_number_inner(beerus).await)
}

/// Query the current block hash and number.
#[openapi]
#[get("/starknet/block_hash_and_number")]
pub async fn query_starknet_block_hash_and_number(
    beerus: &State<BeerusLightClient>,
) -> ApiResponse<QueryBlockHashAndNumberResponse> {
    ApiResponse::from_result(query_starknet_block_hash_and_number_inner(beerus).await)
}

/// Query the l2_to_l1_message call
#[openapi]
#[get("/starknet/messaging/l2_to_l1_messages/<msg_hash>")]
pub async fn query_l2_to_l1_messages(
    beerus: &State<BeerusLightClient>,
    msg_hash: String,
) -> ApiResponse<QueryL2ToL1MessagesResponse> {
    ApiResponse::from_result(query_l2_to_l1_messages_inner(beerus, msg_hash).await)
}

/// Query l1_to_l2_message_nonce call
#[openapi]
#[get("/starknet/messaging/l1_to_l2_message_nonce")]
pub async fn query_l1_to_l2_message_nonce(
    beerus: &State<BeerusLightClient>,
) -> ApiResponse<QueryL1ToL2MessageNonceResponse> {
    ApiResponse::from_result(query_l1_to_l2_message_nonce_inner(beerus).await)
}

/// Query the contract class definition in the given block associated with the given hash.
/// The contract class definition.
///
/// # Arguments
///
/// * `block_id_type` - Type of block identifier. eg. hash, number, tag
/// * `block_id` - The block identifier. eg. 0x123, 123, pending, or latest
/// * `class_hash` - The class hash.
///
/// # Returns
///
/// `Ok(ContractClass)` if the operation was successful.
/// `Err(eyre::Report)` if the operation failed.
#[openapi]
#[get("/starknet/contract/class/<class_hash>?<block_id>&<block_id_type>")]
pub async fn get_class(
    beerus: &State<BeerusLightClient>,
    block_id_type: String,
    block_id: String,
    class_hash: String,
) -> ApiResponse<QueryGetClassResponse> {
    ApiResponse::from_result(get_class_inner(beerus, block_id_type, block_id, class_hash).await)
}

/// Query the contract class definition in the given block associated with the contract address.
/// The contract class definition.
///
/// # Arguments
///
/// * `block_id_type` - Type of block identifier. eg. hash, number, tag
/// * `block_id` - The block identifier. eg. 0x123, 123, pending, or latest
/// * `contract_address` - The contract address.
///
/// # Returns
///
/// `Ok(ContractClass)` if the operation was successful.
/// `Err(eyre::Report)` if the operation failed.
#[openapi]
#[get("/starknet/contract/class_at/<contract_address>?<block_id>&<block_id_type>")]
pub async fn get_class_at(
    beerus: &State<BeerusLightClient>,
    block_id_type: String,
    block_id: String,
    contract_address: String,
) -> ApiResponse<QueryGetClassAtResponse> {
    ApiResponse::from_result(
        get_class_at_inner(beerus, block_id_type, block_id, contract_address).await,
    )
}

/// Query the number of transactions in a block given a block id.
/// The number of transactions in a block.
///
/// # Arguments
///
/// * `block_id_type` - Type of block identifier. eg. hash, number, tag
/// * `block_id` - The block identifier. eg. 0x123, 123, pending, or latest
///
/// # Returns
///
/// `Ok(ContractClass)` if the operation was successful.
/// `Err(eyre::Report)` if the operation failed.
#[openapi]
#[get("/starknet/block_transaction_count?<block_id>&<block_id_type>")]
pub async fn get_block_transaction_count(
    beerus: &State<BeerusLightClient>,
    block_id_type: String,
    block_id: String,
) -> ApiResponse<QueryGetBlockTransactionCountResponse> {
    ApiResponse::from_result(
        get_block_transaction_count_inner(beerus, block_id_type, block_id).await,
    )
}

<<<<<<< HEAD
/// Query information about the result of executing the requested block.
///
/// # Arguments
///
/// * `block_id_type` - Type of block identifier. eg. hash, number, tag
/// * `block_id` - The block identifier. eg. 0x123, 123, pending, or latest
///
/// # Returns
///
/// `Ok(ContractClass)` if the operation was successful.
/// `Err(eyre::Report)` if the operation failed.
#[openapi]
#[get("/starknet/state_update?<block_id_type>&<block_id>")]
pub async fn get_state_update(
    beerus: &State<BeerusLightClient>,
    block_id_type: String,
    block_id: String,
) -> ApiResponse<QueryStateUpdateResponse> {
    ApiResponse::from_result(get_state_update_inner(beerus, block_id_type, block_id).await)
}
=======
/// Query an object about the node starknet sync status
/// Aan object about the node starknet sync status.
///
/// # Arguments
///
/// # Returns
///
/// `Ok(QuerySyncing)` if the operation was successful.
/// `Err(eyre::Report)` if the operation failed.
#[openapi]
#[get("/starknet/syncing")]
pub async fn query_starknet_syncing(
    beerus: &State<BeerusLightClient>,
) -> ApiResponse<QuerySyncing> {
    ApiResponse::from_result(query_syncing_inner(beerus).await)
}

>>>>>>> a4f99d6b
/// Query the state root of StarkNet.
///
/// # Arguments
///
/// * `beerus` - The Beerus light client.
///
/// # Returns
///
/// * `QueryStateRootResponse` - The state root response.
pub async fn query_starknet_state_root_inner(
    beerus: &State<BeerusLightClient>,
) -> Result<QueryStateRootResponse> {
    debug!("Querying StarkNet state root");
    // Call the StarkNet contract to get the state root.
    let state_root = beerus.starknet_state_root().await?;
    Ok(QueryStateRootResponse {
        state_root: state_root.to_string(),
    })
}

/// Query get_storage_at.
///
/// # Arguments
///
/// * `beerus` - The Beerus light client.
/// * `contract_address` - The contract address.
/// * `key` - The key.
///
/// # Returns
///
/// * `QueryGetStorageAtResponse` - The contract view response.
pub async fn query_starknet_get_storage_at_inner(
    beerus: &State<BeerusLightClient>,
    contract_address: String,
    key: String,
) -> Result<QueryGetStorageAtResponse> {
    debug!("Querying StarkNet get_storage_at");
    let contract_address = FieldElement::from_str(&contract_address)?;
    let key = FieldElement::from_str(&key)?;

    // Call the StarkNet contract to get the state root.
    Ok(QueryGetStorageAtResponse {
        result: beerus
            .starknet_get_storage_at(contract_address, key)
            .await?
            .to_string(),
    })
}
/// Query a contract view.
///
/// # Arguments
///
/// * `beerus` - The Beerus light client.
/// * `contract_address` - The contract address.
/// * `selector` - The selector.
/// * `calldata` - The calldata.
///
/// # Returns
///
/// * `QueryContractViewResponse` - The contract view response.
pub async fn query_starknet_contract_view_inner(
    beerus: &State<BeerusLightClient>,
    contract_address: String,
    selector: String,
    calldata: Option<String>,
) -> Result<QueryContractViewResponse> {
    debug!("Querying StarkNet contract view");
    let contract_address = FieldElement::from_str(&contract_address)?;
    let selector = FieldElement::from_str(&selector)?;
    let mut felt_calldata = vec![];
    if let Some(calldata) = calldata {
        let calldata: Vec<&str> = calldata.split(',').into_iter().collect();
        for item in calldata {
            felt_calldata.push(FieldElement::from_str(item)?);
        }
    }

    // Call the StarkNet contract to get the state root.
    let view = beerus
        .starknet_call_contract(contract_address, selector, felt_calldata)
        .await?;

    Ok(QueryContractViewResponse {
        result: view.into_iter().map(|x| x.to_string()).collect(),
    })
}

/// Query get_nonce.
///
/// # Arguments
///
/// * `beerus` - The Beerus light client.
/// * `contract_address` - The contract address.
///
///
/// # Returns
///
/// * `QueryNonceResponse` - The contract nonce response.
pub async fn query_starknet_get_nonce_inner(
    beerus: &State<BeerusLightClient>,
    contract_address: String,
) -> Result<QueryNonceResponse> {
    debug!("Querying Starknet contract nonce");
    let contract_address = FieldElement::from_str(&contract_address)?;

    Ok(QueryNonceResponse {
        result: beerus
            .starknet_get_nonce(contract_address)
            .await?
            .to_string(),
    })
}

/// Query l1_to_l2_message_cancellations.
///
/// # Arguments
///
/// * `beerus` - The Beerus light client.
/// * `msg_hash` - The hash of the message.
///
///
/// # Returns
///
/// * `L1ToL2MessageCancellations` - The timestamp at the time cancelL1ToL2Message was called with a message matching 'msg_hash'.
pub async fn query_l1_to_l2_message_cancellations_inner(
    beerus: &State<BeerusLightClient>,
    msg_hash: String,
) -> Result<QueryL1ToL2MessageCancellationsResponse> {
    debug!("Querying Starknet contract nonce");
    let msg_hash = U256::from_str(&msg_hash)?;

    Ok(QueryL1ToL2MessageCancellationsResponse {
        result: beerus
            .starknet_l1_to_l2_message_cancellations(msg_hash)
            .await?
            .to_string(),
    })
}

/// Query l1_to_l2_messages.
///
/// # Arguments
///
/// * `beerus` - The Beerus light client.
/// * `msg_hash` - The hash of the message.
///
///
/// # Returns
///
/// * `L1ToL2Messages` - The msg_fee + 1 for the message with the given L1ToL2Message hash.

pub async fn query_l1_to_l2_messages_inner(
    beerus: &State<BeerusLightClient>,
    msg_hash: String,
) -> Result<QueryL1ToL2MessagesResponse> {
    debug!("Querying Starknet contract nonce");
    let msg_hash = U256::from_str(&msg_hash)?;

    Ok(QueryL1ToL2MessagesResponse {
        result: beerus
            .starknet_l1_to_l2_messages(msg_hash)
            .await?
            .to_string(),
    })
}

/// Query l2_to_l1_messages.
///
/// # Arguments
///
/// * `beerus` - The Beerus light client.
/// * `msg_hash` - The hash of the message.
///
///
/// # Returns
///
/// * `L2ToL1Messages` - The msg_fee + 1 for the message with the given L2ToL1Message hash.

pub async fn query_l2_to_l1_messages_inner(
    beerus: &State<BeerusLightClient>,
    msg_hash: String,
) -> Result<QueryL2ToL1MessagesResponse> {
    debug!("Querying Starknet contract nonce");
    let msg_hash = U256::from_str(&msg_hash)?;
    Ok(QueryL2ToL1MessagesResponse {
        result: beerus
            .starknet_l2_to_l1_messages(msg_hash)
            .await?
            .to_string(),
    })
}

/// Query the chain ID of the Starknet chain.
/// # Returns
/// `chain_id` - The chain ID.
/// # Errors
/// Cannot fail.
/// # Examples
pub async fn query_chain_id_inner(
    beerus: &State<BeerusLightClient>,
) -> Result<QueryChainIdResponse> {
    debug!("Querying chain ID");
    Ok(QueryChainIdResponse {
        chain_id: beerus.starknet_lightclient.chain_id().await?.to_string(),
    })
}

/// Query the current block number of the Starknet chain.
/// # Returns
/// `block_number` - The current block number.
/// # Errors
/// Cannot fail.
/// # Examples: 123456
pub async fn query_starknet_block_number_inner(
    beerus: &State<BeerusLightClient>,
) -> Result<QueryBlockNumberResponse> {
    debug!("Querying current block number");
    Ok(QueryBlockNumberResponse {
        block_number: beerus
            .starknet_lightclient
            .block_number()
            .await?
            .to_string(),
    })
}

/// Query the current block hash and number of the Starknet chain.
/// # Returns
/// `block_hash` - The current block hash.
/// `block_number` - The current block number.
/// # Errors
/// Cannot fail.
/// # Examples: block_hash: 123456, number: 123456
pub async fn query_starknet_block_hash_and_number_inner(
    beerus: &State<BeerusLightClient>,
) -> Result<QueryBlockHashAndNumberResponse> {
    debug!("Querying current block hash and number");
    let response = beerus.starknet_lightclient.block_hash_and_number().await?;
    Ok(QueryBlockHashAndNumberResponse {
        block_hash: response.block_hash.to_string(),
        block_number: response.block_number.to_string(),
    })
}

/// Query the l1 to l2 message nonce
/// # Returns
/// `nonce` - The nonce.
/// # Errors
/// Cannot fail.
/// # Examples
pub async fn query_l1_to_l2_message_nonce_inner(
    beerus: &State<BeerusLightClient>,
) -> Result<QueryL1ToL2MessageNonceResponse> {
    debug!("Querying l1 to l2 message nonce");
    Ok(QueryL1ToL2MessageNonceResponse {
        result: beerus.starknet_l1_to_l2_message_nonce().await?.to_string(),
    })
}

/// Query the contract class
/// # Returns
/// `ContractClass` - The contract class definition.
pub async fn get_class_inner(
    beerus: &State<BeerusLightClient>,
    block_id_type: String,
    block_id: String,
    class_hash: String,
) -> Result<QueryGetClassResponse> {
    let block_id = block_id_string_to_block_id_type(&block_id_type, &block_id)?;
    let class_hash = FieldElement::from_str(&class_hash)?;
    debug!("Querying Contract Class");
    let result = beerus
        .starknet_lightclient
        .get_class(&block_id, class_hash)
        .await?;
    Ok(QueryGetClassResponse {
        program: base64::encode(&result.program),
        entry_points_by_type: serde_json::value::to_value(&result.entry_points_by_type).unwrap(),
        abi: serde_json::value::to_value(result.abi.unwrap()).unwrap(),
    })
}

/// Query the contract class
/// # Returns
/// `ContractClass` - The contract class definition.
pub async fn get_class_at_inner(
    beerus: &State<BeerusLightClient>,
    block_id_type: String,
    block_id: String,
    contract_address: String,
) -> Result<QueryGetClassAtResponse> {
    let block_id = block_id_string_to_block_id_type(&block_id_type, &block_id)?;
    let contract_address = FieldElement::from_str(&contract_address)?;
    debug!("Querying Contract Class");
    let result = beerus
        .starknet_lightclient
        .get_class_at(&block_id, contract_address)
        .await?;
    Ok(QueryGetClassAtResponse {
        program: base64::encode(&result.program),
        entry_points_by_type: serde_json::value::to_value(&result.entry_points_by_type).unwrap(),
        abi: serde_json::value::to_value(result.abi.unwrap()).unwrap(),
    })
}

/// Query the number of transactions in a block given a block id.
/// # Returns
/// `block_transaction_count` - The number of transactions in a block.
pub async fn get_block_transaction_count_inner(
    beerus: &State<BeerusLightClient>,
    block_id_type: String,
    block_id: String,
) -> Result<QueryGetBlockTransactionCountResponse> {
    let block_id = block_id_string_to_block_id_type(&block_id_type, &block_id)?;
    debug!("Querying block transaction count");
    Ok(QueryGetBlockTransactionCountResponse {
        block_transaction_count: beerus
            .starknet_lightclient
            .get_block_transaction_count(&block_id)
            .await?
            .to_string(),
    })
}

<<<<<<< HEAD
/// Query information about the result of executing the requested block.
///
/// # Arguments
///
/// * `block_id_type` - Type of block identifier. eg. hash, number, tag
/// * `block_id` - The block identifier. eg. 0x123, 123, pending, or latest
///
/// # Returns
///
/// `Ok(ContractClass)` if the operation was successful.
/// `Err(eyre::Report)` if the operation failed.
pub async fn get_state_update_inner(
    beerus: &State<BeerusLightClient>,
    block_id_type: String,
    block_id: String,
) -> Result<QueryStateUpdateResponse> {
    let parsed_block_id = block_id_string_to_block_id_type(&block_id_type, &block_id)?;
    let StateUpdate {
        block_hash,
        new_root,
        old_root,
        state_diff,
    } = beerus
        .starknet_lightclient
        .get_state_update(&parsed_block_id)
        .await?;
    let nonces: Vec<NonceResponse> = state_diff
        .nonces
        .into_iter()
        .map(|nonce| NonceResponse {
            contract_address: nonce.contract_address.to_string(),
            nonce: nonce.nonce.to_string(),
        })
        .collect();
    let storage_diffs: Vec<StorageDiffResponse> = state_diff
        .storage_diffs
        .into_iter()
        .map(|diff| StorageDiffResponse {
            address: diff.address.to_string(),
            storage_entries: diff
                .storage_entries
                .into_iter()
                .map(|entry| StorageEntryResponse {
                    key: entry.key.to_string(),
                    value: entry.value.to_string(),
                })
                .collect(),
        })
        .collect();
    let declared_contract_hash: Vec<String> = state_diff
        .declared_contract_hashes
        .into_iter()
        .map(|hash| hash.to_string())
        .collect();
    let deployed_contracts: Vec<DeployedContractResponse> = state_diff
        .deployed_contracts
        .into_iter()
        .map(|contract| DeployedContractResponse {
            class_hash: contract.class_hash.to_string(),
            address: contract.address.to_string(),
        })
        .collect();
    Ok(QueryStateUpdateResponse {
        block_hash: block_hash.to_string(),
        new_root: new_root.to_string(),
        old_root: old_root.to_string(),
        state_diff: StateDiffResponse {
            storage_diffs,
            declared_contract_hash,
            deployed_contracts,
            nonces,
        },
    })
=======
/// Query an object about the node starknet sync status.
/// # Returns
/// `QuerySyncing` - An object about the node starknet sync status.
pub async fn query_syncing_inner(beerus: &State<BeerusLightClient>) -> Result<QuerySyncing> {
    debug!("Querying syncing status");
    let result = beerus.starknet_lightclient.syncing().await?;

    match result {
        SyncStatusType::Syncing(status) => Ok(QuerySyncing {
            status: "Syncing".to_string(),
            data: Option::from(serde_json::value::to_value(status).unwrap()),
        }),
        SyncStatusType::NotSyncing => Ok(QuerySyncing {
            status: "NotSyncing".to_string(),
            data: None,
        }),
    }
>>>>>>> a4f99d6b
}<|MERGE_RESOLUTION|>--- conflicted
+++ resolved
@@ -4,12 +4,8 @@
     QueryGetBlockTransactionCountResponse, QueryGetClassAtResponse, QueryGetClassResponse,
     QueryGetStorageAtResponse, QueryL1ToL2MessageCancellationsResponse,
     QueryL1ToL2MessageNonceResponse, QueryL1ToL2MessagesResponse, QueryNonceResponse,
-<<<<<<< HEAD
-    QueryStateRootResponse, QueryStateUpdateResponse, StateDiffResponse, StorageDiffResponse,
-    StorageEntryResponse,
-=======
-    QueryStateRootResponse, QuerySyncing,
->>>>>>> a4f99d6b
+    QueryStateRootResponse, QueryStateUpdateResponse, QuerySyncing, StateDiffResponse,
+    StorageDiffResponse, StorageEntryResponse,
 };
 use crate::api::starknet::resp::QueryL2ToL1MessagesResponse;
 use crate::api::ApiResponse;
@@ -21,12 +17,8 @@
 use log::debug;
 use rocket::{get, State};
 use rocket_okapi::openapi;
-<<<<<<< HEAD
+use starknet::providers::jsonrpc::models::SyncStatusType;
 use starknet::{core::types::FieldElement, providers::jsonrpc::models::StateUpdate};
-=======
-use starknet::core::types::FieldElement;
-use starknet::providers::jsonrpc::models::SyncStatusType;
->>>>>>> a4f99d6b
 use std::str::FromStr;
 
 /// Query the state root of StarkNet.
@@ -212,7 +204,6 @@
     )
 }
 
-<<<<<<< HEAD
 /// Query information about the result of executing the requested block.
 ///
 /// # Arguments
@@ -233,7 +224,6 @@
 ) -> ApiResponse<QueryStateUpdateResponse> {
     ApiResponse::from_result(get_state_update_inner(beerus, block_id_type, block_id).await)
 }
-=======
 /// Query an object about the node starknet sync status
 /// Aan object about the node starknet sync status.
 ///
@@ -251,7 +241,6 @@
     ApiResponse::from_result(query_syncing_inner(beerus).await)
 }
 
->>>>>>> a4f99d6b
 /// Query the state root of StarkNet.
 ///
 /// # Arguments
@@ -576,7 +565,6 @@
     })
 }
 
-<<<<<<< HEAD
 /// Query information about the result of executing the requested block.
 ///
 /// # Arguments
@@ -650,7 +638,7 @@
             nonces,
         },
     })
-=======
+}
 /// Query an object about the node starknet sync status.
 /// # Returns
 /// `QuerySyncing` - An object about the node starknet sync status.
@@ -668,5 +656,4 @@
             data: None,
         }),
     }
->>>>>>> a4f99d6b
 }