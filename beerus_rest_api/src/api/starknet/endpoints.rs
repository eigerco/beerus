--- conflicted
+++ resolved
@@ -1,10 +1,7 @@
 use super::resp::{
     QueryBlockHashAndNumberResponse, QueryBlockNumberResponse, QueryChainIdResponse,
-<<<<<<< HEAD
-    QueryContractViewResponse, QueryGetClassHashResponse, QueryGetClassResponse,
-=======
-    QueryContractViewResponse, QueryGetClassAtResponse, QueryGetClassResponse,
->>>>>>> a8202aa2
+
+    QueryContractViewResponse,QueryGetClassHashResponse, QueryGetClassAtResponse, QueryGetClassResponse,
     QueryGetStorageAtResponse, QueryL1ToL2MessageCancellationsResponse,
     QueryL1ToL2MessageNonceResponse, QueryL1ToL2MessagesResponse, QueryNonceResponse,
     QueryStateRootResponse,
@@ -154,18 +151,14 @@
     ApiResponse::from_result(get_class_inner(beerus, block_id_type, block_id, class_hash).await)
 }
 
-<<<<<<< HEAD
 /// Query the contract class hash in the given block associated with the contract address.
-=======
-/// Query the contract class definition in the given block associated with the contract address.
->>>>>>> a8202aa2
+
 /// The contract class definition.
 ///
 /// # Arguments
 ///
 /// * `block_id_type` - Type of block identifier. eg. hash, number, tag
 /// * `block_id` - The block identifier. eg. 0x123, 123, pending, or latest
-<<<<<<< HEAD
 /// * `contract_address` - The Contract Address
 ///
 /// # Returns
@@ -175,30 +168,44 @@
 #[openapi]
 #[get("/starknet/contract/class_hash/<contract_address>?<block_id>&<block_id_type>")]
 pub async fn get_class_hash(
-=======
-/// * `contract_address` - The contract address.
-///
-/// # Returns
-///
-/// `Ok(ContractClass)` if the operation was successful.
-/// `Err(eyre::Report)` if the operation failed.
-#[openapi]
-#[get("/starknet/contract/class_at/<contract_address>?<block_id>&<block_id_type>")]
-pub async fn get_class_at(
->>>>>>> a8202aa2
+
     beerus: &State<BeerusLightClient>,
     block_id_type: String,
     block_id: String,
     contract_address: String,
-<<<<<<< HEAD
 ) -> ApiResponse<QueryGetClassHashResponse> {
     ApiResponse::from_result(
         get_class_hash_inner(beerus, block_id_type, block_id, contract_address).await,
-=======
+
+    )
+}
+
+
+/// Query the contract class definition in the given block associated with the contract address.
+/// The contract class definition.
+///
+/// # Arguments
+///
+/// * `block_id_type` - Type of block identifier. eg. hash, number, tag
+/// * `block_id` - The block identifier. eg. 0x123, 123, pending, or latest
+
+/// * `contract_address` - The contract address.
+///
+/// # Returns
+///
+/// `Ok(ContractClass)` if the operation was successful.
+/// `Err(eyre::Report)` if the operation failed.
+#[openapi]
+#[get("/starknet/contract/class_at/<contract_address>?<block_id>&<block_id_type>")]
+pub async fn get_class_at(
+    beerus: &State<BeerusLightClient>,
+    block_id_type: String,
+    block_id: String,
+    contract_address: String,
+
 ) -> ApiResponse<QueryGetClassAtResponse> {
     ApiResponse::from_result(
         get_class_at_inner(beerus, block_id_type, block_id, contract_address).await,
->>>>>>> a8202aa2
     )
 }
 
@@ -487,40 +494,51 @@
 
 /// Query the contract class
 /// # Returns
-<<<<<<< HEAD
 /// `ContractClassHash` - The contract class definition.
 pub async fn get_class_hash_inner(
-=======
-/// `ContractClass` - The contract class definition.
-pub async fn get_class_at_inner(
->>>>>>> a8202aa2
+
     beerus: &State<BeerusLightClient>,
     block_id_type: String,
     block_id: String,
     contract_address: String,
-<<<<<<< HEAD
 ) -> Result<QueryGetClassHashResponse> {
-=======
-) -> Result<QueryGetClassAtResponse> {
->>>>>>> a8202aa2
+
     let block_id =
         beerus_core::starknet_helper::block_id_string_to_block_id_type(&block_id_type, &block_id)?;
     let contract_address = FieldElement::from_str(&contract_address)?;
     debug!("Querying Contract Class");
     let result = beerus
         .starknet_lightclient
-<<<<<<< HEAD
         .get_class_hash_at(&block_id, contract_address)
         .await?;
     Ok(QueryGetClassHashResponse {
         class_hash: result.to_string(),
-=======
+
+    })
+}
+
+/// Query the contract class
+/// # Returns
+/// `ContractClass` - The contract class definition.
+pub async fn get_class_at_inner(
+    beerus: &State<BeerusLightClient>,
+    block_id_type: String,
+    block_id: String,
+    contract_address: String,
+
+) -> Result<QueryGetClassAtResponse> {
+    let block_id =
+        beerus_core::starknet_helper::block_id_string_to_block_id_type(&block_id_type, &block_id)?;
+    let contract_address = FieldElement::from_str(&contract_address)?;
+    debug!("Querying Contract Class");
+    let result = beerus
+        .starknet_lightclient
+
         .get_class_at(&block_id, contract_address)
         .await?;
     Ok(QueryGetClassAtResponse {
         program: base64::encode(&result.program),
         entry_points_by_type: serde_json::value::to_value(&result.entry_points_by_type).unwrap(),
         abi: serde_json::value::to_value(result.abi.unwrap()).unwrap(),
->>>>>>> a8202aa2
     })
 }