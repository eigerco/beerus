use super::resp::{
    AddInvokeTransactionJson, AddInvokeTransactionResponse, DeployedContractResponse,
    NonceResponse, QueryBlockHashAndNumberResponse, QueryBlockNumberResponse,
    QueryBlockWithTxHashesResponse, QueryBlockWithTxsResponse, QueryChainIdResponse,
<<<<<<< HEAD
    QueryContractViewResponse, QueryGetBlockTransactionCountResponse, QueryGetClassAtResponse,
    QueryGetClassHashResponse, QueryGetClassResponse, QueryGetStorageAtResponse,
    QueryL1ToL2MessageCancellationsResponse, QueryL1ToL2MessageNonceResponse,
    QueryL1ToL2MessagesResponse, QueryNonceResponse, QueryPendingTransactionsResponse,
    QueryStateRootResponse, QueryStateUpdateResponse, QuerySyncing,
    QueryTransactionByBlockIdAndIndex, QueryTransactionByHashResponse, StateDiffResponse,
    StorageDiffResponse, StorageEntryResponse,
=======
    QueryContractStorageProofResponse, QueryContractViewResponse,
    QueryGetBlockTransactionCountResponse, QueryGetClassAtResponse, QueryGetClassHashResponse,
    QueryGetClassResponse, QueryGetStorageAtResponse, QueryL1ToL2MessageCancellationsResponse,
    QueryL1ToL2MessageNonceResponse, QueryL1ToL2MessagesResponse, QueryNonceResponse,
    QueryPendingTransactionsResponse, QueryStateRootResponse, QueryStateUpdateResponse,
    QuerySyncing, QueryTransactionByBlockIdAndIndex, StateDiffResponse, StorageDiffResponse,
    StorageEntryResponse,
>>>>>>> 56354ae0
};
use crate::api::ApiResponse;

use crate::api::starknet::resp::{
    AddDeployTransactionJson, AddDeployTransactionResponse, QueryL2ToL1MessagesResponse,
};
use beerus_core::{
    lightclient::beerus::BeerusLightClient, starknet_helper::block_id_string_to_block_id_type,
};
use ethers::types::U256;
use eyre::Result;
use log::debug;
use rocket::serde::json::Json;
use rocket::{get, State};
use rocket_okapi::openapi;
use starknet::core::types::FieldElement;
use starknet::providers::jsonrpc::models::{
    BroadcastedDeployTransaction, BroadcastedInvokeTransaction, BroadcastedInvokeTransactionV0,
    StateUpdate, SyncStatusType, Transaction,
};
use std::str::FromStr;

/// Query the state root of StarkNet.
#[openapi]
#[get("/starknet/state/root")]
pub async fn query_starknet_state_root(
    beerus: &State<BeerusLightClient>,
) -> ApiResponse<QueryStateRootResponse> {
    ApiResponse::from_result(query_starknet_state_root_inner(beerus).await)
}

/// Query a contract view.
#[openapi]
#[get("/starknet/view/<contract>/<selector>?<calldata>")]
pub async fn query_starknet_contract_view(
    beerus: &State<BeerusLightClient>,
    contract: String,
    selector: String,
    calldata: Option<String>,
) -> ApiResponse<QueryContractViewResponse> {
    ApiResponse::from_result(
        query_starknet_contract_view_inner(beerus, contract, selector, calldata).await,
    )
}

/// Query get_storage_at.
#[openapi]
#[get("/starknet/storage/<contract>/<key>")]
pub async fn query_starknet_get_storage_at(
    beerus: &State<BeerusLightClient>,
    contract: String,
    key: String,
) -> ApiResponse<QueryGetStorageAtResponse> {
    ApiResponse::from_result(query_starknet_get_storage_at_inner(beerus, contract, key).await)
}

/// Query get_nonce
#[openapi]
#[get("/starknet/nonce/<contract>")]
pub async fn query_starknet_get_nonce(
    beerus: &State<BeerusLightClient>,
    contract: String,
) -> ApiResponse<QueryNonceResponse> {
    ApiResponse::from_result(query_starknet_get_nonce_inner(beerus, contract).await)
}

#[openapi]
#[get("/starknet/chain_id")]
pub async fn query_starknet_chain_id(
    beerus: &State<BeerusLightClient>,
) -> ApiResponse<QueryChainIdResponse> {
    ApiResponse::from_result(query_chain_id_inner(beerus).await)
}

/// Query l1_to_l2_message_cancellations
#[openapi]
#[get("/starknet/messaging/l1_to_l2_message_cancellations/<msg_hash>")]
pub async fn query_l1_to_l2_message_cancellations(
    beerus: &State<BeerusLightClient>,
    msg_hash: String,
) -> ApiResponse<QueryL1ToL2MessageCancellationsResponse> {
    ApiResponse::from_result(query_l1_to_l2_message_cancellations_inner(beerus, msg_hash).await)
}

/// Query l1_to_l2_messages call
#[openapi]
#[get("/starknet/messaging/l1_to_l2_messages/<msg_hash>")]
pub async fn query_l1_to_l2_messages(
    beerus: &State<BeerusLightClient>,
    msg_hash: String,
) -> ApiResponse<QueryL1ToL2MessagesResponse> {
    ApiResponse::from_result(query_l1_to_l2_messages_inner(beerus, msg_hash).await)
}

/// Query the current block number.
#[openapi]
#[get("/starknet/block_number")]
pub async fn query_starknet_block_number(
    beerus: &State<BeerusLightClient>,
) -> ApiResponse<QueryBlockNumberResponse> {
    ApiResponse::from_result(query_starknet_block_number_inner(beerus).await)
}

/// Query the current block hash and number.
#[openapi]
#[get("/starknet/block_hash_and_number")]
pub async fn query_starknet_block_hash_and_number(
    beerus: &State<BeerusLightClient>,
) -> ApiResponse<QueryBlockHashAndNumberResponse> {
    ApiResponse::from_result(query_starknet_block_hash_and_number_inner(beerus).await)
}

/// Query the l2_to_l1_message call
#[openapi]
#[get("/starknet/messaging/l2_to_l1_messages/<msg_hash>")]
pub async fn query_l2_to_l1_messages(
    beerus: &State<BeerusLightClient>,
    msg_hash: String,
) -> ApiResponse<QueryL2ToL1MessagesResponse> {
    ApiResponse::from_result(query_l2_to_l1_messages_inner(beerus, msg_hash).await)
}

/// Query l1_to_l2_message_nonce call
#[openapi]
#[get("/starknet/messaging/l1_to_l2_message_nonce")]
pub async fn query_l1_to_l2_message_nonce(
    beerus: &State<BeerusLightClient>,
) -> ApiResponse<QueryL1ToL2MessageNonceResponse> {
    ApiResponse::from_result(query_l1_to_l2_message_nonce_inner(beerus).await)
}

/// Query the contract class definition in the given block associated with the given hash.
/// The contract class definition.
///
/// # Arguments
///
/// * `block_id_type` - Type of block identifier. eg. hash, number, tag
/// * `block_id` - The block identifier. eg. 0x123, 123, pending, or latest
/// * `class_hash` - The class hash.
///
/// # Returns
///
/// `Ok(ContractClass)` if the operation was successful.
/// `Err(eyre::Report)` if the operation failed.
#[openapi]
#[get("/starknet/contract/class/<class_hash>?<block_id>&<block_id_type>")]
pub async fn get_class(
    beerus: &State<BeerusLightClient>,
    block_id_type: String,
    block_id: String,
    class_hash: String,
) -> ApiResponse<QueryGetClassResponse> {
    ApiResponse::from_result(get_class_inner(beerus, block_id_type, block_id, class_hash).await)
}

/// Query the contract class hash in the given block associated with the contract address.

/// The contract class definition.
///
/// # Arguments
///
/// * `block_id_type` - Type of block identifier. eg. hash, number, tag
/// * `block_id` - The block identifier. eg. 0x123, 123, pending, or latest
/// * `contract_address` - The Contract Address
///
/// # Returns
///
/// `Ok(FieldElement)` if the operation was successful.
/// `Err(eyre::Report)` if the operation failed.
#[openapi]
#[get("/starknet/contract/class_hash/<contract_address>?<block_id>&<block_id_type>")]
pub async fn get_class_hash(
    beerus: &State<BeerusLightClient>,
    block_id_type: String,
    block_id: String,
    contract_address: String,
) -> ApiResponse<QueryGetClassHashResponse> {
    ApiResponse::from_result(
        get_class_hash_inner(beerus, block_id_type, block_id, contract_address).await,
    )
}

/// Query the contract class definition in the given block associated with the contract address.
/// The contract class definition.
///
/// # Arguments
///
/// * `block_id_type` - Type of block identifier. eg. hash, number, tag
/// * `block_id` - The block identifier. eg. 0x123, 123, pending, or latest

/// * `contract_address` - The contract address.
///
/// # Returns
///
/// `Ok(ContractClass)` if the operation was successful.
/// `Err(eyre::Report)` if the operation failed.
#[openapi]
#[get("/starknet/contract/class_at/<contract_address>?<block_id>&<block_id_type>")]
pub async fn get_class_at(
    beerus: &State<BeerusLightClient>,
    block_id_type: String,
    block_id: String,
    contract_address: String,
) -> ApiResponse<QueryGetClassAtResponse> {
    ApiResponse::from_result(
        get_class_at_inner(beerus, block_id_type, block_id, contract_address).await,
    )
}

/// Query the number of transactions in a block given a block id.
/// The number of transactions in a block.
///
/// # Arguments
///
/// * `block_id_type` - Type of block identifier. eg. hash, number, tag
/// * `block_id` - The block identifier. eg. 0x123, 123, pending, or latest
///
/// # Returns
///
/// `Ok(ContractClass)` if the operation was successful.
/// `Err(eyre::Report)` if the operation failed.
#[openapi]
#[get("/starknet/block_transaction_count?<block_id>&<block_id_type>")]
pub async fn get_block_transaction_count(
    beerus: &State<BeerusLightClient>,
    block_id_type: String,
    block_id: String,
) -> ApiResponse<QueryGetBlockTransactionCountResponse> {
    ApiResponse::from_result(
        get_block_transaction_count_inner(beerus, block_id_type, block_id).await,
    )
}

/// Query information about the result of executing the requested block.
///
/// # Arguments
///
/// * `block_id_type` - Type of block identifier. eg. hash, number, tag
/// * `block_id` - The block identifier. eg. 0x123, 123, pending, or latest
///
/// # Returns
///
/// `Ok(ContractClass)` if the operation was successful.
/// `Err(eyre::Report)` if the operation failed.
#[openapi]
#[get("/starknet/state_update?<block_id_type>&<block_id>")]
pub async fn get_state_update(
    beerus: &State<BeerusLightClient>,
    block_id_type: String,
    block_id: String,
) -> ApiResponse<QueryStateUpdateResponse> {
    ApiResponse::from_result(get_state_update_inner(beerus, block_id_type, block_id).await)
}
/// Query an object about the node starknet sync status
/// Aan object about the node starknet sync status.
///
/// # Arguments
///
/// # Returns
///
/// `Ok(QuerySyncing)` if the operation was successful.
/// `Err(eyre::Report)` if the operation failed.
#[openapi]
#[get("/starknet/syncing")]
pub async fn query_starknet_syncing(
    beerus: &State<BeerusLightClient>,
) -> ApiResponse<QuerySyncing> {
    ApiResponse::from_result(query_syncing_inner(beerus).await)
}

#[openapi]
#[post("/starknet/add_invoke_transaction", data = "<invoke_transaction_data>")]
pub async fn add_invoke_transaction(
    beerus: &State<BeerusLightClient>,
    invoke_transaction_data: Json<AddInvokeTransactionJson>,
) -> ApiResponse<AddInvokeTransactionResponse> {
    ApiResponse::from_result(invoke_transaction_inner(beerus, invoke_transaction_data).await)
}

#[openapi]
#[post("/starknet/add_deploy_transaction", data = "<deploy_transaction_data>")]
pub async fn add_deploy_transaction(
    beerus: &State<BeerusLightClient>,
    deploy_transaction_data: Json<AddDeployTransactionJson>,
) -> ApiResponse<AddDeployTransactionResponse> {
    ApiResponse::from_result(deploy_transaction_inner(beerus, deploy_transaction_data).await)
}

#[openapi]
#[get("/starknet/block_with_txs/<block_id>?<block_id_type>")]
pub async fn get_block_with_txs(
    beerus: &State<BeerusLightClient>,
    block_id: String,
    block_id_type: String,
) -> ApiResponse<QueryBlockWithTxsResponse> {
    ApiResponse::from_result(get_block_with_txs_inner(beerus, block_id_type, block_id).await)
}

/// Query the number of transactions in a block given a block id.
/// The number of transactions in a block.
///
/// # Arguments
///
/// * `block_id_type` - Type of block identifier. eg. hash, number, tag
/// * `block_id` - The block identifier. eg. 0x123, 123, pending, or latest
/// * `index` - The index of the transaction.
///
/// # Returns
///
/// `Ok(Transaction)` if the operation was successful.
/// `Err(eyre::Report)` if the operation failed.
#[openapi]
#[get("/starknet/transaction_by_block_and_index/<index>?<block_id>&<block_id_type>")]
pub async fn get_transaction_by_block_id_and_index(
    beerus: &State<BeerusLightClient>,
    block_id_type: String,
    block_id: String,
    index: String,
) -> ApiResponse<QueryTransactionByBlockIdAndIndex> {
    ApiResponse::from_result(
        get_transaction_by_block_id_and_index_inner(beerus, block_id_type, block_id, index).await,
    )
}

/// Query the current block hash and number.
#[openapi]
#[get("/starknet/pending_transactions")]
pub async fn query_pending_transactions(
    beerus: &State<BeerusLightClient>,
) -> ApiResponse<QueryPendingTransactionsResponse> {
    ApiResponse::from_result(query_pending_transactions_inner(beerus).await)
}

#[openapi]
#[get("/starknet/block_with_tx_hashes/<block_id>?<block_id_type>")]
pub async fn get_block_with_tx_hashes(
    beerus: &State<BeerusLightClient>,
    block_id: String,
    block_id_type: String,
) -> ApiResponse<QueryBlockWithTxHashesResponse> {
    ApiResponse::from_result(get_block_with_tx_hashes_inner(beerus, block_id_type, block_id).await)
}

<<<<<<< HEAD
/// Query a transaction by its hash.
/// # Returns
/// `hash` - The hash of a transaction.
#[openapi]
#[get("/starknet/transaction_by_hash/<hash>")]
pub async fn get_transaction_by_hash(
    beerus: &State<BeerusLightClient>,
    hash: String,
) -> ApiResponse<QueryTransactionByHashResponse> {
    ApiResponse::from_result(get_tx_by_hash_inner(beerus, hash).await)
}

async fn get_tx_by_hash_inner(
    beerus: &State<BeerusLightClient>,
    hash: String,
) -> Result<QueryTransactionByHashResponse> {
    let hash = FieldElement::from_str(&hash)?;
    let transaction: Transaction = beerus
        .starknet_lightclient
        .get_transaction_by_hash(hash)
        .await?;
    Ok(QueryTransactionByHashResponse {
        transaction: format!("{transaction:?}"),
    })
}
=======
#[openapi]
#[get("/starknet/contract_storage_proof/<contract_address>/<key>?<block_id>&<block_id_type>")]
pub async fn get_contract_storage_proof(
    beerus: &State<BeerusLightClient>,
    block_id: String,
    block_id_type: String,
    contract_address: String,
    key: String,
) -> ApiResponse<QueryContractStorageProofResponse> {
    ApiResponse::from_result(
        get_contract_storage_proof_inner(beerus, block_id, block_id_type, contract_address, key)
            .await,
    )
}

>>>>>>> 56354ae0
/// Query the state root of StarkNet.
///
/// # Arguments
///
/// * `beerus` - The Beerus light client.
///
/// # Returns
///
/// * `QueryStateRootResponse` - The state root response.
pub async fn query_starknet_state_root_inner(
    beerus: &State<BeerusLightClient>,
) -> Result<QueryStateRootResponse> {
    debug!("Querying StarkNet state root");
    // Call the StarkNet contract to get the state root.
    let state_root = beerus.starknet_state_root().await?;
    Ok(QueryStateRootResponse {
        state_root: state_root.to_string(),
    })
}

/// Query get_storage_at.
///
/// # Arguments
///
/// * `beerus` - The Beerus light client.
/// * `contract_address` - The contract address.
/// * `key` - The key.
///
/// # Returns
///
/// * `QueryGetStorageAtResponse` - The contract view response.
pub async fn query_starknet_get_storage_at_inner(
    beerus: &State<BeerusLightClient>,
    contract_address: String,
    key: String,
) -> Result<QueryGetStorageAtResponse> {
    debug!("Querying StarkNet get_storage_at");
    let contract_address = FieldElement::from_str(&contract_address)?;
    let key = FieldElement::from_str(&key)?;

    // Call the StarkNet contract to get the state root.
    Ok(QueryGetStorageAtResponse {
        result: beerus
            .starknet_get_storage_at(contract_address, key)
            .await?
            .to_string(),
    })
}
/// Query a contract view.
///
/// # Arguments
///
/// * `beerus` - The Beerus light client.
/// * `contract_address` - The contract address.
/// * `selector` - The selector.
/// * `calldata` - The calldata.
///
/// # Returns
///
/// * `QueryContractViewResponse` - The contract view response.
pub async fn query_starknet_contract_view_inner(
    beerus: &State<BeerusLightClient>,
    contract_address: String,
    selector: String,
    calldata: Option<String>,
) -> Result<QueryContractViewResponse> {
    debug!("Querying StarkNet contract view");
    let contract_address = FieldElement::from_str(&contract_address)?;
    let selector = FieldElement::from_str(&selector)?;
    let mut felt_calldata = vec![];
    if let Some(calldata) = calldata {
        let calldata: Vec<&str> = calldata.split(',').into_iter().collect();
        for item in calldata {
            felt_calldata.push(FieldElement::from_str(item)?);
        }
    }

    // Call the StarkNet contract to get the state root.
    let view = beerus
        .starknet_call_contract(contract_address, selector, felt_calldata)
        .await?;

    Ok(QueryContractViewResponse {
        result: view.into_iter().map(|x| x.to_string()).collect(),
    })
}

/// Query get_nonce.
///
/// # Arguments
///
/// * `beerus` - The Beerus light client.
/// * `contract_address` - The contract address.
///
///
/// # Returns
///
/// * `QueryNonceResponse` - The contract nonce response.
pub async fn query_starknet_get_nonce_inner(
    beerus: &State<BeerusLightClient>,
    contract_address: String,
) -> Result<QueryNonceResponse> {
    debug!("Querying Starknet contract nonce");
    let contract_address = FieldElement::from_str(&contract_address)?;

    Ok(QueryNonceResponse {
        result: beerus
            .starknet_get_nonce(contract_address)
            .await?
            .to_string(),
    })
}

/// Query l1_to_l2_message_cancellations.
///
/// # Arguments
///
/// * `beerus` - The Beerus light client.
/// * `msg_hash` - The hash of the message.
///
///
/// # Returns
///
/// * `L1ToL2MessageCancellations` - The timestamp at the time cancelL1ToL2Message was called with a message matching 'msg_hash'.
pub async fn query_l1_to_l2_message_cancellations_inner(
    beerus: &State<BeerusLightClient>,
    msg_hash: String,
) -> Result<QueryL1ToL2MessageCancellationsResponse> {
    debug!("Querying Starknet contract nonce");
    let msg_hash = U256::from_str(&msg_hash)?;

    Ok(QueryL1ToL2MessageCancellationsResponse {
        result: beerus
            .starknet_l1_to_l2_message_cancellations(msg_hash)
            .await?
            .to_string(),
    })
}

/// Query l1_to_l2_messages.
///
/// # Arguments
///
/// * `beerus` - The Beerus light client.
/// * `msg_hash` - The hash of the message.
///
///
/// # Returns
///
/// * `L1ToL2Messages` - The msg_fee + 1 for the message with the given L1ToL2Message hash.

pub async fn query_l1_to_l2_messages_inner(
    beerus: &State<BeerusLightClient>,
    msg_hash: String,
) -> Result<QueryL1ToL2MessagesResponse> {
    debug!("Querying Starknet contract nonce");
    let msg_hash = U256::from_str(&msg_hash)?;

    Ok(QueryL1ToL2MessagesResponse {
        result: beerus
            .starknet_l1_to_l2_messages(msg_hash)
            .await?
            .to_string(),
    })
}

/// Query l2_to_l1_messages.
///
/// # Arguments
///
/// * `beerus` - The Beerus light client.
/// * `msg_hash` - The hash of the message.
///
///
/// # Returns
///
/// * `L2ToL1Messages` - The msg_fee + 1 for the message with the given L2ToL1Message hash.

pub async fn query_l2_to_l1_messages_inner(
    beerus: &State<BeerusLightClient>,
    msg_hash: String,
) -> Result<QueryL2ToL1MessagesResponse> {
    debug!("Querying Starknet contract nonce");
    let msg_hash = U256::from_str(&msg_hash)?;
    Ok(QueryL2ToL1MessagesResponse {
        result: beerus
            .starknet_l2_to_l1_messages(msg_hash)
            .await?
            .to_string(),
    })
}

/// Query the chain ID of the Starknet chain.
/// # Returns
/// `chain_id` - The chain ID.
/// # Errors
/// Cannot fail.
/// # Examples
pub async fn query_chain_id_inner(
    beerus: &State<BeerusLightClient>,
) -> Result<QueryChainIdResponse> {
    debug!("Querying chain ID");
    Ok(QueryChainIdResponse {
        chain_id: beerus.starknet_lightclient.chain_id().await?.to_string(),
    })
}

/// Query the current block number of the Starknet chain.
/// # Returns
/// `block_number` - The current block number.
/// # Errors
/// Cannot fail.
/// # Examples: 123456
pub async fn query_starknet_block_number_inner(
    beerus: &State<BeerusLightClient>,
) -> Result<QueryBlockNumberResponse> {
    debug!("Querying current block number");
    Ok(QueryBlockNumberResponse {
        block_number: beerus
            .starknet_lightclient
            .block_number()
            .await?
            .to_string(),
    })
}

/// Query the current block hash and number of the Starknet chain.
/// # Returns
/// `block_hash` - The current block hash.
/// `block_number` - The current block number.
/// # Errors
/// Cannot fail.
/// # Examples: block_hash: 123456, number: 123456
pub async fn query_starknet_block_hash_and_number_inner(
    beerus: &State<BeerusLightClient>,
) -> Result<QueryBlockHashAndNumberResponse> {
    debug!("Querying current block hash and number");
    let response = beerus.starknet_lightclient.block_hash_and_number().await?;
    Ok(QueryBlockHashAndNumberResponse {
        block_hash: response.block_hash.to_string(),
        block_number: response.block_number.to_string(),
    })
}

/// Query the l1 to l2 message nonce
/// # Returns
/// `nonce` - The nonce.
/// # Errors
/// Cannot fail.
/// # Examples
pub async fn query_l1_to_l2_message_nonce_inner(
    beerus: &State<BeerusLightClient>,
) -> Result<QueryL1ToL2MessageNonceResponse> {
    debug!("Querying l1 to l2 message nonce");
    Ok(QueryL1ToL2MessageNonceResponse {
        result: beerus.starknet_l1_to_l2_message_nonce().await?.to_string(),
    })
}

/// Query the contract class
/// # Returns
/// `ContractClass` - The contract class definition.
pub async fn get_class_inner(
    beerus: &State<BeerusLightClient>,
    block_id_type: String,
    block_id: String,
    class_hash: String,
) -> Result<QueryGetClassResponse> {
    let block_id = block_id_string_to_block_id_type(&block_id_type, &block_id)?;
    let class_hash = FieldElement::from_str(&class_hash)?;
    debug!("Querying Contract Class");
    let result = beerus
        .starknet_lightclient
        .get_class(&block_id, class_hash)
        .await?;
    Ok(QueryGetClassResponse {
        program: base64::encode(&result.program),
        entry_points_by_type: serde_json::value::to_value(&result.entry_points_by_type).unwrap(),
        abi: serde_json::value::to_value(result.abi.unwrap()).unwrap(),
    })
}

/// Query the contract class
/// # Returns
/// `ContractClassHash` - The contract class definition.
pub async fn get_class_hash_inner(
    beerus: &State<BeerusLightClient>,
    block_id_type: String,
    block_id: String,
    contract_address: String,
) -> Result<QueryGetClassHashResponse> {
    let block_id = block_id_string_to_block_id_type(&block_id_type, &block_id)?;
    let contract_address = FieldElement::from_str(&contract_address)?;
    debug!("Querying Contract Class");
    let result = beerus
        .starknet_lightclient
        .get_class_hash_at(&block_id, contract_address)
        .await?;
    Ok(QueryGetClassHashResponse {
        class_hash: result.to_string(),
    })
}

/// Query the contract class
/// # Returns
/// `ContractClass` - The contract class definition.
pub async fn get_class_at_inner(
    beerus: &State<BeerusLightClient>,
    block_id_type: String,
    block_id: String,
    contract_address: String,
) -> Result<QueryGetClassAtResponse> {
    let block_id = block_id_string_to_block_id_type(&block_id_type, &block_id)?;
    let contract_address = FieldElement::from_str(&contract_address)?;
    debug!("Querying Contract Class");
    let result = beerus
        .starknet_lightclient
        .get_class_at(&block_id, contract_address)
        .await?;
    Ok(QueryGetClassAtResponse {
        program: base64::encode(&result.program),
        entry_points_by_type: serde_json::value::to_value(&result.entry_points_by_type).unwrap(),
        abi: serde_json::value::to_value(result.abi.unwrap()).unwrap(),
    })
}

/// Query the number of transactions in a block given a block id.
/// # Returns
/// `block_transaction_count` - The number of transactions in a block.
pub async fn get_block_transaction_count_inner(
    beerus: &State<BeerusLightClient>,
    block_id_type: String,
    block_id: String,
) -> Result<QueryGetBlockTransactionCountResponse> {
    let block_id = block_id_string_to_block_id_type(&block_id_type, &block_id)?;
    debug!("Querying block transaction count");
    Ok(QueryGetBlockTransactionCountResponse {
        block_transaction_count: beerus
            .starknet_lightclient
            .get_block_transaction_count(&block_id)
            .await?
            .to_string(),
    })
}

/// Query information about the result of executing the requested block.
///
/// # Arguments
///
/// * `block_id_type` - Type of block identifier. eg. hash, number, tag
/// * `block_id` - The block identifier. eg. 0x123, 123, pending, or latest
///
/// # Returns
///
/// `Ok(ContractClass)` if the operation was successful.
/// `Err(eyre::Report)` if the operation failed.
pub async fn get_state_update_inner(
    beerus: &State<BeerusLightClient>,
    block_id_type: String,
    block_id: String,
) -> Result<QueryStateUpdateResponse> {
    let parsed_block_id = block_id_string_to_block_id_type(&block_id_type, &block_id)?;
    let StateUpdate {
        block_hash,
        new_root,
        old_root,
        state_diff,
    } = beerus
        .starknet_lightclient
        .get_state_update(&parsed_block_id)
        .await?;
    let nonces: Vec<NonceResponse> = state_diff
        .nonces
        .into_iter()
        .map(|nonce| NonceResponse {
            contract_address: nonce.contract_address.to_string(),
            nonce: nonce.nonce.to_string(),
        })
        .collect();
    let storage_diffs: Vec<StorageDiffResponse> = state_diff
        .storage_diffs
        .into_iter()
        .map(|diff| StorageDiffResponse {
            address: diff.address.to_string(),
            storage_entries: diff
                .storage_entries
                .into_iter()
                .map(|entry| StorageEntryResponse {
                    key: entry.key.to_string(),
                    value: entry.value.to_string(),
                })
                .collect(),
        })
        .collect();
    let declared_contract_hash: Vec<String> = state_diff
        .declared_contract_hashes
        .into_iter()
        .map(|hash| hash.to_string())
        .collect();
    let deployed_contracts: Vec<DeployedContractResponse> = state_diff
        .deployed_contracts
        .into_iter()
        .map(|contract| DeployedContractResponse {
            class_hash: contract.class_hash.to_string(),
            address: contract.address.to_string(),
        })
        .collect();
    Ok(QueryStateUpdateResponse {
        block_hash: block_hash.to_string(),
        new_root: new_root.to_string(),
        old_root: old_root.to_string(),
        state_diff: StateDiffResponse {
            storage_diffs,
            declared_contract_hash,
            deployed_contracts,
            nonces,
        },
    })
}
/// Query an object about the node starknet sync status.
/// # Returns
/// `QuerySyncing` - An object about the node starknet sync status.
pub async fn query_syncing_inner(beerus: &State<BeerusLightClient>) -> Result<QuerySyncing> {
    debug!("Querying syncing status");
    let result = beerus.starknet_lightclient.syncing().await?;

    match result {
        SyncStatusType::Syncing(status) => Ok(QuerySyncing {
            status: "Syncing".to_string(),
            data: Option::from(serde_json::value::to_value(status).unwrap()),
        }),
        SyncStatusType::NotSyncing => Ok(QuerySyncing {
            status: "NotSyncing".to_string(),
            data: None,
        }),
    }
}

/// Query logs.
/// # Returns
/// `Ok(logs_query)` - Vec<ResponseLog> (fetched lgos)
/// `Err(error)` - An error occurred.
/// # Errors
/// If the query fails, or if there are more than 5 logs.
/// # Examples
pub async fn invoke_transaction_inner(
    beerus: &State<BeerusLightClient>,
    transaction_data: Json<AddInvokeTransactionJson>,
) -> Result<AddInvokeTransactionResponse> {
    debug!("Invoke Transaction");

    let Json(transaction) = transaction_data;

    let max_fee: FieldElement = FieldElement::from_str(&transaction.max_fee).unwrap();
    let signature = transaction
        .signature
        .iter()
        .map(|x| FieldElement::from_str(x).unwrap())
        .collect();
    let nonce: FieldElement = FieldElement::from_str(&transaction.nonce).unwrap();
    let contract_address: FieldElement =
        FieldElement::from_str(&transaction.contract_address).unwrap();
    let entry_point_selector: FieldElement =
        FieldElement::from_str(&transaction.entry_point_selector).unwrap();
    let calldata = transaction
        .calldata
        .iter()
        .map(|x| FieldElement::from_str(x).unwrap())
        .collect();

    let transaction_data_value = BroadcastedInvokeTransactionV0 {
        max_fee,
        signature,
        nonce,
        contract_address,
        entry_point_selector,
        calldata,
    };

    let invoke_transaction = BroadcastedInvokeTransaction::V0(transaction_data_value);
    let invoke_transaction_hash = beerus
        .starknet_lightclient
        .add_invoke_transaction(&invoke_transaction)
        .await?;
    Ok(AddInvokeTransactionResponse {
        transaction_hash: invoke_transaction_hash.transaction_hash.to_string(),
    })
}

/// Deploy transaction.
/// # Returns
/// `Ok(deploy_transaction)` - DeployTransactionResponse
/// `Err(error)` - An error occurred.
/// # Errors
/// If the query fails, or if there are more than 5 logs.
/// # Examples
pub async fn deploy_transaction_inner(
    beerus: &State<BeerusLightClient>,
    transaction_data: Json<AddDeployTransactionJson>,
) -> Result<AddDeployTransactionResponse> {
    debug!("Deploy Transaction");

    let Json(transaction) = transaction_data;

    let contract_class_bytes = transaction.contract_class.as_bytes();
    let contract_class = serde_json::from_slice(contract_class_bytes)?;
    let version: u64 = transaction.version.parse().unwrap();
    let contract_address_salt: FieldElement =
        FieldElement::from_str(&transaction.contract_address_salt).unwrap();
    let constructor_calldata = transaction
        .constructor_calldata
        .iter()
        .map(|x| FieldElement::from_str(x).unwrap())
        .collect();

    let deploy_transaction = BroadcastedDeployTransaction {
        contract_class,
        version,
        contract_address_salt,
        constructor_calldata,
    };
    let deploy_transaction_hash = beerus
        .starknet_lightclient
        .add_deploy_transaction(&deploy_transaction)
        .await?;
    Ok(AddDeployTransactionResponse {
        transaction_hash: deploy_transaction_hash.transaction_hash.to_string(),
        contract_address: deploy_transaction_hash.contract_address.to_string(),
    })
}

/// Query block with txs
/// # Returns
/// `Block With Txs` - Block data with transactions list
pub async fn get_block_with_txs_inner(
    beerus: &State<BeerusLightClient>,
    block_id_type: String,
    block_id: String,
) -> Result<QueryBlockWithTxsResponse> {
    let block_id =
        beerus_core::starknet_helper::block_id_string_to_block_id_type(&block_id_type, &block_id)?;
    debug!("Querying Block with Txs");
    let result = beerus
        .starknet_lightclient
        .get_block_with_txs(&block_id)
        .await?;
    Ok(QueryBlockWithTxsResponse {
        block_with_txs: format!("{result:?}"),
    })
}

/// Query the number of transactions in a block given a block id.
/// # Returns
/// `transaction data` - The number of transactions in a block.
pub async fn get_transaction_by_block_id_and_index_inner(
    beerus: &State<BeerusLightClient>,
    block_id_type: String,
    block_id: String,
    index: String,
) -> Result<QueryTransactionByBlockIdAndIndex> {
    let block_id =
        beerus_core::starknet_helper::block_id_string_to_block_id_type(&block_id_type, &block_id)?;
    let index = u64::from_str(&index)?;
    debug!("Querying block transaction count");
    let transaction_data = beerus
        .starknet_lightclient
        .get_transaction_by_block_id_and_index(&block_id, index)
        .await?;
    Ok(QueryTransactionByBlockIdAndIndex {
        transaction_data: format!("{transaction_data:?}"),
    })
}

/// Query pending transactions
/// # Returns
/// `pending_transactions` - All transactions that are pending.
pub async fn query_pending_transactions_inner(
    beerus: &State<BeerusLightClient>,
) -> Result<QueryPendingTransactionsResponse> {
    debug!("Querying pending transactions");
    let pending_transactions = beerus.starknet_lightclient.pending_transactions().await?;
    let pending_transactions = format!("{pending_transactions:?}");
    Ok(QueryPendingTransactionsResponse {
        pending_transactions,
    })
}

/// Query block with txs
/// # Returns
/// `Block With Txs` - Block data with transactions list
pub async fn get_block_with_tx_hashes_inner(
    beerus: &State<BeerusLightClient>,
    block_id_type: String,
    block_id: String,
) -> Result<QueryBlockWithTxHashesResponse> {
    let block_id =
        beerus_core::starknet_helper::block_id_string_to_block_id_type(&block_id_type, &block_id)?;
    debug!("Querying Block with Txs");
    let result = beerus
        .starknet_lightclient
        .get_block_with_tx_hashes(&block_id)
        .await?;
    Ok(QueryBlockWithTxHashesResponse {
        block_with_tx_hashes: format!("{result:?}"),
    })
}

/// Query contract & keys storage proofs
/// # Arguments
/// * beerus - Beerus client
/// * block_id - Block id
/// * block_id_type - Type of block id
/// * contract_address - Contract address
/// * key - storage key
/// # Returns
/// `proof` - Storage proof for contract and keys
async fn get_contract_storage_proof_inner(
    beerus: &State<BeerusLightClient>,
    block_id: String,
    block_id_type: String,
    contract_address: String,
    key: String,
) -> Result<QueryContractStorageProofResponse> {
    let block_id =
        beerus_core::starknet_helper::block_id_string_to_block_id_type(&block_id_type, &block_id)?;
    let contract_address = FieldElement::from_str(&contract_address)?;
    let key = FieldElement::from_str(&key)?;

    let proof = beerus
        .starknet_lightclient
        .get_contract_storage_proof(contract_address, Vec::from([key]), &block_id)
        .await?;

    Ok(QueryContractStorageProofResponse { proof })
}<|MERGE_RESOLUTION|>--- conflicted
+++ resolved
@@ -2,23 +2,13 @@
     AddInvokeTransactionJson, AddInvokeTransactionResponse, DeployedContractResponse,
     NonceResponse, QueryBlockHashAndNumberResponse, QueryBlockNumberResponse,
     QueryBlockWithTxHashesResponse, QueryBlockWithTxsResponse, QueryChainIdResponse,
-<<<<<<< HEAD
-    QueryContractViewResponse, QueryGetBlockTransactionCountResponse, QueryGetClassAtResponse,
-    QueryGetClassHashResponse, QueryGetClassResponse, QueryGetStorageAtResponse,
-    QueryL1ToL2MessageCancellationsResponse, QueryL1ToL2MessageNonceResponse,
-    QueryL1ToL2MessagesResponse, QueryNonceResponse, QueryPendingTransactionsResponse,
-    QueryStateRootResponse, QueryStateUpdateResponse, QuerySyncing,
-    QueryTransactionByBlockIdAndIndex, QueryTransactionByHashResponse, StateDiffResponse,
-    StorageDiffResponse, StorageEntryResponse,
-=======
     QueryContractStorageProofResponse, QueryContractViewResponse,
     QueryGetBlockTransactionCountResponse, QueryGetClassAtResponse, QueryGetClassHashResponse,
     QueryGetClassResponse, QueryGetStorageAtResponse, QueryL1ToL2MessageCancellationsResponse,
     QueryL1ToL2MessageNonceResponse, QueryL1ToL2MessagesResponse, QueryNonceResponse,
     QueryPendingTransactionsResponse, QueryStateRootResponse, QueryStateUpdateResponse,
-    QuerySyncing, QueryTransactionByBlockIdAndIndex, StateDiffResponse, StorageDiffResponse,
-    StorageEntryResponse,
->>>>>>> 56354ae0
+    QuerySyncing, QueryTransactionByBlockIdAndIndex, QueryTransactionByHashResponse,
+    StateDiffResponse, StorageDiffResponse, StorageEntryResponse,
 };
 use crate::api::ApiResponse;
 
@@ -362,7 +352,6 @@
     ApiResponse::from_result(get_block_with_tx_hashes_inner(beerus, block_id_type, block_id).await)
 }
 
-<<<<<<< HEAD
 /// Query a transaction by its hash.
 /// # Returns
 /// `hash` - The hash of a transaction.
@@ -388,7 +377,6 @@
         transaction: format!("{transaction:?}"),
     })
 }
-=======
 #[openapi]
 #[get("/starknet/contract_storage_proof/<contract_address>/<key>?<block_id>&<block_id_type>")]
 pub async fn get_contract_storage_proof(
@@ -404,7 +392,6 @@
     )
 }
 
->>>>>>> 56354ae0
 /// Query the state root of StarkNet.
 ///
 /// # Arguments
