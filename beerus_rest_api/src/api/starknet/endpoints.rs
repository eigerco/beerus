--- conflicted
+++ resolved
@@ -2,21 +2,13 @@
     AddInvokeTransactionJson, AddInvokeTransactionResponse, DeployedContractResponse,
     NonceResponse, QueryBlockHashAndNumberResponse, QueryBlockNumberResponse,
     QueryBlockWithTxHashesResponse, QueryBlockWithTxsResponse, QueryChainIdResponse,
-<<<<<<< HEAD
-    QueryContractViewResponse, QueryGetBlockTransactionCountResponse, QueryGetClassAtResponse,
-    QueryGetClassHashResponse, QueryGetClassResponse, QueryGetStorageAtResponse,
-    QueryL1ToL2MessageCancellationsResponse, QueryL1ToL2MessageNonceResponse,
-    QueryL1ToL2MessagesResponse, QueryNonceResponse, QueryPendingTransactionsResponse,
-    QueryStateRootResponse, QueryStateUpdateResponse, QuerySyncing,
-    QueryTransactionByBlockIdAndIndex, StateDiffResponse, StorageDiffResponse,
-=======
+
     QueryContractStorageProofResponse, QueryContractViewResponse,
     QueryGetBlockTransactionCountResponse, QueryGetClassAtResponse, QueryGetClassHashResponse,
     QueryGetClassResponse, QueryGetStorageAtResponse, QueryL1ToL2MessageCancellationsResponse,
     QueryL1ToL2MessageNonceResponse, QueryL1ToL2MessagesResponse, QueryNonceResponse,
     QueryPendingTransactionsResponse, QueryStateRootResponse, QueryStateUpdateResponse,
     QuerySyncing, QueryTransactionByBlockIdAndIndex, StateDiffResponse, StorageDiffResponse,
->>>>>>> 9d9b69f9
     StorageEntryResponse,
 };
 use crate::api::ApiResponse;
@@ -361,8 +353,7 @@
     ApiResponse::from_result(get_block_with_tx_hashes_inner(beerus, block_id_type, block_id).await)
 }
 
-<<<<<<< HEAD
-=======
+
 #[openapi]
 #[get("/starknet/contract_storage_proof/<contract_address>/<key>?<block_id>&<block_id_type>")]
 pub async fn get_contract_storage_proof(
@@ -378,7 +369,6 @@
     )
 }
 
->>>>>>> 9d9b69f9
 /// Query the state root of StarkNet.
 ///
 /// # Arguments
@@ -984,9 +974,8 @@
     Ok(QueryBlockWithTxHashesResponse {
         block_with_tx_hashes: format!("{result:?}"),
     })
-<<<<<<< HEAD
-=======
-}
+}
+
 
 /// Query contract & keys storage proofs
 /// # Arguments
@@ -1015,5 +1004,4 @@
         .await?;
 
     Ok(QueryContractStorageProofResponse { proof })
->>>>>>> 9d9b69f9
 }