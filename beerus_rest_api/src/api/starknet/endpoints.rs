--- conflicted
+++ resolved
@@ -333,7 +333,25 @@
     )
 }
 
-<<<<<<< HEAD
+/// Query the current block hash and number.
+#[openapi]
+#[get("/starknet/pending_transactions")]
+pub async fn query_pending_transactions(
+    beerus: &State<BeerusLightClient>,
+) -> ApiResponse<QueryPendingTransactionsResponse> {
+    ApiResponse::from_result(query_pending_transactions_inner(beerus).await)
+}
+
+#[openapi]
+#[get("/starknet/block_with_tx_hashes/<block_id>?<block_id_type>")]
+pub async fn get_block_with_tx_hashes(
+    beerus: &State<BeerusLightClient>,
+    block_id: String,
+    block_id_type: String,
+) -> ApiResponse<QueryBlockWithTxHashesResponse> {
+    ApiResponse::from_result(get_block_with_tx_hashes_inner(beerus, block_id_type, block_id).await)
+}
+
 /// Query a transaction by its hash.
 /// # Returns
 /// `hash` - The hash of a transaction.
@@ -359,27 +377,6 @@
         transaction: format!("{transaction:?}"),
     })
 }
-=======
-/// Query the current block hash and number.
-#[openapi]
-#[get("/starknet/pending_transactions")]
-pub async fn query_pending_transactions(
-    beerus: &State<BeerusLightClient>,
-) -> ApiResponse<QueryPendingTransactionsResponse> {
-    ApiResponse::from_result(query_pending_transactions_inner(beerus).await)
-}
-
-#[openapi]
-#[get("/starknet/block_with_tx_hashes/<block_id>?<block_id_type>")]
-pub async fn get_block_with_tx_hashes(
-    beerus: &State<BeerusLightClient>,
-    block_id: String,
-    block_id_type: String,
-) -> ApiResponse<QueryBlockWithTxHashesResponse> {
-    ApiResponse::from_result(get_block_with_tx_hashes_inner(beerus, block_id_type, block_id).await)
-}
-
->>>>>>> f78f69fb
 /// Query the state root of StarkNet.
 ///
 /// # Arguments
