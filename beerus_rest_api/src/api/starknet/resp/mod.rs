--- conflicted
+++ resolved
@@ -77,13 +77,16 @@
 
 #[derive(Serialize, JsonSchema)]
 #[serde(crate = "rocket::serde")]
-<<<<<<< HEAD
 pub struct QueryGetClassHashResponse {
     pub class_hash: String,
-=======
+
+}
+
+#[derive(Serialize, JsonSchema)]
+#[serde(crate = "rocket::serde")]
+
 pub struct QueryGetClassAtResponse {
     pub abi: Value,
     pub entry_points_by_type: Value,
     pub program: String,
->>>>>>> a8202aa2
 }