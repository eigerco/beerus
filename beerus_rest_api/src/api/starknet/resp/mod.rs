--- conflicted
+++ resolved
@@ -203,9 +203,8 @@
 #[serde(crate = "rocket::serde")]
 pub struct QueryBlockWithTxHashesResponse {
     pub block_with_tx_hashes: String,
-<<<<<<< HEAD
-=======
-}
+}
+
 
 #[derive(Serialize)]
 #[serde(crate = "rocket::serde")]
@@ -221,5 +220,4 @@
     fn json_schema(gen: &mut schemars::gen::SchemaGenerator) -> schemars::schema::Schema {
         gen.subschema_for::<QueryContractStorageProofResponse>()
     }
->>>>>>> 9d9b69f9
 }