--- conflicted
+++ resolved
@@ -193,10 +193,11 @@
 
 #[derive(Serialize, JsonSchema)]
 #[serde(crate = "rocket::serde")]
-<<<<<<< HEAD
 pub struct QueryTransactionByHashResponse {
     pub transaction: String,
-=======
+}
+#[derive(Serialize, JsonSchema)]
+#[serde(crate = "rocket::serde")]
 pub struct QueryPendingTransactionsResponse {
     pub pending_transactions: String,
 }
@@ -205,5 +206,4 @@
 #[serde(crate = "rocket::serde")]
 pub struct QueryBlockWithTxHashesResponse {
     pub block_with_tx_hashes: String,
->>>>>>> f78f69fb
 }