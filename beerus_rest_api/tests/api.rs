--- conflicted
+++ resolved
@@ -3211,8 +3211,7 @@
             "{\"error_message\":\"cannot query starknet block with txs\"}"
         );
     }
-<<<<<<< HEAD
-=======
+
 
     #[tokio::test]
     async fn given_normal_condition_when_query_starknet_contract_storage_proof_then_should_work() {
@@ -3343,5 +3342,4 @@
             "{\"error_message\":\"invalid character\"}"
         );
     }
->>>>>>> 9d9b69f9
 }