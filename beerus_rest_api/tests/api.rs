#[cfg(test)]
mod test {
    use std::str::FromStr;

    use beerus_core::{
        config::Config,
        lightclient::{
            beerus::BeerusLightClient, ethereum::MockEthereumLightClient,
            starknet::MockStarkNetLightClient,
        },
    };
    use beerus_rest_api::build_rocket_server;
    use ethers::types::{Address, Transaction};
<<<<<<< HEAD
    use ethers::{prelude::Log, types::U256};
    use rocket::{
        http::{ContentType, Status},
        local::asynchronous::Client,
        uri,
    };
=======
    use ethers::types::{H256, U256};
    use helios::types::{ExecutionBlock, Transactions};
    use rocket::{http::Status, local::asynchronous::Client, uri};
>>>>>>> a8202aa2
    use starknet::{core::types::FieldElement, providers::jsonrpc::models::BlockHashAndNumber};

    /// Test the `send_raw_transaction` endpoint.
    /// `/ethereum/send_raw_transaction/<bytes>`
    /// Given normal conditions, when sending raw transaction, then ok.
    #[tokio::test]
    async fn given_normal_conditions_when_send_raw_transaction_then_ok() {
        // Build mocks.
        let (config, mut ethereum_lightclient, starknet_lightclient) = config_and_mocks();
        let expected_value =
            H256::from_str("0xc9bb964b3fe087354bc1c1904518acc2b9df7ebedcb89215e9f3b41f47b6c31d")
                .unwrap();
        // Given
        // Mock dependencies.
        ethereum_lightclient
            .expect_send_raw_transaction()
            .return_once(move |_| Ok(expected_value));

        let beerus = BeerusLightClient::new(
            config,
            Box::new(ethereum_lightclient),
            Box::new(starknet_lightclient),
        );

        // Build the Rocket instance.
        let client = Client::tracked(build_rocket_server(beerus).await)
            .await
            .expect("valid rocket instance");

        // When
        let response = client
            .get(uri!(
                "/ethereum/send_raw_transaction/0xc24215226336d22238a20a72f8e489c005b44c4a"
            ))
            .dispatch()
            .await;

        // Then
        assert_eq!(response.status(), Status::Ok);
        assert_eq!(
            response.into_string().await.unwrap(),
            "{\"response\":\"0xc9bb964b3fe087354bc1c1904518acc2b9df7ebedcb89215e9f3b41f47b6c31d\"}"
        );
    }

    /// Test the `send_raw_transaction` endpoint.
    /// `/ethereum/send_raw_transaction/<bytes>`
    /// Given Ethereum light client returns error when sending raw transaction, then error is propagated.
    #[tokio::test]
    async fn given_ethereum_lightclient_returns_error_when_send_raw_transaction_then_error_is_propagated(
    ) {
        // Build mocks.
        let (config, mut ethereum_lightclient, starknet_lightclient) = config_and_mocks();

        // Given
        // Mock dependencies.
        ethereum_lightclient
            .expect_send_raw_transaction()
            .return_once(move |_| Err(eyre::eyre!("cannot send raw transaction")));

        let beerus = BeerusLightClient::new(
            config,
            Box::new(ethereum_lightclient),
            Box::new(starknet_lightclient),
        );

        // Build the Rocket instance.
        let client = Client::tracked(build_rocket_server(beerus).await)
            .await
            .expect("valid rocket instance");

        // When
        let response = client
            .get(uri!(
                "/ethereum/send_raw_transaction/0xc24215226336d22238a20a72f8e489c005b44c4a"
            ))
            .dispatch()
            .await;

        // Then
        assert_eq!(response.status(), Status::InternalServerError);
        assert_eq!(
            response.into_string().await.unwrap(),
            "{\"error_message\":\"cannot send raw transaction\"}"
        );
    }

    /// Test the `query_balance` endpoint.
    /// `/ethereum/balance/<address>`
    /// Given normal conditions, when query balance, then ok.
    #[tokio::test]
    async fn given_normal_conditions_when_query_balance_then_ok() {
        // Build mocks.
        let (config, mut ethereum_lightclient, starknet_lightclient) = config_and_mocks();

        // Given
        // Mock dependencies.
        ethereum_lightclient
            .expect_get_balance()
            .return_once(move |_, _| Ok(123.into()));

        let beerus = BeerusLightClient::new(
            config,
            Box::new(ethereum_lightclient),
            Box::new(starknet_lightclient),
        );

        // Build the Rocket instance.
        let client = Client::tracked(build_rocket_server(beerus).await)
            .await
            .expect("valid rocket instance");

        // When
        let response = client
            .get(uri!(
                "/ethereum/balance/0xc24215226336d22238a20a72f8e489c005b44c4a"
            ))
            .dispatch()
            .await;

        // Then
        assert_eq!(response.status(), Status::Ok);
        assert_eq!(response.into_string().await.unwrap(), "{\"address\":\"0xc24215226336d22238a20a72f8e489c005b44c4a\",\"balance\":\"0.000000000000000123\",\"unit\":\"ETH\"}");
    }

    /// Test the `query_balance` endpoint.
    /// `/ethereum/balance/<address>`
    /// Given Ethereum light client returns error when query balance, then error is propagated.
    #[tokio::test]
    async fn given_ethereum_lightclient_returns_error_when_query_balance_then_error_is_propagated()
    {
        // Build mocks.
        let (config, mut ethereum_lightclient, starknet_lightclient) = config_and_mocks();

        // Given
        // Mock dependencies.
        ethereum_lightclient
            .expect_get_balance()
            .return_once(move |_, _| Err(eyre::eyre!("cannot query balance")));

        let beerus = BeerusLightClient::new(
            config,
            Box::new(ethereum_lightclient),
            Box::new(starknet_lightclient),
        );

        // Build the Rocket instance.
        let client = Client::tracked(build_rocket_server(beerus).await)
            .await
            .expect("valid rocket instance");

        // When
        let response = client
            .get(uri!(
                "/ethereum/balance/0xc24215226336d22238a20a72f8e489c005b44c4a"
            ))
            .dispatch()
            .await;

        // Then
        assert_eq!(response.status(), Status::InternalServerError);
        assert_eq!(
            response.into_string().await.unwrap(),
            "{\"error_message\":\"cannot query balance\"}"
        );
    }

    /// Test the `nonce_balance` endpoint.
    /// `/ethereum/nonce/<address>`
    /// Given normal conditions, when query nonce, then ok.
    #[tokio::test]
    async fn given_normal_conditions_when_query_nonce_then_ok() {
        //Build mocks.
        let (config, mut ethereum_lightclient, starknet_lightclient) = config_and_mocks();

        // Given
        // Mock dependencies.
        ethereum_lightclient
            .expect_get_nonce()
            .return_once(move |_, _| Ok(123));

        let beerus = BeerusLightClient::new(
            config,
            Box::new(ethereum_lightclient),
            Box::new(starknet_lightclient),
        );

        // Build the Rocket instance.
        let client = Client::tracked(build_rocket_server(beerus).await)
            .await
            .expect("Valid rocket instance");

        // When
        let response = client
            .get(uri!(
                "/ethereum/nonce/0xc24215226336d22238a20a72f8e489c005b44c4a"
            ))
            .dispatch()
            .await;

        // Then
        assert_eq!(response.status(), Status::Ok);
        assert_eq!(
            response.into_string().await.unwrap(),
            "{\"address\":\"0xc24215226336d22238a20a72f8e489c005b44c4a\",\"nonce\":123}"
        )
    }

    /// Test the `nonce_balance` endpoint.
    /// `/ethereum/nonce/<address>`
    /// Given Ethereum light client returns error when query nonce, then error is propagated.
    #[tokio::test]
    async fn given_ethereum_lightclient_returns_error_when_query_nonce_then_error_is_propagates() {
        // Build mocks
        let (config, mut ethereum_lightclient, starknet_lightclient) = config_and_mocks();

        // Given
        // Mock dependencies.
        ethereum_lightclient
            .expect_get_nonce()
            .return_once(move |_, _| Err(eyre::eyre!("cannot query nonce")));

        let beerus = BeerusLightClient::new(
            config,
            Box::new(ethereum_lightclient),
            Box::new(starknet_lightclient),
        );

        // Build the Rocket instance.
        let client = Client::tracked(build_rocket_server(beerus).await)
            .await
            .expect("valid rocket instance");

        // When
        let response = client
            .get(uri!(
                "/ethereum/nonce/0xc24215226336d22238a20a72f8e489c005b44c4a"
            ))
            .dispatch()
            .await;

        // Then
        assert_eq!(response.status(), Status::InternalServerError);
        assert_eq!(
            response.into_string().await.unwrap(),
            "{\"error_message\":\"cannot query nonce\"}"
        );
    }

    /// Test the `query_block_number` endpoint.
    /// `/ethereum/block_number`
    /// Given normal conditions, when query block number, then ok.
    #[tokio::test]
    async fn given_normal_conditions_when_query_block_number_then_ok() {
        // Build mocks.
        let (config, mut ethereum_lightclient, starknet_lightclient) = config_and_mocks();

        // Given
        // Mock dependencies.
        ethereum_lightclient
            .expect_get_block_number()
            .return_once(move || Ok(123));

        let beerus = BeerusLightClient::new(
            config,
            Box::new(ethereum_lightclient),
            Box::new(starknet_lightclient),
        );

        // Build the Rocket instance.
        let client = Client::tracked(build_rocket_server(beerus).await)
            .await
            .expect("valid rocket instance");

        // When
        let response = client.get(uri!("/ethereum/block_number")).dispatch().await;

        // Then
        assert_eq!(response.status(), Status::Ok);
        assert_eq!(
            response.into_string().await.unwrap(),
            "{\"block_number\":123}"
        );
    }

    /// Test the `query_block_number` endpoint.
    /// `/ethereum/block_number`
    /// Given Ethereum light client returns error when query block number, then error is propagated.
    #[tokio::test]
    async fn given_ethereum_lightclient_returns_error_when_query_block_number_then_error_is_propagated(
    ) {
        // Build mocks.
        let (config, mut ethereum_lightclient, starknet_lightclient) = config_and_mocks();

        // Given
        // Mock dependencies.
        ethereum_lightclient
            .expect_get_block_number()
            .return_once(move || Err(eyre::eyre!("cannot query block number")));

        let beerus = BeerusLightClient::new(
            config,
            Box::new(ethereum_lightclient),
            Box::new(starknet_lightclient),
        );

        // Build the Rocket instance.
        let client = Client::tracked(build_rocket_server(beerus).await)
            .await
            .expect("valid rocket instance");

        // When
        let response = client.get(uri!("/ethereum/block_number")).dispatch().await;

        // Then
        assert_eq!(response.status(), Status::InternalServerError);
        assert_eq!(
            response.into_string().await.unwrap(),
            "{\"error_message\":\"cannot query block number\"}"
        );
    }

    /// Test the `chain_id` endpoint.
    /// `/ethereum/chain_id`
    /// Given normal conditions, when query chain id, then ok.
    #[tokio::test]
    async fn given_normal_conditions_when_query_chain_id_then_ok() {
        // Build mocks.
        let (config, mut ethereum_lightclient, starknet_lightclient) = config_and_mocks();

        // Given
        // Mock dependencies.
        ethereum_lightclient
            .expect_chain_id()
            .return_once(move || 1);

        let beerus = BeerusLightClient::new(
            config,
            Box::new(ethereum_lightclient),
            Box::new(starknet_lightclient),
        );

        // Build the Rocket instance.
        let client = Client::tracked(build_rocket_server(beerus).await)
            .await
            .expect("valid rocket instance");

        // When
        let response = client.get(uri!("/ethereum/chain_id")).dispatch().await;

        // Then
        assert_eq!(response.status(), Status::Ok);
        assert_eq!(response.into_string().await.unwrap(), "{\"chain_id\":1}");
    }

    /// Test the `query_ethereum_block_by_number` endpoint.
    /// `ethereum/get_block_by_number/<block_number>/<full_txs>`
    /// Given normal conditions, when query block by number, then ok.
    #[tokio::test]
    async fn given_normal_conditions_when_query_block_by_number_then_ok() {
        // Build mocks.
        let (config, mut ethereum_lightclient, starknet_lightclient) = config_and_mocks();

        let expected_block = ExecutionBlock {
            number: 0,
            base_fee_per_gas: Default::default(),
            difficulty: Default::default(),
            extra_data: vec![],
            gas_limit: 0,
            gas_used: 0,
            hash: Default::default(),
            logs_bloom: vec![],
            miner: Default::default(),
            mix_hash: Default::default(),
            nonce: "".to_string(),
            parent_hash: Default::default(),
            receipts_root: Default::default(),
            sha3_uncles: Default::default(),
            size: 0,
            state_root: Default::default(),
            timestamp: 0,
            total_difficulty: 0,
            transactions: Transactions::Full(vec![]),
            transactions_root: Default::default(),
            uncles: vec![],
        };
        let block_string = serde_json::to_string(&expected_block).unwrap();
        let expected_block_value: serde_json::Value =
            serde_json::from_str(block_string.as_str()).unwrap();
        let expected_response = format!("{{\"block\":{expected_block_value}}}");
        // Given
        // Mock dependencies.
        ethereum_lightclient
            .expect_get_block_by_number()
            .return_once(move |_, _| Ok(Some(expected_block)));

        let beerus = BeerusLightClient::new(
            config,
            Box::new(ethereum_lightclient),
            Box::new(starknet_lightclient),
        );

        // Build the Rocket instance.
        let client = Client::tracked(build_rocket_server(beerus).await)
            .await
            .expect("valid rocket instance");

        // When
        let response = client
            .get(uri!("/ethereum/get_block_by_number/1/true"))
            .dispatch()
            .await;

        // Then
        assert_eq!(response.status(), Status::Ok);
        assert_eq!(response.into_string().await.unwrap(), expected_response);
    }

    /// Test the `query_starknet_state_root` endpoint.
    /// `/starknet/state/root`
    /// Given normal conditions, when query starknet state root, then ok.
    #[tokio::test]
    async fn given_normal_conditions_when_query_state_root_then_ok() {
        // Build mocks.
        let (config, mut ethereum_lightclient, starknet_lightclient) = config_and_mocks();

        // Expected state root.
        let expected_starknet_state_root =
            U256::from_str("0x5bb9692622e817c39663e69dce50777daf4c167bdfa95f3e5cef99c6b8a344d")
                .unwrap();
        // Convert to bytes because that's what the mock returns.
        let mut expected_starknet_state_root_bytes: Vec<u8> = vec![0; 32];
        expected_starknet_state_root.to_big_endian(&mut expected_starknet_state_root_bytes);
        // Given
        // Mock dependencies.
        ethereum_lightclient
            .expect_call()
            .return_once(move |_, _| Ok(expected_starknet_state_root_bytes));

        let beerus = BeerusLightClient::new(
            config,
            Box::new(ethereum_lightclient),
            Box::new(starknet_lightclient),
        );

        // Build the Rocket instance.
        let client = Client::tracked(build_rocket_server(beerus).await)
            .await
            .expect("valid rocket instance");

        // When
        let response = client.get(uri!("/starknet/state/root")).dispatch().await;

        // Then
        assert_eq!(response.status(), Status::Ok);
        assert_eq!(response.into_string().await.unwrap(), "{\"state_root\":\"2593003852473857760763774375943570015682902311385614557145528717605591462989\"}");
    }

    /// Test the `get_code` endpoint.
    /// `/ethereum/code`
    /// Given normal conditions, when query code, then ok.
    #[tokio::test]
    async fn given_normal_conditions_when_query_code_then_ok() {
        // Build mocks
        let (config, mut ethereum_lightclient, starknet_lightclient) = config_and_mocks();

        let check_value = vec![0, 0, 0, 1];
        // Given
        // Mock dependencies
        ethereum_lightclient
            .expect_get_code()
            .return_once(move |_, _| Ok(check_value));

        let beerus = BeerusLightClient::new(
            config,
            Box::new(ethereum_lightclient),
            Box::new(starknet_lightclient),
        );

        let client = Client::tracked(build_rocket_server(beerus).await)
            .await
            .expect("valid rocket instance");

        let response = client
            .get(uri!(
                "/ethereum/code/0xc24215226336d22238a20a72f8e489c005b44c4a"
            ))
            .dispatch()
            .await;

        assert_eq!(response.status(), Status::Ok);
        assert_eq!(
            response.into_string().await.unwrap(),
            "{\"code\":[0,0,0,1]}"
        )
    }

    /// Test the `query_code` endpoint.
    /// `/ethereum/code`
    /// Given Ethereum light client returns error when query code, then error is propagated.
    #[tokio::test]
    async fn given_ethereum_lightclient_returns_error_when_query_code_then_error_is_propagated() {
        // Build mocks
        let (config, mut ethereum_lightclient, starknet_lightclient) = config_and_mocks();

        // Given
        // Mock dependencies
        ethereum_lightclient
            .expect_get_code()
            .return_once(move |_, _| Err(eyre::eyre!("Cannot query code")));

        let beerus = BeerusLightClient::new(
            config,
            Box::new(ethereum_lightclient),
            Box::new(starknet_lightclient),
        );

        let client = Client::tracked(build_rocket_server(beerus).await)
            .await
            .expect("valid rocket instance");

        let response = client
            .get(uri!(
                "/ethereum/code/0xc24215226336d22238a20a72f8e489c005b44c4a"
            ))
            .dispatch()
            .await;

        assert_eq!(response.status(), Status::InternalServerError);
        assert_eq!(
            response.into_string().await.unwrap(),
            "{\"error_message\":\"Cannot query code\"}"
        )
    }

    /// Test the `query_block_transaction_count_by_number` endpoint.
    /// `/ethereum/tx_count_by_block_number`
    /// Given normal conditions, when `query_block_transaction_count_by_number`, then ok.
    #[tokio::test]
    async fn given_normal_conditions_when_query_tx_count_by_block_number_then_ok() {
        // Build mocks
        let (config, mut ethereum_lightclient, starknet_lightclient) = config_and_mocks();

        let check_value: u64 = 120;
        // Given
        // Mock dependencies
        ethereum_lightclient
            .expect_get_block_transaction_count_by_number()
            .return_once(move |_| Ok(check_value));

        let beerus = BeerusLightClient::new(
            config,
            Box::new(ethereum_lightclient),
            Box::new(starknet_lightclient),
        );

        let client = Client::tracked(build_rocket_server(beerus).await)
            .await
            .expect("valid rocket instance");

        let response = client
            .get(uri!("/ethereum/tx_count_by_block_number/1"))
            .dispatch()
            .await;

        assert_eq!(response.status(), Status::Ok);
        assert_eq!(response.into_string().await.unwrap(), "{\"tx_count\":120}")
    }

    /// Test the `query_block_transaction_count_by_number` endpoint.
    /// `/ethereum/tx_count_by_block_number/1`
    /// Given Ethereum light client returns error when `query_block_transaction_count_by_number`, then error is propagated.
    #[tokio::test]
    async fn given_ethereum_lightclient_returns_error_when_query_tx_count_by_block_number_then_error_is_propagated(
    ) {
        // Build mocks
        let (config, mut ethereum_lightclient, starknet_lightclient) = config_and_mocks();

        // Given
        // Mock dependencies
        ethereum_lightclient
            .expect_get_block_transaction_count_by_number()
            .return_once(move |_| Err(eyre::eyre!("Cannot query block tx count")));

        let beerus = BeerusLightClient::new(
            config,
            Box::new(ethereum_lightclient),
            Box::new(starknet_lightclient),
        );

        let client = Client::tracked(build_rocket_server(beerus).await)
            .await
            .expect("valid rocket instance");

        let response = client
            .get(uri!("/ethereum/tx_count_by_block_number/1"))
            .dispatch()
            .await;

        assert_eq!(response.status(), Status::InternalServerError);
        assert_eq!(
            response.into_string().await.unwrap(),
            "{\"error_message\":\"Cannot query block tx count\"}"
        )
    }

    /// Test the `query_block_transaction_count_by_hash` endpoint.
    /// `/ethereum/tx_count_by_block_hash/0xc24215226336d22238a20a72f8e489c005b44c4a`
    /// Given normal conditions, when `query_block_transaction_count_by_hash`, then ok.
    #[tokio::test]
    async fn given_normal_conditions_when_query_tx_count_by_block_hash_then_ok() {
        // Build mocks
        let (config, mut ethereum_lightclient, starknet_lightclient) = config_and_mocks();

        let check_value: u64 = 120;
        // Given
        // Mock dependencies
        ethereum_lightclient
            .expect_get_block_transaction_count_by_hash()
            .return_once(move |_| Ok(check_value));

        let beerus = BeerusLightClient::new(
            config,
            Box::new(ethereum_lightclient),
            Box::new(starknet_lightclient),
        );

        let client = Client::tracked(build_rocket_server(beerus).await)
            .await
            .expect("valid rocket instance");

        let response = client
            .get(uri!(
                "/ethereum/tx_count_by_block_hash/0xc24215226336d22238a20a72f8e489c005b44c4a"
            ))
            .dispatch()
            .await;

        assert_eq!(response.status(), Status::Ok);
        assert_eq!(response.into_string().await.unwrap(), "{\"tx_count\":120}")
    }

    /// Test the `query_block_transaction_count_by_hash` endpoint.
    /// `/ethereum/tx_count_by_block_hash/0xc24215226336d22238a20a72f8e489c005b44c4a`
    /// Given Ethereum light client returns error when `query_block_transaction_count_by_hash`, then error is propagated.
    #[tokio::test]
    async fn given_ethereum_lightclient_returns_error_when_query_tx_count_by_block_hash_then_error_is_propagated(
    ) {
        // Build mocks
        let (config, mut ethereum_lightclient, starknet_lightclient) = config_and_mocks();

        // Given
        // Mock dependencies
        ethereum_lightclient
            .expect_get_block_transaction_count_by_hash()
            .return_once(move |_| Err(eyre::eyre!("Cannot query block tx count")));

        let beerus = BeerusLightClient::new(
            config,
            Box::new(ethereum_lightclient),
            Box::new(starknet_lightclient),
        );

        let client = Client::tracked(build_rocket_server(beerus).await)
            .await
            .expect("valid rocket instance");

        let response = client
            .get(uri!(
                "/ethereum/tx_count_by_block_hash/0xc24215226336d22238a20a72f8e489c005b44c4a"
            ))
            .dispatch()
            .await;

        assert_eq!(response.status(), Status::InternalServerError);
        assert_eq!(
            response.into_string().await.unwrap(),
            "{\"error_message\":\"Cannot query block tx count\"}"
        )
    }

    /// Test the `query_transaction_by_hash` endpoint.
    /// `/ethereum/query_transaction_by_hash`
    /// Given normal conditions, when `query_transaction_by_hash`, then ok.
    #[tokio::test]
    async fn given_normal_conditions_when_query_transaction_by_hash_then_ok() {
        // Build mocks
        let (config, mut ethereum_lightclient, starknet_lightclient) = config_and_mocks();

        let transaction = Transaction::default();

        // Given
        // Mock dependencies
        ethereum_lightclient
            .expect_get_transaction_by_hash()
            .return_once(move |_| Ok(Some(transaction)));

        let beerus = BeerusLightClient::new(
            config,
            Box::new(ethereum_lightclient),
            Box::new(starknet_lightclient),
        );

        let client = Client::tracked(build_rocket_server(beerus).await)
            .await
            .expect("valid rocket instance");

        let response = client
            .get(uri!("/ethereum/tx_by_hash/0xc9bb964b3fe087354bc1c1904518acc2b9df7ebedcb89215e9f3b41f47b6c31d"))
            .dispatch()
            .await;

        assert_eq!(response.status(), Status::Ok);
        assert_eq!(response.into_string().await.unwrap(), "{\"tx_data\":\"Some(Transaction { hash: 0x0000000000000000000000000000000000000000000000000000000000000000, nonce: 0, block_hash: None, block_number: None, transaction_index: None, from: 0x0000000000000000000000000000000000000000, to: None, value: 0, gas_price: None, gas: 0, input: Bytes(0x), v: 0, r: 0, s: 0, transaction_type: None, access_list: None, max_priority_fee_per_gas: None, max_fee_per_gas: None, chain_id: None, other: OtherFields { inner: {} } })\"}")
    }

    /// Test the `query_transaction_by_hash` endpoint.
    /// `/ethereum/query_transaction_by_hash/1`
    /// Given Ethereum light client returns error when `query_transaction_by_hash`, then error is propagated.
    #[tokio::test]
    async fn given_ethereum_lightclient_returns_error_when_query_transaction_by_hash_then_error_is_propagated(
    ) {
        // Build mocks
        let (config, mut ethereum_lightclient, starknet_lightclient) = config_and_mocks();

        // Given
        // Mock dependencies
        ethereum_lightclient
            .expect_get_transaction_by_hash()
            .return_once(move |_| Err(eyre::eyre!("Cannot query tx data")));

        let beerus = BeerusLightClient::new(
            config,
            Box::new(ethereum_lightclient),
            Box::new(starknet_lightclient),
        );

        let client = Client::tracked(build_rocket_server(beerus).await)
            .await
            .expect("valid rocket instance");

        let response = client
            .get(uri!("/ethereum/tx_by_hash/0xc9bb964b3fe087354bc1c1904518acc2b9df7ebedcb89215e9f3b41f47b6c31d"))
            .dispatch()
            .await;

        assert_eq!(response.status(), Status::InternalServerError);
        assert_eq!(
            response.into_string().await.unwrap(),
            "{\"error_message\":\"Cannot query tx data\"}"
        )
    }

    /// Test the `query_gas_price` endpoint.
    /// `/ethereum/gas_price`
    /// Given normal conditions, when query block number, then ok.
    #[tokio::test]
    async fn given_normal_conditions_when_query_gas_price_then_ok() {
        // Build mocks.
        let (config, mut ethereum_lightclient, starknet_lightclient) = config_and_mocks();

        // Given
        // Mock dependencies.
        ethereum_lightclient
            .expect_get_gas_price()
            .return_once(move || Ok(U256::default()));

        let beerus = BeerusLightClient::new(
            config,
            Box::new(ethereum_lightclient),
            Box::new(starknet_lightclient),
        );

        // Build the Rocket instance.
        let client = Client::tracked(build_rocket_server(beerus).await)
            .await
            .expect("valid rocket instance");

        // When
        let response = client.get(uri!("/ethereum/gas_price")).dispatch().await;

        // Then
        assert_eq!(response.status(), Status::Ok);
        assert_eq!(
            response.into_string().await.unwrap(),
            "{\"gas_price\":\"0\"}"
        );
    }

    /// Test the `query_gas_price` endpoint.
    /// `/ethereum/block_number`
    /// Given Ethereum light client returns error when query gas price, then error is propagated.
    #[tokio::test]
    async fn given_ethereum_lightclient_returns_error_when_query_gas_price_then_error_is_propagated(
    ) {
        // Build mocks.
        let (config, mut ethereum_lightclient, starknet_lightclient) = config_and_mocks();

        // Given
        // Mock dependencies.
        ethereum_lightclient
            .expect_get_gas_price()
            .return_once(move || Err(eyre::eyre!("cannot query block number")));

        let beerus = BeerusLightClient::new(
            config,
            Box::new(ethereum_lightclient),
            Box::new(starknet_lightclient),
        );

        // Build the Rocket instance.
        let client = Client::tracked(build_rocket_server(beerus).await)
            .await
            .expect("valid rocket instance");

        // When
        let response = client.get(uri!("/ethereum/gas_price")).dispatch().await;

        // Then
        assert_eq!(response.status(), Status::InternalServerError);
        assert_eq!(
            response.into_string().await.unwrap(),
            "{\"error_message\":\"cannot query block number\"}"
        );
    }

    /// Test the `query_estimate_gas` endpoint.
    /// `/ethereum/estimate_gas`
    /// Given normal conditions, when query estimate gas, then ok.
    #[tokio::test]
    async fn given_normal_conditions_when_query_estimate_gas_then_ok() {
        // Build mocks.
        let (config, mut ethereum_lightclient, starknet_lightclient) = config_and_mocks();

        // Given
        // Mock dependencies.
        ethereum_lightclient
            .expect_estimate_gas()
            .return_once(move |_| Ok(10));

        let beerus = BeerusLightClient::new(
            config,
            Box::new(ethereum_lightclient),
            Box::new(starknet_lightclient),
        );

        // Build the Rocket instance.
        let client = Client::tracked(build_rocket_server(beerus).await)
            .await
            .expect("valid rocket instance");

        // When
        let response = client
            .post(uri!("/ethereum/estimate_gas"))
            .body(r#"{"from":"0x0000000000000000000000000000000000000000","to":"0x0000000000000000000000000000000000000000","value":"10","data":"0x41"}"#)
            .dispatch()
            .await;

        // Then
        assert_eq!(response.status(), Status::Ok);
        assert_eq!(response.into_string().await.unwrap(), "{\"quantity\":10}");
    }

    /// Test the `query_estimate_gas` endpoint.
    /// `/ethereum/estimate_gas`
    /// Given Ethereum light client returns error when query estimate gas, then error is propagated.
    #[tokio::test]
    async fn given_ethereum_lightclient_returns_error_when_query_estimate_gas_then_error_is_propagated(
    ) {
        // Build mocks.
        let (config, mut ethereum_lightclient, starknet_lightclient) = config_and_mocks();

        // Given
        // Mock dependencies.
        ethereum_lightclient
            .expect_estimate_gas()
            .return_once(move |_| Err(eyre::eyre!("cannot query estimate gas")));

        let beerus = BeerusLightClient::new(
            config,
            Box::new(ethereum_lightclient),
            Box::new(starknet_lightclient),
        );

        // Build the Rocket instance.
        let client = Client::tracked(build_rocket_server(beerus).await)
            .await
            .expect("valid rocket instance");

        // When
        let response = client
            .post(uri!("/ethereum/estimate_gas"))
            .body(r#"{"from":"0x0000000000000000000000000000000000000000","to":"0x0000000000000000000000000000000000000000","value":"10","data":"0x41"}"#)
            .dispatch()
            .await;

        // Then
        assert_eq!(response.status(), Status::InternalServerError);
        assert_eq!(
            response.into_string().await.unwrap(),
            "{\"error_message\":\"cannot query estimate gas\"}"
        );
    }

<<<<<<< HEAD
    /// Test the `/ethereum/logs` endpoint.
    /// Given normal conditions, when query logs, then errors is propagated.
    #[tokio::test]
    async fn given_normal_conditions_when_query_logs_then_error_is_propagated() {
        // Build mocks.
        let (config, mut ethereum_lightclient, starknet_lightclient) = config_and_mocks();

        let error_msg = concat!(
            "Non valid combination of from_block, to_block and blockhash. ",
            "If you want to filter blocks, then ",
            "you can only use either from_block and to_block or blockhash, not both",
        );
        ethereum_lightclient
            .expect_get_logs()
            .return_once(move |_, _, _, _, _| Err(eyre::eyre!(error_msg)));
=======
    /// Test the `query_ethereum_block_by_hash` endpoint.
    /// `ethereum/get_block_by_hash<block_hash>/<full_txs>`
    /// Given normal conditions, when query block by hash, then ok.
    #[tokio::test]
    async fn given_normal_conditions_when_query_block_by_hash_then_ok() {
        // Build mocks.
        let (config, mut ethereum_lightclient, starknet_lightclient) = config_and_mocks();

        let expected_block = ExecutionBlock {
            number: 0,
            base_fee_per_gas: Default::default(),
            difficulty: Default::default(),
            extra_data: vec![],
            gas_limit: 0,
            gas_used: 0,
            hash: Default::default(),
            logs_bloom: vec![],
            miner: Default::default(),
            mix_hash: Default::default(),
            nonce: "".to_string(),
            parent_hash: Default::default(),
            receipts_root: Default::default(),
            sha3_uncles: Default::default(),
            size: 0,
            state_root: Default::default(),
            timestamp: 0,
            total_difficulty: 0,
            transactions: Transactions::Full(vec![]),
            transactions_root: Default::default(),
            uncles: vec![],
        };
        let block_string = serde_json::to_string(&expected_block).unwrap();
        let expected_block_value: serde_json::Value =
            serde_json::from_str(block_string.as_str()).unwrap();
        let expected_response = format!("{{\"block\":{expected_block_value}}}");
        // Given
        // Mock dependencies.
        ethereum_lightclient
            .expect_get_block_by_hash()
            .return_once(move |_, _| Ok(Some(expected_block)));
>>>>>>> a8202aa2

        let beerus = BeerusLightClient::new(
            config,
            Box::new(ethereum_lightclient),
            Box::new(starknet_lightclient),
        );

        // Build the Rocket instance.
        let client = Client::tracked(build_rocket_server(beerus).await)
            .await
            .expect("valid rocket instance");
<<<<<<< HEAD
        // When

        let response = client
            .post(uri!("/ethereum/logs"))
            .body(r#"{"fromBlock":"finalized","toBlock":"finalized","blockHash": "0x01"}"#)
            .header(ContentType::JsonApi)
=======

        // When
        let response = client
            .get(uri!(
                "/ethereum/get_block_by_hash/0xc24215226336d22238a20a72f8e489c005b44c4a/true"
            ))
>>>>>>> a8202aa2
            .dispatch()
            .await;

        // Then
<<<<<<< HEAD
        assert_eq!(response.status(), Status::InternalServerError);
        assert_eq!(response.into_string().await.unwrap(),
            "{\"error_message\":\"Non valid combination of from_block, to_block and blockhash. If you want to filter blocks, then you can only use either from_block and to_block or blockhash, not both\"}"
        );
    }

    /// Test the `/ethereum/logs` endpoint.
    /// Given normal conditions, when query , then ok.
    #[tokio::test]
    async fn given_normal_conditions_when_query_logs_then_ok() {
        // Build mocks.
        let (config, mut ethereum_lightclient, starknet_lightclient) = config_and_mocks();
        let mut log = Log::default();
        log.topics = vec![ethers::types::TxHash::from_str(
            "0xddf252ad1be2c89b69c2b068fc378daa952ba7f163c4a11628f55a4df523b3ef",
        )
        .unwrap()];
        let logs = vec![log];
        ethereum_lightclient
            .expect_get_logs()
            .return_once(move |_, _, _, _, _| Ok(logs));
=======
        assert_eq!(response.status(), Status::Ok);
        assert_eq!(response.into_string().await.unwrap(), expected_response);
    }

    /// Test the `query_block_by_hash` endpoint.
    /// `ethereum/get_block_by_hash<block_hash>/<full_txs>`
    /// Given Ethereum light client returns error when query block by hash, then error is propagated.
    #[tokio::test]
    async fn given_ethereum_lightclient_returns_error_when_query_block_by_hash_then_error_is_propagated(
    ) {
        // Build mocks.
        let (config, mut ethereum_lightclient, starknet_lightclient) = config_and_mocks();

        let expected_block = ExecutionBlock {
            number: 0,
            base_fee_per_gas: Default::default(),
            difficulty: Default::default(),
            extra_data: vec![],
            gas_limit: 0,
            gas_used: 0,
            hash: Default::default(),
            logs_bloom: vec![],
            miner: Default::default(),
            mix_hash: Default::default(),
            nonce: "".to_string(),
            parent_hash: Default::default(),
            receipts_root: Default::default(),
            sha3_uncles: Default::default(),
            size: 0,
            state_root: Default::default(),
            timestamp: 0,
            total_difficulty: 0,
            transactions: Transactions::Full(vec![]),
            transactions_root: Default::default(),
            uncles: vec![],
        };
        let block_string = serde_json::to_string(&expected_block).unwrap();
        let expected_block_value: serde_json::Value =
            serde_json::from_str(block_string.as_str()).unwrap();
        let _expected_response = format!("{{\"block\":{expected_block_value}}}");
        // Given
        // Mock dependencies.
        ethereum_lightclient
            .expect_get_block_by_hash()
            .return_once(move |_, _| Err(eyre::eyre!("cannot query block by hash")));
>>>>>>> a8202aa2

        let beerus = BeerusLightClient::new(
            config,
            Box::new(ethereum_lightclient),
            Box::new(starknet_lightclient),
        );

        // Build the Rocket instance.
        let client = Client::tracked(build_rocket_server(beerus).await)
            .await
            .expect("valid rocket instance");
<<<<<<< HEAD
        // When

        let response = client
            .post(uri!("/ethereum/logs"))
            .body(r#"{"fromBlock":"finalized","toBlock":"finalized", "topics":["0xddf252ad1be2c89b69c2b068fc378daa952ba7f163c4a11628f55a4df523b3ef"]}"#)
            .header(ContentType::JsonApi)
            .dispatch()
            .await;

        // Then
        assert_eq!(response.status(), Status::Ok);
        let expected =
              "{\"logs\":[{\"address\":\"0x0000000000000000000000000000000000000000\",\"topics\":[\"0xddf252ad1be2c89b69c2b068fc378daa952ba7f163c4a11628f55a4df523b3ef\"],\"data\":\"0x\",\"blockHash\":null,\"blockNumber\":null,\"transactionHash\":null,\"transactionIndex\":null,\"logIndex\":null,\"transactionLogIndex\":null,\"logType\":null,\"removed\":null}]}";
        assert_eq!(response.into_string().await.unwrap(), expected);
    }
    /// Test the `query_gas_price` endpoint.
    /// `/ethereum/block_number`
    /// Given Ethereum light client returns error when query gas price, then error is propagated.
=======

        // When
        let response = client
            .get(uri!(
                "/ethereum/get_block_by_hash/0xc24215226336d22238a20a72f8e489c005b44c4a/true"
            ))
            .dispatch()
            .await;
        // Then
        assert_eq!(response.status(), Status::InternalServerError);
        assert_eq!(
            response.into_string().await.unwrap(),
            "{\"error_message\":\"cannot query block by hash\"}"
        );
    }

    /// Test the `query_priority_fee` endpoint.
    /// `/ethereum/priority_fee`
    /// Given normal conditions, when query block number, then ok.
    #[tokio::test]
    async fn given_normal_conditions_when_query_priority_fee_then_ok() {
        // Build mocks.
        let (config, mut ethereum_lightclient, starknet_lightclient) = config_and_mocks();

        // Given
        // Mock dependencies.
        ethereum_lightclient
            .expect_get_priority_fee()
            .return_once(move || Ok(U256::default()));

        let beerus = BeerusLightClient::new(
            config,
            Box::new(ethereum_lightclient),
            Box::new(starknet_lightclient),
        );

        // Build the Rocket instance.
        let client = Client::tracked(build_rocket_server(beerus).await)
            .await
            .expect("valid rocket instance");

        // When
        let response = client.get(uri!("/ethereum/priority_fee")).dispatch().await;

        // Then
        assert_eq!(response.status(), Status::Ok);
        assert_eq!(
            response.into_string().await.unwrap(),
            "{\"priority_fee\":\"0\"}"
        );
    }

    /// Test the `query_priority_fee` endpoint.
    /// `/ethereum/priority_fee`
    /// Given Ethereum light client returns error when query priority fee, then error is propagated.
    #[tokio::test]
    async fn given_ethereum_lightclient_returns_error_when_query_priority_fee_then_error_is_propagated(
    ) {
        // Build mocks.
        let (config, mut ethereum_lightclient, starknet_lightclient) = config_and_mocks();

        // Given
        // Mock dependencies.
        ethereum_lightclient
            .expect_get_priority_fee()
            .return_once(move || Err(eyre::eyre!("cannot query priority fee")));

        let beerus = BeerusLightClient::new(
            config,
            Box::new(ethereum_lightclient),
            Box::new(starknet_lightclient),
        );

        // Build the Rocket instance.
        let client = Client::tracked(build_rocket_server(beerus).await)
            .await
            .expect("valid rocket instance");

        // When
        let response = client.get(uri!("/ethereum/priority_fee")).dispatch().await;

        // Then
        assert_eq!(response.status(), Status::InternalServerError);
        assert_eq!(
            response.into_string().await.unwrap(),
            "{\"error_message\":\"cannot query priority fee\"}"
        );
    }

>>>>>>> a8202aa2
    /// Test the `query_starknet_state_root` endpoint.
    /// `/starknet/state/root`
    /// Given Ethereum light client returns error when query balance, then error is propagated.
    #[tokio::test]
    async fn given_ethereum_lightclient_returns_error_when_query_state_root_then_error_is_propagated(
    ) {
        // Build mocks.
        let (config, mut ethereum_lightclient, starknet_lightclient) = config_and_mocks();

        // Given
        // Mock dependencies.
        ethereum_lightclient
            .expect_call()
            .return_once(move |_, _| Err(eyre::eyre!("cannot query state root")));

        let beerus = BeerusLightClient::new(
            config,
            Box::new(ethereum_lightclient),
            Box::new(starknet_lightclient),
        );

        // Build the Rocket instance.
        let client = Client::tracked(build_rocket_server(beerus).await)
            .await
            .expect("valid rocket instance");

        // When
        let response = client.get(uri!("/starknet/state/root")).dispatch().await;

        // Then
        assert_eq!(response.status(), Status::InternalServerError);
        assert_eq!(
            response.into_string().await.unwrap(),
            "{\"error_message\":\"cannot query state root\"}"
        );
    }

    /// Test the `query_starknet_get_storage_at` endpoint.
    /// `/starknet/storage/<contract>/<key>`
    /// Given normal conditions, when query starknet get storage at, then ok.
    #[tokio::test]
    async fn given_normal_conditions_when_query_starknet_get_storage_at_then_ok() {
        // Build mocks.
        let (config, mut ethereum_lightclient, mut starknet_lightclient) = config_and_mocks();

        // Given
        let expected_result = FieldElement::from_hex_be("298305742194").unwrap();
        // Set the expected return value for the StarkNet light client mock.
        starknet_lightclient
            .expect_get_storage_at()
            .times(1)
            .return_once(move |_address, _key, _block_nb| Ok(expected_result));
        ethereum_lightclient
            .expect_call()
            .times(1)
            .return_once(move |_req, _block_nb| Ok(vec![2]));

        let beerus = BeerusLightClient::new(
            config,
            Box::new(ethereum_lightclient),
            Box::new(starknet_lightclient),
        );

        // Build the Rocket instance.
        let client = Client::tracked(build_rocket_server(beerus).await)
            .await
            .expect("valid rocket instance");

        // When
        let response = client.get(uri!("/starknet/storage/0x049d36570d4e46f48e99674bd3fcc84644ddd6b96f7c741b1562b82f9e004dc7/0x341c1bdfd89f69748aa00b5742b03adbffd79b8e80cab5c50d91cd8c2a79be1")).dispatch().await;

        // Then
        assert_eq!(response.status(), Status::Ok);
        assert_eq!(
            response.into_string().await.unwrap(),
            "{\"result\":\"45642708951444\"}"
        );
    }

    /// Test the `query_starknet_get_storage_at` endpoint.
    /// `/starknet/storage/<contract>/<key>`
    /// Given StarkNet light client returns error when query starknet get storage at, then error is propagated.
    #[tokio::test]
    async fn given_starknet_ligthclient_returns_error_when_query_starknet_get_storage_at_then_error_is_propagated(
    ) {
        // Build mocks.
        let (config, mut ethereum_lightclient, mut starknet_lightclient) = config_and_mocks();

        // Given

        // Set the expected return value for the StarkNet light client mock.
        starknet_lightclient
            .expect_get_storage_at()
            .times(1)
            .return_once(move |_address, _key, _block_nb| {
                Err(eyre::eyre!("cannot query starknet get storage at"))
            });
        ethereum_lightclient
            .expect_call()
            .times(1)
            .return_once(move |_req, _block_nb| Ok(vec![2]));

        let beerus = BeerusLightClient::new(
            config,
            Box::new(ethereum_lightclient),
            Box::new(starknet_lightclient),
        );

        // Build the Rocket instance.
        let client = Client::tracked(build_rocket_server(beerus).await)
            .await
            .expect("valid rocket instance");

        // When
        let response = client.get(uri!("/starknet/storage/0x049d36570d4e46f48e99674bd3fcc84644ddd6b96f7c741b1562b82f9e004dc7/0x341c1bdfd89f69748aa00b5742b03adbffd79b8e80cab5c50d91cd8c2a79be1")).dispatch().await;

        // Then
        assert_eq!(response.status(), Status::InternalServerError);
        assert_eq!(
            response.into_string().await.unwrap(),
            "{\"error_message\":\"cannot query starknet get storage at\"}"
        );
    }

    /// Test the `query_starknet_contract_view` endpoint.
    /// `/starknet/view/<contract>/<selector>?<calldata>`
    /// Given normal conditions, when query starknet contract view, then ok.
    #[tokio::test]
    async fn given_normal_conditions_when_query_starknet_contract_view_then_ok() {
        // Build mocks.
        let (config, mut ethereum_lightclient, mut starknet_lightclient) = config_and_mocks();

        // Given
        let expected_result = vec![
            FieldElement::from_hex_be("0x298305742194").unwrap(),
            FieldElement::from_hex_be("0x00").unwrap(),
        ];
        // Set the expected return value for the StarkNet light client mock.
        starknet_lightclient
            .expect_call()
            .times(1)
            .return_once(move |_req, _block_nb| Ok(expected_result));
        ethereum_lightclient
            .expect_call()
            .times(1)
            .return_once(move |_req, _block_nb| Ok(vec![2]));

        let beerus = BeerusLightClient::new(
            config,
            Box::new(ethereum_lightclient),
            Box::new(starknet_lightclient),
        );

        // Build the Rocket instance.
        let client = Client::tracked(build_rocket_server(beerus).await)
            .await
            .expect("valid rocket instance");

        // When
        let response = client.get(uri!("/starknet/view/0x049d36570d4e46f48e99674bd3fcc84644ddd6b96f7c741b1562b82f9e004dc7/0x341c1bdfd89f69748aa00b5742b03adbffd79b8e80cab5c50d91cd8c2a79be1?calldata=0x341c1bdfd89f69748aa00b5742b03adbffd79b8e80cab5c50d91cd8c2a79be1")).dispatch().await;

        // Then
        assert_eq!(response.status(), Status::Ok);
        assert_eq!(
            response.into_string().await.unwrap(),
            "{\"result\":[\"45642708951444\",\"0\"]}"
        );
    }

    /// Test the `query_starknet_contract_view` endpoint.
    /// `/starknet/view/<contract>/<selector>?<calldata>`
    /// Given StarkNet light client returns error when query starknet contract view, then error is propagated.
    #[tokio::test]
    async fn given_starknet_ligthclient_returns_error_when_query_starknet_contract_view_then_error_is_propagated(
    ) {
        // Build mocks.
        let (config, mut ethereum_lightclient, mut starknet_lightclient) = config_and_mocks();

        // Given

        // Set the expected return value for the StarkNet light client mock.
        starknet_lightclient
            .expect_call()
            .times(1)
            .return_once(move |_req, _block_nb| Err(eyre::eyre!("cannot query starknet call")));
        ethereum_lightclient
            .expect_call()
            .times(1)
            .return_once(move |_req, _block_nb| Ok(vec![2]));

        let beerus = BeerusLightClient::new(
            config,
            Box::new(ethereum_lightclient),
            Box::new(starknet_lightclient),
        );

        // Build the Rocket instance.
        let client = Client::tracked(build_rocket_server(beerus).await)
            .await
            .expect("valid rocket instance");

        // When
        let response = client.get(uri!("/starknet/view/0x049d36570d4e46f48e99674bd3fcc84644ddd6b96f7c741b1562b82f9e004dc7/0x341c1bdfd89f69748aa00b5742b03adbffd79b8e80cab5c50d91cd8c2a79be1?calldata=0x341c1bdfd89f69748aa00b5742b03adbffd79b8e80cab5c50d91cd8c2a79be1")).dispatch().await;

        // Then
        assert_eq!(response.status(), Status::InternalServerError);
        assert_eq!(
            response.into_string().await.unwrap(),
            "{\"error_message\":\"cannot query starknet call\"}"
        );
    }

    /// Test the `query_starknet_get_nonce` endpoint.
    /// `/starknet/nonce/<contract>/`
    /// Given normal conditions, when query starknet get_nonce, then ok.
    #[tokio::test]
    async fn given_normal_conditions_when_query_starknet_get_nonce_then_ok() {
        // Build mocks.
        let (config, mut ethereum_lightclient, mut starknet_lightclient) = config_and_mocks();

        // Given
        let expected_result = FieldElement::from_hex_be("298305742194").unwrap();

        // Set the expected return value for the StarkNet light client mock.
        starknet_lightclient
            .expect_get_nonce()
            .return_once(move |_block_nb, _address| Ok(expected_result));
        ethereum_lightclient
            .expect_call()
            .times(1)
            .return_once(move |_req, _block_nb| Ok(vec![2]));

        let beerus = BeerusLightClient::new(
            config,
            Box::new(ethereum_lightclient),
            Box::new(starknet_lightclient),
        );

        // Build the Rocket instance.
        let client = Client::tracked(build_rocket_server(beerus).await)
            .await
            .expect("valid rocket instance");

        // When
        let response = client.get(uri!("/starknet/nonce/0x049d36570d4e46f48e99674bd3fcc84644ddd6b96f7c741b1562b82f9e004dc7")).dispatch().await;

        // Then
        assert_eq!(response.status(), Status::Ok);
        assert_eq!(
            response.into_string().await.unwrap(),
            "{\"result\":\"45642708951444\"}"
        );
    }

    /// Test the `query_starknet_get_nonce` endpoint.
    /// `/starknet/nonce/<contract>/`
    /// Given StarkNet light client returns error when query starknet get_nonce, then error is propagated.
    #[tokio::test]
    async fn given_starknet_ligthclient_returns_error_when_query_starknet_get_nonce_then_error_is_propagated(
    ) {
        // Build mocks.
        let (config, mut ethereum_lightclient, mut starknet_lightclient) = config_and_mocks();

        // Given

        // Set the expected return value for the StarkNet light client mock.
        starknet_lightclient
            .expect_get_nonce()
            .return_once(move |_block_nb, _address| {
                Err(eyre::eyre!("cannot query starknet address nonce"))
            });
        ethereum_lightclient
            .expect_call()
            .times(1)
            .return_once(move |_req, _block_nb| Ok(vec![2]));

        let beerus = BeerusLightClient::new(
            config,
            Box::new(ethereum_lightclient),
            Box::new(starknet_lightclient),
        );

        // Build the Rocket instance.
        let client = Client::tracked(build_rocket_server(beerus).await)
            .await
            .expect("valid rocket instance");

        // When
        let response = client.get(uri!("/starknet/nonce/0x049d36570d4e46f48e99674bd3fcc84644ddd6b96f7c741b1562b82f9e004dc7")).dispatch().await;

        // Then
        assert_eq!(response.status(), Status::InternalServerError);
        assert_eq!(
            response.into_string().await.unwrap(),
            "{\"error_message\":\"cannot query starknet address nonce\"}"
        );
    }

    /// Test the `query_l1_to_l2_message_cancellations` endpoint.
    /// `/starknet/messaging/l1_to_l2_message_cancellations/<msg_hash>`
    /// Given normal conditions, when query_l1_to_l2_message_cancellations, then ok.
    #[tokio::test]
    async fn given_normal_conditions_when_query_l1_to_l2_message_cancellations_then_ok() {
        // Build mocks.
        let (config, mut ethereum_lightclient, starknet_lightclient) = config_and_mocks();

        // Given
        let expected_timestamp = U256::from(1234);
        // Convert to bytes because that's what the mock returns.
        let mut expected_timestamp_bytes: Vec<u8> = vec![0; 32];
        expected_timestamp.to_big_endian(&mut expected_timestamp_bytes);

        // Set the expected return value for the Ethereum light client mock.
        ethereum_lightclient
            .expect_call()
            .times(1)
            .return_once(move |_call_opts, _block_tag| Ok(expected_timestamp_bytes));

        let beerus = BeerusLightClient::new(
            config,
            Box::new(ethereum_lightclient),
            Box::new(starknet_lightclient),
        );

        // Build the Rocket instance.
        let client = Client::tracked(build_rocket_server(beerus).await)
            .await
            .expect("valid rocket instance");

        // When
        let response = client.get(uri!("/starknet/messaging/l1_to_l2_message_cancellations/0x6cf645167cb162944d98f74709dfc8beb8244cc74a34fbcaf59562b4fdbacafa")).dispatch().await;

        // Then
        assert_eq!(response.status(), Status::Ok);
        assert_eq!(
            response.into_string().await.unwrap(),
            "{\"result\":\"1234\"}"
        );
    }

    /// Test the `query_l1_to_l2_message_cancellations` endpoint.
    /// `/starknet/messaging/l1_to_l2_message_cancellations/<msg_hash>`
    /// Given Ethereum light client returns error when query_l1_to_l2_message_cancellations, then error is propagated.
    #[tokio::test]
    async fn given_ethereum_ligthclient_returns_error_when_query_l1_to_l2_message_cancellations_then_error_is_propagated(
    ) {
        // Build mocks.
        let (config, mut ethereum_lightclient, starknet_lightclient) = config_and_mocks();

        // Given

        // Set the expected return value for the StarkNet light client mock.
        ethereum_lightclient
            .expect_call()
            .return_once(move |_block_nb, _address| Err(eyre::eyre!("cannot query")));

        let beerus = BeerusLightClient::new(
            config,
            Box::new(ethereum_lightclient),
            Box::new(starknet_lightclient),
        );

        // Build the Rocket instance.
        let client = Client::tracked(build_rocket_server(beerus).await)
            .await
            .expect("valid rocket instance");

        // When
        let response = client.get(uri!("/starknet/messaging/l1_to_l2_message_cancellations/0x6cf645167cb162944d98f74709dfc8beb8244cc74a34fbcaf59562b4fdbacafa")).dispatch().await;

        // Then
        assert_eq!(response.status(), Status::InternalServerError);
        assert_eq!(
            response.into_string().await.unwrap(),
            "{\"error_message\":\"cannot query\"}"
        );
    }

    /// Test the `query_l1_to_l2_messages` endpoint.
    /// `/starknet/messaging/l1_to_l2_messages/<msg_hash>`
    /// Given normal conditions, when query_l1_to_l2_messages, then ok.
    #[tokio::test]
    async fn given_normal_conditions_when_query_l1_to_l2_messages_then_ok() {
        // Build mocks.
        let (config, mut ethereum_lightclient, starknet_lightclient) = config_and_mocks();

        // Given
        let expected_timestamp = U256::from(1234);
        // Convert to bytes because that's what the mock returns.
        let mut expected_timestamp_bytes: Vec<u8> = vec![0; 32];
        expected_timestamp.to_big_endian(&mut expected_timestamp_bytes);

        // Set the expected return value for the Ethereum light client mock.
        ethereum_lightclient
            .expect_call()
            .times(1)
            .return_once(move |_call_opts, _block_tag| Ok(expected_timestamp_bytes));

        let beerus = BeerusLightClient::new(
            config,
            Box::new(ethereum_lightclient),
            Box::new(starknet_lightclient),
        );

        // Build the Rocket instance.
        let client = Client::tracked(build_rocket_server(beerus).await)
            .await
            .expect("valid rocket instance");

        // When
        let response = client.get(uri!("/starknet/messaging/l1_to_l2_messages/0x6cf645167cb162944d98f74709dfc8beb8244cc74a34fbcaf59562b4fdbacafa")).dispatch().await;

        // Then
        assert_eq!(response.status(), Status::Ok);
        assert_eq!(
            response.into_string().await.unwrap(),
            "{\"result\":\"1234\"}"
        );
    }

    /// Test the `query_l1_to_l2_messages` endpoint.
    /// `/starknet/messaging/l1_to_l2_messages/<msg_hash>`
    /// Given Ethereum light client returns error when query_l1_to_l2_messages, then error is propagated.
    #[tokio::test]
    async fn given_ethereum_ligthclient_returns_error_when_query_l1_to_l2_messages_then_error_is_propagated(
    ) {
        // Build mocks.
        let (config, mut ethereum_lightclient, starknet_lightclient) = config_and_mocks();

        // Given

        // Set the expected return value for the StarkNet light client mock.
        ethereum_lightclient
            .expect_call()
            .return_once(move |_block_nb, _address| Err(eyre::eyre!("cannot query")));

        let beerus = BeerusLightClient::new(
            config,
            Box::new(ethereum_lightclient),
            Box::new(starknet_lightclient),
        );

        // Build the Rocket instance.
        let client = Client::tracked(build_rocket_server(beerus).await)
            .await
            .expect("valid rocket instance");

        // When
        let response = client.get(uri!("/starknet/messaging/l1_to_l2_messages/0x6cf645167cb162944d98f74709dfc8beb8244cc74a34fbcaf59562b4fdbacafa")).dispatch().await;

        // Then
        assert_eq!(response.status(), Status::InternalServerError);
        assert_eq!(
            response.into_string().await.unwrap(),
            "{\"error_message\":\"cannot query\"}"
        );
    }

    /// Test the `query_l2_to_l1_message` endpoint.
    /// `/starknet/messaging/l2_to_l1_messages/<msg_hash>`
    /// Given normal conditions, when query_l2_to_l1_message, then ok.
    #[tokio::test]
    async fn given_normal_conditions_when_query_l2_to_l1_message_then_ok() {
        // Build mocks.
        let (config, mut ethereum_lightclient, starknet_lightclient) = config_and_mocks();

        // Given
        let expected_fee = U256::from(1234);
        // Convert to bytes because that's what the mock returns.
        let mut expected_fee_bytes: Vec<u8> = vec![0; 32];
        expected_fee.to_big_endian(&mut expected_fee_bytes);

        // Set the expected return value for the Ethereum light client mock.
        ethereum_lightclient
            .expect_call()
            .return_once(move |_call_opts, _block_tag| Ok(expected_fee_bytes));

        let beerus = BeerusLightClient::new(
            config,
            Box::new(ethereum_lightclient),
            Box::new(starknet_lightclient),
        );

        // Build the Rocket instance.
        let client = Client::tracked(build_rocket_server(beerus).await)
            .await
            .expect("valid rocket instance");

        // When
        let response = client.get(uri!("/starknet/messaging/l2_to_l1_messages/0x1f83c4cce9da5a3a089a76501b8da5f7400e80f398594c4f1715ad1cb1a14012")).dispatch().await;

        // Then
        assert_eq!(response.status(), Status::Ok);
        assert_eq!(
            response.into_string().await.unwrap(),
            "{\"result\":\"1234\"}"
        );
    }

    /// Test the `query_l2_to_l1_message` endpoint.
    /// `/starknet/messaging/l2_to_l1_messages/<msg_hash>`
    /// Given StarkNet light client returns error when query_l2_to_l1_message, then error is propagated.
    #[tokio::test]
    async fn given_starknet_ligthclient_returns_error_when_query_l2_to_l1_message_then_error_is_propagated(
    ) {
        // Build mocks.
        let (config, mut ethereum_lightclient, starknet_lightclient) = config_and_mocks();

        // Given

        // Set the expected return value for the Ethereum light client mock.
        ethereum_lightclient
            .expect_call()
            .return_once(move |_call_opts, _block_tag| Err(eyre::eyre!("cannot query")));

        let beerus = BeerusLightClient::new(
            config,
            Box::new(ethereum_lightclient),
            Box::new(starknet_lightclient),
        );

        // Build the Rocket instance.
        let client = Client::tracked(build_rocket_server(beerus).await)
            .await
            .expect("valid rocket instance");

        // When
        let response = client.get(uri!("/starknet/messaging/l2_to_l1_messages/0x1f83c4cce9da5a3a089a76501b8da5f7400e80f398594c4f1715ad1cb1a14012")).dispatch().await;

        // Then
        assert_eq!(response.status(), Status::InternalServerError);
        assert_eq!(
            response.into_string().await.unwrap(),
            "{\"error_message\":\"cannot query\"}"
        );
    }

    /// Test the `chain_id` endpoint.
    /// `/starknet/chain_id`
    #[tokio::test]
    async fn query_starknet_chain_id_should_return_chain_id() {
        // Given
        let (config, ethereum_lightclient, mut starknet_lightclient) = config_and_mocks();
        let expected_result = FieldElement::from_dec_str("123").unwrap();
        starknet_lightclient
            .expect_chain_id()
            .return_once(move || Ok(expected_result));
        let beerus = BeerusLightClient::new(
            config,
            Box::new(ethereum_lightclient),
            Box::new(starknet_lightclient),
        );
        let client = Client::tracked(build_rocket_server(beerus).await)
            .await
            .expect("valid rocket instance");

        // When
        let response = client.get(uri!("/starknet/chain_id")).dispatch().await;

        // Then
        assert_eq!(response.status(), Status::Ok);
        assert_eq!(
            response.into_string().await.unwrap(),
            "{\"chain_id\":\"123\"}"
        );
    }

    /// Test the `block_number` endpoint.
    /// `/starknet/block_number`
    /// Given normal conditions, when query starknet block_number, then ok.
    #[tokio::test]
    async fn given_normal_conditions_when_query_starknet_block_number_then_ok() {
        // Build mocks.
        let (config, ethereum_lightclient, mut starknet_lightclient) = config_and_mocks();

        // Given
        let expected_result: u64 = 123456;

        // Set the expected return value for the StarkNet light client mock.
        starknet_lightclient
            .expect_block_number()
            .return_once(move || Ok(expected_result));

        let beerus = BeerusLightClient::new(
            config,
            Box::new(ethereum_lightclient),
            Box::new(starknet_lightclient),
        );
        let client = Client::tracked(build_rocket_server(beerus).await)
            .await
            .expect("valid rocket instance");

        // When
        let response = client.get(uri!("/starknet/block_number")).dispatch().await;

        // Then
        assert_eq!(response.status(), Status::Ok);
        assert_eq!(
            response.into_string().await.unwrap(),
            "{\"block_number\":\"123456\"}"
        );
    }

    /// Test the `block_number` endpoint.
    /// `/starknet/block_number`
    /// Given StarkNet light client returns error when query starknet block_number, then error is propagated.
    #[tokio::test]
    async fn given_starknet_ligthclient_returns_error_when_query_starknet_block_number_then_error_is_propagated(
    ) {
        // Build mocks.
        let (config, ethereum_lightclient, mut starknet_lightclient) = config_and_mocks();

        // Given

        // Set the expected return value for the StarkNet light client mock.
        starknet_lightclient
            .expect_block_number()
            .return_once(move || Err(eyre::eyre!("cannot query starknet address block number")));

        let beerus = BeerusLightClient::new(
            config,
            Box::new(ethereum_lightclient),
            Box::new(starknet_lightclient),
        );

        // Build the Rocket instance.
        let client = Client::tracked(build_rocket_server(beerus).await)
            .await
            .expect("valid rocket instance");

        // When
        let response = client.get(uri!("/starknet/block_number")).dispatch().await;

        // Then
        assert_eq!(response.status(), Status::InternalServerError);
        assert_eq!(
            response.into_string().await.unwrap(),
            "{\"error_message\":\"cannot query starknet address block number\"}"
        );
    }

    /// Test the `block_hash_and_number` endpoint.
    /// `/starknet/block_hash_and_number`
    /// Given normal conditions, when query starknet block_hash_and_number, then ok.
    #[tokio::test]
    async fn given_normal_conditions_when_query_starknet_block_hash_and_number_then_ok() {
        // Build mocks.
        let (config, ethereum_lightclient, mut starknet_lightclient) = config_and_mocks();

        // Given
        let expected_result = BlockHashAndNumber {
            block_hash: FieldElement::from_dec_str("123456").unwrap(),
            block_number: 123456,
        };

        // Set the expected return value for the StarkNet light client mock.
        starknet_lightclient
            .expect_block_hash_and_number()
            .return_once(move || Ok(expected_result));

        let beerus = BeerusLightClient::new(
            config,
            Box::new(ethereum_lightclient),
            Box::new(starknet_lightclient),
        );
        let client = Client::tracked(build_rocket_server(beerus).await)
            .await
            .expect("valid rocket instance");

        // When
        let response = client
            .get(uri!("/starknet/block_hash_and_number"))
            .dispatch()
            .await;

        // Then
        assert_eq!(response.status(), Status::Ok);
        assert_eq!(
            response.into_string().await.unwrap(),
            "{\"block_hash\":\"123456\",\"block_number\":\"123456\"}"
        );
    }

    /// Test the `block_hash_and_number` endpoint.
    /// `/starknet/block_hash_and_number`
    /// Given StarkNet light client returns error when query starknet block_hash_and_number, then error is propagated.
    #[tokio::test]
    async fn given_starknet_ligthclient_returns_error_when_query_starknet_block_hash_and_number_then_error_is_propagated(
    ) {
        // Build mocks.
        let (config, ethereum_lightclient, mut starknet_lightclient) = config_and_mocks();

        // Given

        // Set the expected return value for the StarkNet light client mock.
        starknet_lightclient
            .expect_block_hash_and_number()
            .return_once(move || Err(eyre::eyre!("cannot query starknet address block number")));

        let beerus = BeerusLightClient::new(
            config,
            Box::new(ethereum_lightclient),
            Box::new(starknet_lightclient),
        );

        // Build the Rocket instance.
        let client = Client::tracked(build_rocket_server(beerus).await)
            .await
            .expect("valid rocket instance");

        // When
        let response = client
            .get(uri!("/starknet/block_hash_and_number"))
            .dispatch()
            .await;

        // Then
        assert_eq!(response.status(), Status::InternalServerError);
        assert_eq!(
            response.into_string().await.unwrap(),
            "{\"error_message\":\"cannot query starknet address block number\"}"
        );
    }

    /// Test the `query_l1_to_l2_message_nonce` endpoint.
    /// `/starknet/messaging/l1_to_l2_message_nonce`
    /// Given normal conditions, when query_l1_to_l2_messages, then ok.
    #[tokio::test]
    async fn given_normal_conditions_when_query_l1_to_l2_message_nonce_then_ok() {
        // Build mocks.
        let (config, mut ethereum_lightclient, starknet_lightclient) = config_and_mocks();

        // Given
        let expected_nonce = U256::from(1234);
        // Convert to bytes because that's what the mock returns.
        let mut expected_nonce_bytes: Vec<u8> = vec![0; 32];
        expected_nonce.to_big_endian(&mut expected_nonce_bytes);

        // Set the expected return value for the Ethereum light client mock.
        ethereum_lightclient
            .expect_call()
            .times(1)
            .return_once(move |_call_opts, _block_tag| Ok(expected_nonce_bytes));

        let beerus = BeerusLightClient::new(
            config,
            Box::new(ethereum_lightclient),
            Box::new(starknet_lightclient),
        );

        // Build the Rocket instance.
        let client = Client::tracked(build_rocket_server(beerus).await)
            .await
            .expect("valid rocket instance");

        // When
        let response = client
            .get(uri!("/starknet/messaging/l1_to_l2_message_nonce"))
            .dispatch()
            .await;

        // Then
        assert_eq!(response.status(), Status::Ok);
        assert_eq!(
            response.into_string().await.unwrap(),
            "{\"result\":\"1234\"}"
        );
    }

    /// Test the `query_l1_to_l2_message_nonce` endpoint.
    /// `/starknet/messaging/l1_to_l2_message_nonce`
    /// Given Ethereum light client returns error when query_l1_to_l2_message_nonce, then error is propagated.
    #[tokio::test]
    async fn given_ethereum_ligthclient_returns_error_when_query_l1_to_l2_message_nonce_then_error()
    {
        // Build mocks.
        let (config, mut ethereum_lightclient, starknet_lightclient) = config_and_mocks();

        // Set the expected return value for the StarkNet light client mock.
        ethereum_lightclient
            .expect_call()
            .return_once(move |_block_nb, _address| Err(eyre::eyre!("Ethereum client error")));

        let beerus = BeerusLightClient::new(
            config,
            Box::new(ethereum_lightclient),
            Box::new(starknet_lightclient),
        );

        // Build the Rocket instance.
        let client = Client::tracked(build_rocket_server(beerus).await)
            .await
            .expect("valid rocket instance");

        // When
        let response = client
            .get(uri!("/starknet/messaging/l1_to_l2_message_nonce"))
            .dispatch()
            .await;

        // Then
        assert_eq!(response.status(), Status::InternalServerError);
        assert_eq!(
            response.into_string().await.unwrap(),
            "{\"error_message\":\"Ethereum client error\"}"
        );
    }

    /// Test the `get_class` endpoint.
    /// `/starknet/contract/class/<class_hash>?<block_id>&<block_id_type>`
    /// Given normal conditions, when query starknet get_class, then ok.
    #[tokio::test]
    async fn given_normal_conditions_when_get_class_then_ok() {
        // Build mocks.
        let (config, ethereum_lightclient, mut starknet_lightclient) = config_and_mocks();

        // Given
        let (expected_result, expected_result_value) =
            beerus_core::starknet_helper::create_mock_contract_class();

        // Set the expected return value for the StarkNet light client mock.
        starknet_lightclient
            .expect_get_class()
            .return_once(move |_block_id, _class_hash| Ok(expected_result));

        let beerus = BeerusLightClient::new(
            config,
            Box::new(ethereum_lightclient),
            Box::new(starknet_lightclient),
        );
        let client = Client::tracked(build_rocket_server(beerus).await)
            .await
            .expect("valid rocket instance");

        // When
        let response = client
            .get(uri!(
                "/starknet/contract/class/0x123?block_id=123&block_id_type=number"
            ))
            .dispatch()
            .await;

        // Then
        assert_eq!(response.status(), Status::Ok);
        assert_eq!(
            response.into_string().await.unwrap(),
            serde_json::to_string(&expected_result_value).unwrap()
        );
    }

    /// Test the `get_class` endpoint.
    /// `/starknet/contract/class/<class_hash>?<block_id>&<block_id_type>`
    /// Given StarkNet light client returns error when query starknet get_class, then error is propagated.
    #[tokio::test]
    async fn given_starknet_ligthclient_returns_error_when_get_class_then_error_is_propagated() {
        // Build mocks.
        let (config, ethereum_lightclient, mut starknet_lightclient) = config_and_mocks();

        // Given

        // Set the expected return value for the StarkNet light client mock.
        starknet_lightclient
            .expect_get_class()
            .return_once(move |_block_id, _class_hash| {
                Err(eyre::eyre!("cannot query starknet contract class"))
            });

        let beerus = BeerusLightClient::new(
            config,
            Box::new(ethereum_lightclient),
            Box::new(starknet_lightclient),
        );

        // Build the Rocket instance.
        let client = Client::tracked(build_rocket_server(beerus).await)
            .await
            .expect("valid rocket instance");

        // When
        let response = client
            .get(uri!(
                "/starknet/contract/class/0x123?block_id=123&block_id_type=number"
            ))
            .dispatch()
            .await;

        // Then
        assert_eq!(response.status(), Status::InternalServerError);
        assert_eq!(
            response.into_string().await.unwrap(),
            "{\"error_message\":\"cannot query starknet contract class\"}"
        );
    }

    /// Test the `get_class_at` endpoint.
    /// `/starknet/contract/class_att/<class_hash>?<block_id>&<block_id_type>`
    /// Given normal conditions, when query starknet get_class_at, then ok.
    #[tokio::test]
    async fn given_normal_conditions_when_get_class_at_then_ok() {
        // Build mocks.
        let (config, ethereum_lightclient, mut starknet_lightclient) = config_and_mocks();

        // Given
        let (expected_result, expected_result_value) =
            beerus_core::starknet_helper::create_mock_contract_class();

        // Set the expected return value for the StarkNet light client mock.
        starknet_lightclient
            .expect_get_class_at()
            .return_once(move |_block_id, _contract_address| Ok(expected_result));

        let beerus = BeerusLightClient::new(
            config,
            Box::new(ethereum_lightclient),
            Box::new(starknet_lightclient),
        );
        let client = Client::tracked(build_rocket_server(beerus).await)
            .await
            .expect("valid rocket instance");

        // When
        let response = client
            .get(uri!(
                "/starknet/contract/class_at/0x123?block_id=123&block_id_type=number"
            ))
            .dispatch()
            .await;

        // Then
        assert_eq!(response.status(), Status::Ok);
        assert_eq!(
            response.into_string().await.unwrap(),
            serde_json::to_string(&expected_result_value).unwrap()
        );
    }

    /// Test the `get_class_at` endpoint.
    /// `/starknet/contract/class/<class_hash>?<block_id>&<block_id_type>`
    /// Given StarkNet light client returns error when query starknet get_class_at, then error is propagated.
    #[tokio::test]
    async fn given_starknet_ligthclient_returns_error_when_get_class_at_then_error_is_propagated() {
        // Build mocks.
        let (config, ethereum_lightclient, mut starknet_lightclient) = config_and_mocks();

        // Given

        // Set the expected return value for the StarkNet light client mock.
        starknet_lightclient.expect_get_class_at().return_once(
            move |_block_id, _contract_address| {
                Err(eyre::eyre!("cannot query starknet contract class"))
            },
        );

        let beerus = BeerusLightClient::new(
            config,
            Box::new(ethereum_lightclient),
            Box::new(starknet_lightclient),
        );

        // Build the Rocket instance.
        let client = Client::tracked(build_rocket_server(beerus).await)
            .await
            .expect("valid rocket instance");

        // When
        let response = client
            .get(uri!(
                "/starknet/contract/class_at/0x123?block_id=123&block_id_type=number"
            ))
            .dispatch()
            .await;

        // Then
        assert_eq!(response.status(), Status::InternalServerError);
        assert_eq!(
            response.into_string().await.unwrap(),
            "{\"error_message\":\"cannot query starknet contract class\"}"
        );
    }

    fn config_and_mocks() -> (Config, MockEthereumLightClient, MockStarkNetLightClient) {
        let config = Config {
            ethereum_network: "mainnet".to_string(),
            ethereum_consensus_rpc: "http://localhost:8545".to_string(),
            ethereum_execution_rpc: "http://localhost:8545".to_string(),
            starknet_rpc: "http://localhost:8545".to_string(),
            starknet_core_contract_address: Address::from_str(
                "0x0000000000000000000000000000000000000000",
            )
            .unwrap(),
        };
        (
            config,
            MockEthereumLightClient::new(),
            MockStarkNetLightClient::new(),
        )
    }
}<|MERGE_RESOLUTION|>--- conflicted
+++ resolved
@@ -10,19 +10,11 @@
         },
     };
     use beerus_rest_api::build_rocket_server;
+    use ethers::prelude::Log;
     use ethers::types::{Address, Transaction};
-<<<<<<< HEAD
-    use ethers::{prelude::Log, types::U256};
-    use rocket::{
-        http::{ContentType, Status},
-        local::asynchronous::Client,
-        uri,
-    };
-=======
     use ethers::types::{H256, U256};
     use helios::types::{ExecutionBlock, Transactions};
     use rocket::{http::Status, local::asynchronous::Client, uri};
->>>>>>> a8202aa2
     use starknet::{core::types::FieldElement, providers::jsonrpc::models::BlockHashAndNumber};
 
     /// Test the `send_raw_transaction` endpoint.
@@ -927,23 +919,6 @@
         );
     }
 
-<<<<<<< HEAD
-    /// Test the `/ethereum/logs` endpoint.
-    /// Given normal conditions, when query logs, then errors is propagated.
-    #[tokio::test]
-    async fn given_normal_conditions_when_query_logs_then_error_is_propagated() {
-        // Build mocks.
-        let (config, mut ethereum_lightclient, starknet_lightclient) = config_and_mocks();
-
-        let error_msg = concat!(
-            "Non valid combination of from_block, to_block and blockhash. ",
-            "If you want to filter blocks, then ",
-            "you can only use either from_block and to_block or blockhash, not both",
-        );
-        ethereum_lightclient
-            .expect_get_logs()
-            .return_once(move |_, _, _, _, _| Err(eyre::eyre!(error_msg)));
-=======
     /// Test the `query_ethereum_block_by_hash` endpoint.
     /// `ethereum/get_block_by_hash<block_hash>/<full_txs>`
     /// Given normal conditions, when query block by hash, then ok.
@@ -984,60 +959,27 @@
         ethereum_lightclient
             .expect_get_block_by_hash()
             .return_once(move |_, _| Ok(Some(expected_block)));
->>>>>>> a8202aa2
-
-        let beerus = BeerusLightClient::new(
-            config,
-            Box::new(ethereum_lightclient),
-            Box::new(starknet_lightclient),
-        );
-
-        // Build the Rocket instance.
-        let client = Client::tracked(build_rocket_server(beerus).await)
-            .await
-            .expect("valid rocket instance");
-<<<<<<< HEAD
-        // When
-
-        let response = client
-            .post(uri!("/ethereum/logs"))
-            .body(r#"{"fromBlock":"finalized","toBlock":"finalized","blockHash": "0x01"}"#)
-            .header(ContentType::JsonApi)
-=======
+
+        let beerus = BeerusLightClient::new(
+            config,
+            Box::new(ethereum_lightclient),
+            Box::new(starknet_lightclient),
+        );
+
+        // Build the Rocket instance.
+        let client = Client::tracked(build_rocket_server(beerus).await)
+            .await
+            .expect("valid rocket instance");
 
         // When
         let response = client
             .get(uri!(
                 "/ethereum/get_block_by_hash/0xc24215226336d22238a20a72f8e489c005b44c4a/true"
             ))
->>>>>>> a8202aa2
-            .dispatch()
-            .await;
-
-        // Then
-<<<<<<< HEAD
-        assert_eq!(response.status(), Status::InternalServerError);
-        assert_eq!(response.into_string().await.unwrap(),
-            "{\"error_message\":\"Non valid combination of from_block, to_block and blockhash. If you want to filter blocks, then you can only use either from_block and to_block or blockhash, not both\"}"
-        );
-    }
-
-    /// Test the `/ethereum/logs` endpoint.
-    /// Given normal conditions, when query , then ok.
-    #[tokio::test]
-    async fn given_normal_conditions_when_query_logs_then_ok() {
-        // Build mocks.
-        let (config, mut ethereum_lightclient, starknet_lightclient) = config_and_mocks();
-        let mut log = Log::default();
-        log.topics = vec![ethers::types::TxHash::from_str(
-            "0xddf252ad1be2c89b69c2b068fc378daa952ba7f163c4a11628f55a4df523b3ef",
-        )
-        .unwrap()];
-        let logs = vec![log];
-        ethereum_lightclient
-            .expect_get_logs()
-            .return_once(move |_, _, _, _, _| Ok(logs));
-=======
+            .dispatch()
+            .await;
+
+        // Then
         assert_eq!(response.status(), Status::Ok);
         assert_eq!(response.into_string().await.unwrap(), expected_response);
     }
@@ -1083,38 +1025,17 @@
         ethereum_lightclient
             .expect_get_block_by_hash()
             .return_once(move |_, _| Err(eyre::eyre!("cannot query block by hash")));
->>>>>>> a8202aa2
-
-        let beerus = BeerusLightClient::new(
-            config,
-            Box::new(ethereum_lightclient),
-            Box::new(starknet_lightclient),
-        );
-
-        // Build the Rocket instance.
-        let client = Client::tracked(build_rocket_server(beerus).await)
-            .await
-            .expect("valid rocket instance");
-<<<<<<< HEAD
-        // When
-
-        let response = client
-            .post(uri!("/ethereum/logs"))
-            .body(r#"{"fromBlock":"finalized","toBlock":"finalized", "topics":["0xddf252ad1be2c89b69c2b068fc378daa952ba7f163c4a11628f55a4df523b3ef"]}"#)
-            .header(ContentType::JsonApi)
-            .dispatch()
-            .await;
-
-        // Then
-        assert_eq!(response.status(), Status::Ok);
-        let expected =
-              "{\"logs\":[{\"address\":\"0x0000000000000000000000000000000000000000\",\"topics\":[\"0xddf252ad1be2c89b69c2b068fc378daa952ba7f163c4a11628f55a4df523b3ef\"],\"data\":\"0x\",\"blockHash\":null,\"blockNumber\":null,\"transactionHash\":null,\"transactionIndex\":null,\"logIndex\":null,\"transactionLogIndex\":null,\"logType\":null,\"removed\":null}]}";
-        assert_eq!(response.into_string().await.unwrap(), expected);
-    }
-    /// Test the `query_gas_price` endpoint.
-    /// `/ethereum/block_number`
-    /// Given Ethereum light client returns error when query gas price, then error is propagated.
-=======
+
+        let beerus = BeerusLightClient::new(
+            config,
+            Box::new(ethereum_lightclient),
+            Box::new(starknet_lightclient),
+        );
+
+        // Build the Rocket instance.
+        let client = Client::tracked(build_rocket_server(beerus).await)
+            .await
+            .expect("valid rocket instance");
 
         // When
         let response = client
@@ -1204,7 +1125,86 @@
         );
     }
 
->>>>>>> a8202aa2
+    /// Test the `/ethereum/logs` endpoint.
+    /// Given normal conditions, when query logs, then errors is propagated.
+    #[tokio::test]
+    async fn given_normal_conditions_when_query_logs_then_error_is_propagated() {
+        // Build mocks.
+        let (config, mut ethereum_lightclient, starknet_lightclient) = config_and_mocks();
+
+        let error_msg = concat!(
+            "Non valid combination of from_block, to_block and blockhash. ",
+            "If you want to filter blocks, then ",
+            "you can only use either from_block and to_block or blockhash, not both",
+        );
+        ethereum_lightclient
+            .expect_get_logs()
+            .return_once(move |_, _, _, _, _| Err(eyre::eyre!(error_msg)));
+
+        let beerus = BeerusLightClient::new(
+            config,
+            Box::new(ethereum_lightclient),
+            Box::new(starknet_lightclient),
+        );
+
+        // Build the Rocket instance.
+        let client = Client::tracked(build_rocket_server(beerus).await)
+            .await
+            .expect("valid rocket instance");
+
+        // When
+        let response = client
+            .post(uri!("/ethereum/logs"))
+            .body(r#"{"fromBlock":"finalized","toBlock":"finalized","blockHash": "0x01"}"#)
+            .dispatch()
+            .await;
+
+        // Then
+        assert_eq!(response.status(), Status::InternalServerError);
+        assert_eq!(response.into_string().await.unwrap(),
+            "{\"error_message\":\"Non valid combination of from_block, to_block and blockhash. If you want to filter blocks, then you can only use either from_block and to_block or blockhash, not both\"}"
+        );
+    }
+
+    /// Test the `/ethereum/logs` endpoint.
+    /// Given normal conditions, when query , then ok.
+    #[tokio::test]
+    async fn given_normal_conditions_when_query_logs_then_ok() {
+        // Build mocks.
+        let (config, mut ethereum_lightclient, starknet_lightclient) = config_and_mocks();
+        let mut log = Log::default();
+        log.topics = vec![ethers::types::TxHash::from_str(
+            "0xddf252ad1be2c89b69c2b068fc378daa952ba7f163c4a11628f55a4df523b3ef",
+        )
+        .unwrap()];
+        let logs = vec![log];
+        ethereum_lightclient
+            .expect_get_logs()
+            .return_once(move |_, _, _, _, _| Ok(logs));
+
+        let beerus = BeerusLightClient::new(
+            config,
+            Box::new(ethereum_lightclient),
+            Box::new(starknet_lightclient),
+        );
+
+        // Build the Rocket instance.
+        let client = Client::tracked(build_rocket_server(beerus).await)
+            .await
+            .expect("valid rocket instance");
+
+        // When
+        let response = client
+            .post(uri!("/ethereum/logs"))
+            .body(r#"{"fromBlock":"finalized","toBlock":"finalized", "topics":["0xddf252ad1be2c89b69c2b068fc378daa952ba7f163c4a11628f55a4df523b3ef"]}"#)
+            .dispatch()
+            .await;
+
+        let expected =
+              "{\"logs\":[{\"address\":\"0x0000000000000000000000000000000000000000\",\"topics\":[\"0xddf252ad1be2c89b69c2b068fc378daa952ba7f163c4a11628f55a4df523b3ef\"],\"data\":\"0x\",\"blockHash\":null,\"blockNumber\":null,\"transactionHash\":null,\"transactionIndex\":null,\"logIndex\":null,\"transactionLogIndex\":null,\"logType\":null,\"removed\":null}]}";
+
+        assert_eq!(response.into_string().await.unwrap(), expected);
+    }
     /// Test the `query_starknet_state_root` endpoint.
     /// `/starknet/state/root`
     /// Given Ethereum light client returns error when query balance, then error is propagated.
