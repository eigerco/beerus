--- conflicted
+++ resolved
@@ -2366,14 +2366,6 @@
             "{\"error_message\":\"cannot query starknet block transaction count\"}"
         );
     }
-<<<<<<< HEAD
-    /// Test the `state_update` endpoint.
-    /// `/starknet/state_update?<block_id>&<block_id_type>`
-    /// Given StarkNet light client returns error when query starknet state_update, then error is propagated.
-    #[tokio::test]
-    async fn given_starknet_ligthclient_returns_error_when_query_starknet_update_then_error_is_propagated(
-    ) {
-=======
 
     /// Test the `get_class_at` endpoint.
     /// `/starknet/contract/class_att/<class_hash>?<block_id>&<block_id_type>`
@@ -2381,43 +2373,141 @@
     /// Case: Node Starknet is syncing.
     #[tokio::test]
     async fn given_normal_conditions_when_query_syncing_case_status_syncing_then_ok() {
->>>>>>> a4f99d6b
         // Build mocks.
         let (config, ethereum_lightclient, mut starknet_lightclient) = config_and_mocks();
 
         // Given
-<<<<<<< HEAD
+        let (expected_result, expected_result_value, _) =
+            beerus_core::starknet_helper::create_mock_syncing_case_syncing();
+
+        // Set the expected return value for the StarkNet light client mock.
+        starknet_lightclient
+            .expect_syncing()
+            .return_once(move || Ok(expected_result));
+
+        let beerus = BeerusLightClient::new(
+            config,
+            Box::new(ethereum_lightclient),
+            Box::new(starknet_lightclient),
+        );
+        let client = Client::tracked(build_rocket_server(beerus).await)
+            .await
+            .expect("valid rocket instance");
+
+        // When
+        let response = client.get(uri!("/starknet/syncing")).dispatch().await;
+
+        // Then
+        assert_eq!(response.status(), Status::Ok);
+        assert_eq!(
+            response.into_string().await.unwrap(),
+            serde_json::to_string(&expected_result_value).unwrap()
+        );
+    }
+
+    /// Test the `syncing` endpoint.
+    /// `/starknet/syncing`
+    /// Given normal conditions, when query starknet syncing, then ok.
+    /// Case: Node Starknet is not syncing.
+    #[tokio::test]
+    async fn given_normal_conditions_when_query_syncing_case_status_not_syncing_then_ok() {
+        // Build mocks.
+        let (config, ethereum_lightclient, mut starknet_lightclient) = config_and_mocks();
+
+        // Given
+        let (expected_result, expected_result_value) =
+            beerus_core::starknet_helper::create_mock_syncing_case_not_syncing();
+
+        // Set the expected return value for the StarkNet light client mock.
+        starknet_lightclient
+            .expect_syncing()
+            .return_once(move || Ok(expected_result));
+
+        let beerus = BeerusLightClient::new(
+            config,
+            Box::new(ethereum_lightclient),
+            Box::new(starknet_lightclient),
+        );
+        let client = Client::tracked(build_rocket_server(beerus).await)
+            .await
+            .expect("valid rocket instance");
+
+        // When
+        let response = client.get(uri!("/starknet/syncing")).dispatch().await;
+
+        // Then
+        assert_eq!(response.status(), Status::Ok);
+        assert_eq!(
+            response.into_string().await.unwrap(),
+            serde_json::to_string(&expected_result_value).unwrap()
+        );
+    }
+
+    /// Test the `syncing` endpoint.
+    /// `/starknet/syncing`
+    /// Given StarkNet light client returns error when query starknet syncing, then error is propagated.
+    #[tokio::test]
+    async fn given_starknet_ligthclient_returns_error_when_syncing_then_error_is_propagated() {
+        // Build mocks.
+        let (config, ethereum_lightclient, mut starknet_lightclient) = config_and_mocks();
+
+        // Given
+
+        // Set the expected return value for the StarkNet light client mock.
+        starknet_lightclient
+            .expect_syncing()
+            .return_once(move || Err(eyre::eyre!("cannot query starknet syncing")));
+
+        let beerus = BeerusLightClient::new(
+            config,
+            Box::new(ethereum_lightclient),
+            Box::new(starknet_lightclient),
+        );
+
+        // Build the Rocket instance.
+        let client = Client::tracked(build_rocket_server(beerus).await)
+            .await
+            .expect("valid rocket instance");
+
+        // When
+        let response = client.get(uri!("/starknet/syncing")).dispatch().await;
+
+        // Then
+        assert_eq!(response.status(), Status::InternalServerError);
+        assert_eq!(
+            response.into_string().await.unwrap(),
+            "{\"error_message\":\"cannot query starknet syncing\"}"
+        );
+    }
+
+    /// Test the `state_update` endpoint.
+    /// `/starknet/state_update?<block_id>&<block_id_type>`
+    /// Given StarkNet light client returns error when query starknet state_update, then error is propagated.
+    #[tokio::test]
+    async fn given_starknet_ligthclient_returns_error_when_query_starknet_update_then_error_is_propagated(
+    ) {
+        // Build mocks.
+        let (config, ethereum_lightclient, mut starknet_lightclient) = config_and_mocks();
+
+        // Given
 
         // Set the expected return value for the StarkNet light client mock.
         starknet_lightclient
             .expect_get_state_update()
             .return_once(move |_block_id| Err(eyre::eyre!("Invalid Tag")));
-=======
-        let (expected_result, expected_result_value, _) =
-            beerus_core::starknet_helper::create_mock_syncing_case_syncing();
-
-        // Set the expected return value for the StarkNet light client mock.
-        starknet_lightclient
-            .expect_syncing()
-            .return_once(move || Ok(expected_result));
->>>>>>> a4f99d6b
-
-        let beerus = BeerusLightClient::new(
-            config,
-            Box::new(ethereum_lightclient),
-            Box::new(starknet_lightclient),
-        );
-<<<<<<< HEAD
-
-        // Build the Rocket instance.
-=======
->>>>>>> a4f99d6b
-        let client = Client::tracked(build_rocket_server(beerus).await)
-            .await
-            .expect("valid rocket instance");
-
-        // When
-<<<<<<< HEAD
+
+        let beerus = BeerusLightClient::new(
+            config,
+            Box::new(ethereum_lightclient),
+            Box::new(starknet_lightclient),
+        );
+
+        // Build the Rocket instance.
+        let client = Client::tracked(build_rocket_server(beerus).await)
+            .await
+            .expect("valid rocket instance");
+
+        // When
         let response = client
             .get(uri!(
                 "/starknet/state_update?block_id=non_existent&block_id_type=tag"
@@ -2455,103 +2545,29 @@
         starknet_lightclient
             .expect_get_state_update()
             .return_once(move |_block_id| Ok(expected_result));
-=======
-        let response = client.get(uri!("/starknet/syncing")).dispatch().await;
-
-        // Then
-        assert_eq!(response.status(), Status::Ok);
-        assert_eq!(
-            response.into_string().await.unwrap(),
-            serde_json::to_string(&expected_result_value).unwrap()
-        );
-    }
-
-    /// Test the `syncing` endpoint.
-    /// `/starknet/syncing`
-    /// Given normal conditions, when query starknet syncing, then ok.
-    /// Case: Node Starknet is not syncing.
-    #[tokio::test]
-    async fn given_normal_conditions_when_query_syncing_case_status_not_syncing_then_ok() {
-        // Build mocks.
-        let (config, ethereum_lightclient, mut starknet_lightclient) = config_and_mocks();
-
-        // Given
-        let (expected_result, expected_result_value) =
-            beerus_core::starknet_helper::create_mock_syncing_case_not_syncing();
-
-        // Set the expected return value for the StarkNet light client mock.
-        starknet_lightclient
-            .expect_syncing()
-            .return_once(move || Ok(expected_result));
->>>>>>> a4f99d6b
-
-        let beerus = BeerusLightClient::new(
-            config,
-            Box::new(ethereum_lightclient),
-            Box::new(starknet_lightclient),
-        );
-        let client = Client::tracked(build_rocket_server(beerus).await)
-            .await
-            .expect("valid rocket instance");
-
-        // When
-<<<<<<< HEAD
+
+        let beerus = BeerusLightClient::new(
+            config,
+            Box::new(ethereum_lightclient),
+            Box::new(starknet_lightclient),
+        );
+        let client = Client::tracked(build_rocket_server(beerus).await)
+            .await
+            .expect("valid rocket instance");
+
+        // When
         let response = client
             .get(uri!(
                 "/starknet/state_update?block_id_type=tag&block_id=latest"
             ))
             .dispatch()
             .await;
-=======
-        let response = client.get(uri!("/starknet/syncing")).dispatch().await;
->>>>>>> a4f99d6b
-
-        // Then
-        assert_eq!(response.status(), Status::Ok);
-        assert_eq!(
-            response.into_string().await.unwrap(),
-<<<<<<< HEAD
-            "{\"block_hash\":\"1\",\"new_root\":\"1\",\"old_root\":\"1\",\"state_diff\":{\"storage_diffs\":[],\"declared_contract_hash\":[],\"deployed_contracts\":[],\"nonces\":[]}}",
-=======
-            serde_json::to_string(&expected_result_value).unwrap()
-        );
-    }
-
-    /// Test the `syncing` endpoint.
-    /// `/starknet/syncing`
-    /// Given StarkNet light client returns error when query starknet syncing, then error is propagated.
-    #[tokio::test]
-    async fn given_starknet_ligthclient_returns_error_when_syncing_then_error_is_propagated() {
-        // Build mocks.
-        let (config, ethereum_lightclient, mut starknet_lightclient) = config_and_mocks();
-
-        // Given
-
-        // Set the expected return value for the StarkNet light client mock.
-        starknet_lightclient
-            .expect_syncing()
-            .return_once(move || Err(eyre::eyre!("cannot query starknet syncing")));
-
-        let beerus = BeerusLightClient::new(
-            config,
-            Box::new(ethereum_lightclient),
-            Box::new(starknet_lightclient),
-        );
-
-        // Build the Rocket instance.
-        let client = Client::tracked(build_rocket_server(beerus).await)
-            .await
-            .expect("valid rocket instance");
-
-        // When
-        let response = client.get(uri!("/starknet/syncing")).dispatch().await;
-
-        // Then
-        assert_eq!(response.status(), Status::InternalServerError);
-        assert_eq!(
-            response.into_string().await.unwrap(),
-            "{\"error_message\":\"cannot query starknet syncing\"}"
->>>>>>> a4f99d6b
-        );
+
+        // Then
+        assert_eq!(response.status(), Status::Ok);
+        assert_eq!(
+            response.into_string().await.unwrap(),
+            "{\"block_hash\":\"1\",\"new_root\":\"1\",\"old_root\":\"1\",\"state_diff\":{\"storage_diffs\":[],\"declared_contract_hash\":[],\"deployed_contracts\":[],\"nonces\":[]}}"
+                )
     }
 }