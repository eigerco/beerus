{
  "projectName": "beerus",
  "projectOwner": "keep-starknet-strange",
  "repoType": "github",
  "repoHost": "https://github.com",
  "files": [
    "README.md"
  ],
  "imageSize": 100,
  "commit": true,
  "commitConvention": "gitmoji",
  "contributors": [
    {
      "login": "abdelhamidbakhta",
      "name": "Abdel @ StarkWare",
      "avatar_url": "https://avatars.githubusercontent.com/u/45264458?v=4",
      "profile": "https://github.com/abdelhamidbakhta",
      "contributions": [
        "test",
        "code"
      ]
    },
    {
      "login": "LucasLvy",
      "name": "Lucas @ StarkWare",
      "avatar_url": "https://avatars.githubusercontent.com/u/70894690?v=4",
      "profile": "https://github.com/LucasLvy",
      "contributions": [
        "code"
      ]
    },
    {
      "login": "danilowhk",
      "name": "danilowhk",
      "avatar_url": "https://avatars.githubusercontent.com/u/12735159?v=4",
      "profile": "https://github.com/danilowhk",
      "contributions": [
        "code"
      ]
    },
    {
      "login": "ClementWalter",
      "name": "Clément Walter",
      "avatar_url": "https://avatars.githubusercontent.com/u/18620296?v=4",
      "profile": "https://www.linkedin.com/in/clementwalter",
      "contributions": [
        "code"
      ]
    },
    {
      "login": "Eikix",
      "name": "Elias Tazartes",
      "avatar_url": "https://avatars.githubusercontent.com/u/66871571?v=4",
      "profile": "https://github.com/Eikix",
      "contributions": [
        "code"
      ]
    },
    {
      "login": "drspacemn",
      "name": "drspacemn",
      "avatar_url": "https://avatars.githubusercontent.com/u/16685321?v=4",
      "profile": "https://github.com/drspacemn",
      "contributions": [
        "code"
      ]
    },
    {
      "login": "msaug",
      "name": "Mathieu",
      "avatar_url": "https://avatars.githubusercontent.com/u/60658558?v=4",
      "profile": "https://github.com/msaug",
      "contributions": [
        "code"
      ]
    },
    {
      "login": "hurrikaanig",
      "name": "TurcFort07",
      "avatar_url": "https://avatars.githubusercontent.com/u/37303126?v=4",
      "profile": "https://github.com/hurrikaanig",
      "contributions": [
        "doc"
      ]
    },
    {
      "login": "florian-bellotti",
      "name": "Florian Bellotti",
      "avatar_url": "https://avatars.githubusercontent.com/u/7861901?v=4",
      "profile": "https://github.com/florian-bellotti",
      "contributions": [
        "code"
      ]
    },
    {
      "login": "bbrandtom",
      "name": "Tom Brand",
      "avatar_url": "https://avatars.githubusercontent.com/u/45038918?v=4",
      "profile": "https://github.com/bbrandtom",
      "contributions": [
        "code"
      ]
    },
    {
      "login": "ftupas",
      "name": "ftupas",
      "avatar_url": "https://avatars.githubusercontent.com/u/35031356?v=4",
      "profile": "https://github.com/ftupas",
      "contributions": [
        "code"
      ]
    },
    {
      "login": "pscott",
      "name": "pscott",
      "avatar_url": "https://avatars.githubusercontent.com/u/30843220?v=4",
      "profile": "https://github.com/pscott",
      "contributions": [
        "code"
      ]
    },
    {
      "login": "robinstraub",
      "name": "Robin Straub",
      "avatar_url": "https://avatars.githubusercontent.com/u/17799181?v=4",
      "profile": "https://github.com/robinstraub",
      "contributions": [
        "code"
      ]
    },
    {
<<<<<<< HEAD
      "login": "glihm",
      "name": "glihm",
      "avatar_url": "https://avatars.githubusercontent.com/u/7962849?v=4",
      "profile": "https://github.com/glihm",
=======
      "login": "phklive",
      "name": "Paul-Henry Kajfasz",
      "avatar_url": "https://avatars.githubusercontent.com/u/42912740?v=4",
      "profile": "https://github.com/phklive",
      "contributions": [
        "code"
      ]
    },
    {
      "login": "dpinones",
      "name": "Damián Piñones",
      "avatar_url": "https://avatars.githubusercontent.com/u/30808181?v=4",
      "profile": "https://github.com/dpinones",
>>>>>>> 07e13517
      "contributions": [
        "code"
      ]
    }
  ],
  "contributorsPerLine": 7,
  "linkToUsage": true
}<|MERGE_RESOLUTION|>--- conflicted
+++ resolved
@@ -129,12 +129,15 @@
       ]
     },
     {
-<<<<<<< HEAD
       "login": "glihm",
       "name": "glihm",
       "avatar_url": "https://avatars.githubusercontent.com/u/7962849?v=4",
       "profile": "https://github.com/glihm",
-=======
+      "contributions": [
+        "code"
+      ]
+    },
+    {
       "login": "phklive",
       "name": "Paul-Henry Kajfasz",
       "avatar_url": "https://avatars.githubusercontent.com/u/42912740?v=4",
@@ -148,7 +151,6 @@
       "name": "Damián Piñones",
       "avatar_url": "https://avatars.githubusercontent.com/u/30808181?v=4",
       "profile": "https://github.com/dpinones",
->>>>>>> 07e13517
       "contributions": [
         "code"
       ]
