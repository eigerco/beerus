--- conflicted
+++ resolved
@@ -129,12 +129,15 @@
       ]
     },
     {
-<<<<<<< HEAD
       "login": "Kelvyne",
       "name": "Lakhdar Slaim",
       "avatar_url": "https://avatars.githubusercontent.com/u/8125532?v=4",
       "profile": "https://github.com/Kelvyne",
-=======
+      "contributions": [
+        "code"
+      ]
+    },
+    {
       "login": "lancenonce",
       "name": "Lance N. Davis",
       "avatar_url": "https://avatars.githubusercontent.com/u/40670744?v=4",
@@ -193,7 +196,6 @@
       "name": "Damián Piñones",
       "avatar_url": "https://avatars.githubusercontent.com/u/30808181?v=4",
       "profile": "https://github.com/dpinones",
->>>>>>> 88129b2e
       "contributions": [
         "code"
       ]
