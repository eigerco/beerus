--- conflicted
+++ resolved
@@ -129,14 +129,15 @@
       ]
     },
     {
-<<<<<<< HEAD
       "login": "joshualyguessennd",
       "name": "joshualyguessennd",
       "avatar_url": "https://avatars.githubusercontent.com/u/75019812?v=4",
       "profile": "https://github.com/joshualyguessennd",
       "contributions": [
         "doc"
-=======
+      ]
+    },
+    {
       "login": "dubzn",
       "name": "Santiago Galván (Dub)",
       "avatar_url": "https://avatars.githubusercontent.com/u/58611754?v=4",
@@ -242,7 +243,6 @@
       "profile": "https://github.com/dpinones",
       "contributions": [
         "code"
->>>>>>> f1b8e5cc
       ]
     }
   ],
