{
  "projectName": "beerus",
  "projectOwner": "keep-starknet-strange",
  "repoType": "github",
  "repoHost": "https://github.com",
  "files": [
    "README.md"
  ],
  "imageSize": 100,
  "commit": true,
  "commitConvention": "gitmoji",
  "contributors": [
    {
      "login": "abdelhamidbakhta",
      "name": "Abdel @ StarkWare",
      "avatar_url": "https://avatars.githubusercontent.com/u/45264458?v=4",
      "profile": "https://github.com/abdelhamidbakhta",
      "contributions": [
        "test",
        "code"
      ]
    },
    {
      "login": "LucasLvy",
      "name": "Lucas @ StarkWare",
      "avatar_url": "https://avatars.githubusercontent.com/u/70894690?v=4",
      "profile": "https://github.com/LucasLvy",
      "contributions": [
        "code"
      ]
    },
    {
      "login": "danilowhk",
      "name": "danilowhk",
      "avatar_url": "https://avatars.githubusercontent.com/u/12735159?v=4",
      "profile": "https://github.com/danilowhk",
      "contributions": [
        "code"
      ]
    },
    {
      "login": "ClementWalter",
      "name": "Clément Walter",
      "avatar_url": "https://avatars.githubusercontent.com/u/18620296?v=4",
      "profile": "https://www.linkedin.com/in/clementwalter",
      "contributions": [
        "code"
      ]
    },
    {
      "login": "Eikix",
      "name": "Elias Tazartes",
      "avatar_url": "https://avatars.githubusercontent.com/u/66871571?v=4",
      "profile": "https://github.com/Eikix",
      "contributions": [
        "code"
      ]
    },
    {
      "login": "drspacemn",
      "name": "drspacemn",
      "avatar_url": "https://avatars.githubusercontent.com/u/16685321?v=4",
      "profile": "https://github.com/drspacemn",
      "contributions": [
        "code"
      ]
    },
    {
      "login": "msaug",
      "name": "Mathieu",
      "avatar_url": "https://avatars.githubusercontent.com/u/60658558?v=4",
      "profile": "https://github.com/msaug",
      "contributions": [
        "code"
      ]
    },
    {
      "login": "hurrikaanig",
      "name": "TurcFort07",
      "avatar_url": "https://avatars.githubusercontent.com/u/37303126?v=4",
      "profile": "https://github.com/hurrikaanig",
      "contributions": [
        "doc"
      ]
    },
    {
      "login": "florian-bellotti",
      "name": "Florian Bellotti",
      "avatar_url": "https://avatars.githubusercontent.com/u/7861901?v=4",
      "profile": "https://github.com/florian-bellotti",
      "contributions": [
        "code"
      ]
    },
    {
      "login": "bbrandtom",
      "name": "Tom Brand",
      "avatar_url": "https://avatars.githubusercontent.com/u/45038918?v=4",
      "profile": "https://github.com/bbrandtom",
      "contributions": [
        "code"
      ]
    },
    {
      "login": "ftupas",
      "name": "ftupas",
      "avatar_url": "https://avatars.githubusercontent.com/u/35031356?v=4",
      "profile": "https://github.com/ftupas",
      "contributions": [
        "code"
      ]
    },
    {
      "login": "pscott",
      "name": "pscott",
      "avatar_url": "https://avatars.githubusercontent.com/u/30843220?v=4",
      "profile": "https://github.com/pscott",
      "contributions": [
        "code"
      ]
    },
    {
      "login": "robinstraub",
      "name": "Robin Straub",
      "avatar_url": "https://avatars.githubusercontent.com/u/17799181?v=4",
      "profile": "https://github.com/robinstraub",
      "contributions": [
        "code"
      ]
    },
    {
<<<<<<< HEAD
      "login": "Aragar199",
      "name": "Alex Ponce",
      "avatar_url": "https://avatars.githubusercontent.com/u/14187644?v=4",
      "profile": "https://github.com/Aragar199",
=======
      "login": "glihm",
      "name": "glihm",
      "avatar_url": "https://avatars.githubusercontent.com/u/7962849?v=4",
      "profile": "https://github.com/glihm",
      "contributions": [
        "code"
      ]
    },
    {
      "login": "phklive",
      "name": "Paul-Henry Kajfasz",
      "avatar_url": "https://avatars.githubusercontent.com/u/42912740?v=4",
      "profile": "https://github.com/phklive",
      "contributions": [
        "code"
      ]
    },
    {
      "login": "dpinones",
      "name": "Damián Piñones",
      "avatar_url": "https://avatars.githubusercontent.com/u/30808181?v=4",
      "profile": "https://github.com/dpinones",
>>>>>>> e5780ad0
      "contributions": [
        "code"
      ]
    }
  ],
  "contributorsPerLine": 7,
  "linkToUsage": true
}<|MERGE_RESOLUTION|>--- conflicted
+++ resolved
@@ -129,12 +129,14 @@
       ]
     },
     {
-<<<<<<< HEAD
       "login": "Aragar199",
       "name": "Alex Ponce",
       "avatar_url": "https://avatars.githubusercontent.com/u/14187644?v=4",
       "profile": "https://github.com/Aragar199",
-=======
+      "contributions": [
+        "code"
+      ]
+    },
       "login": "glihm",
       "name": "glihm",
       "avatar_url": "https://avatars.githubusercontent.com/u/7962849?v=4",
@@ -157,7 +159,6 @@
       "name": "Damián Piñones",
       "avatar_url": "https://avatars.githubusercontent.com/u/30808181?v=4",
       "profile": "https://github.com/dpinones",
->>>>>>> e5780ad0
       "contributions": [
         "code"
       ]
