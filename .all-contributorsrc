{
  "projectName": "beerus",
  "projectOwner": "keep-starknet-strange",
  "repoType": "github",
  "repoHost": "https://github.com",
  "files": [
    "README.md"
  ],
  "imageSize": 100,
  "commit": true,
  "commitConvention": "gitmoji",
  "contributors": [
    {
      "login": "abdelhamidbakhta",
      "name": "Abdel @ StarkWare",
      "avatar_url": "https://avatars.githubusercontent.com/u/45264458?v=4",
      "profile": "https://github.com/abdelhamidbakhta",
      "contributions": [
        "test",
        "code"
      ]
    },
    {
      "login": "LucasLvy",
      "name": "Lucas @ StarkWare",
      "avatar_url": "https://avatars.githubusercontent.com/u/70894690?v=4",
      "profile": "https://github.com/LucasLvy",
      "contributions": [
        "code"
      ]
    },
    {
      "login": "danilowhk",
      "name": "danilowhk",
      "avatar_url": "https://avatars.githubusercontent.com/u/12735159?v=4",
      "profile": "https://github.com/danilowhk",
      "contributions": [
        "code"
      ]
    },
    {
      "login": "ClementWalter",
      "name": "Clément Walter",
      "avatar_url": "https://avatars.githubusercontent.com/u/18620296?v=4",
      "profile": "https://www.linkedin.com/in/clementwalter",
      "contributions": [
        "code"
      ]
    },
    {
      "login": "Eikix",
      "name": "Elias Tazartes",
      "avatar_url": "https://avatars.githubusercontent.com/u/66871571?v=4",
      "profile": "https://github.com/Eikix",
      "contributions": [
        "code"
      ]
    },
    {
      "login": "drspacemn",
      "name": "drspacemn",
      "avatar_url": "https://avatars.githubusercontent.com/u/16685321?v=4",
      "profile": "https://github.com/drspacemn",
      "contributions": [
        "code"
      ]
    },
    {
      "login": "msaug",
      "name": "Mathieu",
      "avatar_url": "https://avatars.githubusercontent.com/u/60658558?v=4",
      "profile": "https://github.com/msaug",
      "contributions": [
        "code"
      ]
    },
    {
      "login": "hurrikaanig",
      "name": "TurcFort07",
      "avatar_url": "https://avatars.githubusercontent.com/u/37303126?v=4",
      "profile": "https://github.com/hurrikaanig",
      "contributions": [
        "doc"
      ]
    },
    {
      "login": "florian-bellotti",
      "name": "Florian Bellotti",
      "avatar_url": "https://avatars.githubusercontent.com/u/7861901?v=4",
      "profile": "https://github.com/florian-bellotti",
      "contributions": [
        "code"
      ]
    },
    {
      "login": "bbrandtom",
      "name": "Tom Brand",
      "avatar_url": "https://avatars.githubusercontent.com/u/45038918?v=4",
      "profile": "https://github.com/bbrandtom",
      "contributions": [
        "code"
      ]
    },
    {
      "login": "ftupas",
      "name": "ftupas",
      "avatar_url": "https://avatars.githubusercontent.com/u/35031356?v=4",
      "profile": "https://github.com/ftupas",
      "contributions": [
        "code"
      ]
    },
    {
      "login": "pscott",
      "name": "pscott",
      "avatar_url": "https://avatars.githubusercontent.com/u/30843220?v=4",
      "profile": "https://github.com/pscott",
      "contributions": [
        "code"
      ]
    },
    {
      "login": "robinstraub",
      "name": "Robin Straub",
      "avatar_url": "https://avatars.githubusercontent.com/u/17799181?v=4",
      "profile": "https://github.com/robinstraub",
      "contributions": [
        "code"
      ]
    },
    {
<<<<<<< HEAD
      "login": "bigherc18",
      "name": "bigherc18",
      "avatar_url": "https://avatars.githubusercontent.com/u/126212764?v=4",
      "profile": "https://github.com/bigherc18",
=======
      "login": "Kelvyne",
      "name": "Lakhdar Slaim",
      "avatar_url": "https://avatars.githubusercontent.com/u/8125532?v=4",
      "profile": "https://github.com/Kelvyne",
      "contributions": [
        "code"
      ]
    },
    {
      "login": "lancenonce",
      "name": "Lance N. Davis",
      "avatar_url": "https://avatars.githubusercontent.com/u/40670744?v=4",
      "profile": "https://linktr.ee/lndavis",
      "contributions": [
        "code"
      ]
    },
    {
      "login": "tinoh9",
      "name": "Tino Huynh",
      "avatar_url": "https://avatars.githubusercontent.com/u/97869487?v=4",
      "profile": "https://github.com/tinoh9",
      "contributions": [
        "code"
      ]
    },
    {
      "login": "irisdv",
      "name": "Iris",
      "avatar_url": "https://avatars.githubusercontent.com/u/8224462?v=4",
      "profile": "https://github.com/irisdv",
      "contributions": [
        "code"
      ]
    },
    {
      "login": "Aragar199",
      "name": "Alex Ponce",
      "avatar_url": "https://avatars.githubusercontent.com/u/14187644?v=4",
      "profile": "https://github.com/Aragar199",
      "contributions": [
        "code"
      ]
    },
    {
      "login": "glihm",
      "name": "glihm",
      "avatar_url": "https://avatars.githubusercontent.com/u/7962849?v=4",
      "profile": "https://github.com/glihm",
      "contributions": [
        "code"
      ]
    },
    {
      "login": "phklive",
      "name": "Paul-Henry Kajfasz",
      "avatar_url": "https://avatars.githubusercontent.com/u/42912740?v=4",
      "profile": "https://github.com/phklive",
      "contributions": [
        "code"
      ]
    },
    {
      "login": "dpinones",
      "name": "Damián Piñones",
      "avatar_url": "https://avatars.githubusercontent.com/u/30808181?v=4",
      "profile": "https://github.com/dpinones",
>>>>>>> bafe3987
      "contributions": [
        "code"
      ]
    }
  ],
  "contributorsPerLine": 7,
  "linkToUsage": true
}<|MERGE_RESOLUTION|>--- conflicted
+++ resolved
@@ -129,12 +129,15 @@
       ]
     },
     {
-<<<<<<< HEAD
       "login": "bigherc18",
       "name": "bigherc18",
       "avatar_url": "https://avatars.githubusercontent.com/u/126212764?v=4",
       "profile": "https://github.com/bigherc18",
-=======
+      "contributions": [
+        "code"
+      ]
+    },
+    {
       "login": "Kelvyne",
       "name": "Lakhdar Slaim",
       "avatar_url": "https://avatars.githubusercontent.com/u/8125532?v=4",
@@ -202,7 +205,6 @@
       "name": "Damián Piñones",
       "avatar_url": "https://avatars.githubusercontent.com/u/30808181?v=4",
       "profile": "https://github.com/dpinones",
->>>>>>> bafe3987
       "contributions": [
         "code"
       ]
