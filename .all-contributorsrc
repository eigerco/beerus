--- conflicted
+++ resolved
@@ -129,25 +129,24 @@
       ]
     },
     {
-<<<<<<< HEAD
       "login": "irisdv",
       "name": "Iris",
       "avatar_url": "https://avatars.githubusercontent.com/u/8224462?v=4",
       "profile": "https://github.com/irisdv",
-=======
+      "contributions": [
+        "code"
+      ]
+    },
+    {
       "login": "Aragar199",
       "name": "Alex Ponce",
       "avatar_url": "https://avatars.githubusercontent.com/u/14187644?v=4",
       "profile": "https://github.com/Aragar199",
->>>>>>> c97588c5
       "contributions": [
         "code"
       ]
     },
-<<<<<<< HEAD
     {
-=======
->>>>>>> c97588c5
       "login": "glihm",
       "name": "glihm",
       "avatar_url": "https://avatars.githubusercontent.com/u/7962849?v=4",
