--- conflicted
+++ resolved
@@ -129,12 +129,15 @@
       ]
     },
     {
-<<<<<<< HEAD
       "login": "lancenonce",
       "name": "Lance N. Davis",
       "avatar_url": "https://avatars.githubusercontent.com/u/40670744?v=4",
       "profile": "https://linktr.ee/lndavis",
-=======
+      "contributions": [
+        "code"
+      ]
+    },
+    {
       "login": "tinoh9",
       "name": "Tino Huynh",
       "avatar_url": "https://avatars.githubusercontent.com/u/97869487?v=4",
@@ -184,7 +187,6 @@
       "name": "Damián Piñones",
       "avatar_url": "https://avatars.githubusercontent.com/u/30808181?v=4",
       "profile": "https://github.com/dpinones",
->>>>>>> 3c75d882
       "contributions": [
         "code"
       ]
