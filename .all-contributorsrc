{
  "projectName": "beerus",
  "projectOwner": "keep-starknet-strange",
  "repoType": "github",
  "repoHost": "https://github.com",
  "files": [
    "README.md"
  ],
  "imageSize": 100,
  "commit": true,
  "commitConvention": "gitmoji",
  "contributors": [
    {
      "login": "abdelhamidbakhta",
      "name": "Abdel @ StarkWare",
      "avatar_url": "https://avatars.githubusercontent.com/u/45264458?v=4",
      "profile": "https://github.com/abdelhamidbakhta",
      "contributions": [
        "test",
        "code"
      ]
    },
    {
      "login": "LucasLvy",
      "name": "Lucas @ StarkWare",
      "avatar_url": "https://avatars.githubusercontent.com/u/70894690?v=4",
      "profile": "https://github.com/LucasLvy",
      "contributions": [
        "code"
      ]
    },
    {
      "login": "danilowhk",
      "name": "danilowhk",
      "avatar_url": "https://avatars.githubusercontent.com/u/12735159?v=4",
      "profile": "https://github.com/danilowhk",
      "contributions": [
        "code"
      ]
    },
    {
      "login": "ClementWalter",
      "name": "Clément Walter",
      "avatar_url": "https://avatars.githubusercontent.com/u/18620296?v=4",
      "profile": "https://www.linkedin.com/in/clementwalter",
      "contributions": [
        "code"
      ]
    },
    {
      "login": "Eikix",
      "name": "Elias Tazartes",
      "avatar_url": "https://avatars.githubusercontent.com/u/66871571?v=4",
      "profile": "https://github.com/Eikix",
      "contributions": [
        "code"
      ]
    },
    {
      "login": "drspacemn",
      "name": "drspacemn",
      "avatar_url": "https://avatars.githubusercontent.com/u/16685321?v=4",
      "profile": "https://github.com/drspacemn",
      "contributions": [
        "code"
      ]
    },
    {
      "login": "msaug",
      "name": "Mathieu",
      "avatar_url": "https://avatars.githubusercontent.com/u/60658558?v=4",
      "profile": "https://github.com/msaug",
      "contributions": [
        "code"
      ]
    },
    {
      "login": "hurrikaanig",
      "name": "TurcFort07",
      "avatar_url": "https://avatars.githubusercontent.com/u/37303126?v=4",
      "profile": "https://github.com/hurrikaanig",
      "contributions": [
        "doc"
      ]
    },
    {
      "login": "florian-bellotti",
      "name": "Florian Bellotti",
      "avatar_url": "https://avatars.githubusercontent.com/u/7861901?v=4",
      "profile": "https://github.com/florian-bellotti",
      "contributions": [
        "code"
      ]
    },
    {
      "login": "bbrandtom",
      "name": "Tom Brand",
      "avatar_url": "https://avatars.githubusercontent.com/u/45038918?v=4",
      "profile": "https://github.com/bbrandtom",
      "contributions": [
        "code"
      ]
    },
    {
      "login": "ftupas",
      "name": "ftupas",
      "avatar_url": "https://avatars.githubusercontent.com/u/35031356?v=4",
      "profile": "https://github.com/ftupas",
      "contributions": [
        "code"
      ]
    },
    {
      "login": "pscott",
      "name": "pscott",
      "avatar_url": "https://avatars.githubusercontent.com/u/30843220?v=4",
      "profile": "https://github.com/pscott",
      "contributions": [
        "code"
      ]
    },
    {
      "login": "robinstraub",
      "name": "Robin Straub",
      "avatar_url": "https://avatars.githubusercontent.com/u/17799181?v=4",
      "profile": "https://github.com/robinstraub",
      "contributions": [
        "code"
      ]
    },
    {
<<<<<<< HEAD
      "login": "dpinones",
      "name": "Damián Piñones",
      "avatar_url": "https://avatars.githubusercontent.com/u/30808181?v=4",
      "profile": "https://github.com/dpinones",
=======
      "login": "phklive",
      "name": "Paul-Henry Kajfasz",
      "avatar_url": "https://avatars.githubusercontent.com/u/42912740?v=4",
      "profile": "https://github.com/phklive",
>>>>>>> 0a215973
      "contributions": [
        "code"
      ]
    }
  ],
  "contributorsPerLine": 7,
  "linkToUsage": true
}<|MERGE_RESOLUTION|>--- conflicted
+++ resolved
@@ -129,17 +129,19 @@
       ]
     },
     {
-<<<<<<< HEAD
+      "login": "phklive",
+      "name": "Paul-Henry Kajfasz",
+      "avatar_url": "https://avatars.githubusercontent.com/u/42912740?v=4",
+      "profile": "https://github.com/phklive",
+      "contributions": [
+        "code"
+      ]
+    },
+    {
       "login": "dpinones",
       "name": "Damián Piñones",
       "avatar_url": "https://avatars.githubusercontent.com/u/30808181?v=4",
       "profile": "https://github.com/dpinones",
-=======
-      "login": "phklive",
-      "name": "Paul-Henry Kajfasz",
-      "avatar_url": "https://avatars.githubusercontent.com/u/42912740?v=4",
-      "profile": "https://github.com/phklive",
->>>>>>> 0a215973
       "contributions": [
         "code"
       ]
