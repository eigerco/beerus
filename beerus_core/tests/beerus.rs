#[cfg(test)]
mod tests {
    use beerus_core::{
        config::Config,
        lightclient::{
            beerus::{BeerusLightClient, SyncStatus},
            ethereum::{helios_lightclient::HeliosLightClient, MockEthereumLightClient},
            starknet::{MockStarkNetLightClient, StarkNetLightClient, StarkNetLightClientImpl},
        },
    };
    use ethers::types::U256;
    use ethers::types::{Address, Log, Transaction, H256};
    use eyre::eyre;
    use helios::types::{BlockTag, CallOpts, ExecutionBlock, Transactions};
    use starknet::{
        core::types::FieldElement,
        macros::selector,
        providers::jsonrpc::models::{BlockHashAndNumber, BlockId, SyncStatusType},
    };
    use std::str::FromStr;

    #[test]
    fn when_call_new_then_should_return_beerus_lightclient() {
        // Given
        // Mock config, ethereum light client and starknet light client.
        let (config, ethereum_lightclient_mock, starknet_lightclient_mock) = mock_clients();

        // When
        let beerus = BeerusLightClient::new(
            config.clone(),
            Box::new(ethereum_lightclient_mock),
            Box::new(starknet_lightclient_mock),
        );

        // Then
        assert!(beerus.config.eq(&config));
    }

    /// Test the `start` method when everything is fine.
    /// This test mocks external dependencies.
    /// It does not test the `start` method of the external dependencies.
    /// It tests the `start` method of the Beerus light client.
    #[tokio::test]
    async fn given_normal_conditions_when_call_start_then_should_return_ok() {
        // Given
        // Mock config, ethereum light client and starknet light client.
        let (config, mut ethereum_lightclient_mock, mut starknet_lightclient_mock) = mock_clients();

        // Mock the `start` method of the Ethereum light client.
        ethereum_lightclient_mock
            .expect_start()
            .times(1)
            .return_once(move || Ok(()));

        // Mock the `start` method of the StarkNet light client.
        starknet_lightclient_mock
            .expect_start()
            .times(1)
            .return_once(move || Ok(()));

        // When
        let mut beerus = BeerusLightClient::new(
            config.clone(),
            Box::new(ethereum_lightclient_mock),
            Box::new(starknet_lightclient_mock),
        );

        let result = beerus.start().await;

        // Then
        // Assert that the `start` method of the Beerus light client returns `Ok`.
        assert!(result.is_ok());
        // Assert that the sync status of the Beerus light client is `SyncStatus::Synced`.
        assert_eq!(beerus.sync_status().clone(), SyncStatus::Synced);
    }

    /// Test the `start` method when the Ethereum light client returns an error.
    /// This test mocks external dependencies.
    /// It does not test the `start` method of the external dependencies.
    /// It tests the `start` method of the Beerus light client.
    /// It tests the error handling of the `start` method of the Beerus light client.
    #[tokio::test]
    async fn given_ethereum_lightclient_error_when_call_start_then_should_return_error() {
        // Given
        // Mock config, ethereum light client and starknet light client.
        let (config, mut ethereum_lightclient_mock, starknet_lightclient_mock) = mock_clients();

        let expected_error = "Ethereum light client error";

        // Mock the `start` method of the Ethereum light client.
        ethereum_lightclient_mock
            .expect_start()
            .times(1)
            .return_once(move || Err(eyre!(expected_error)));

        // When
        let mut beerus = BeerusLightClient::new(
            config.clone(),
            Box::new(ethereum_lightclient_mock),
            Box::new(starknet_lightclient_mock),
        );

        let result = beerus.start().await;

        // Then
        // Assert that the `start` method of the Beerus light client returns `Err`.
        assert!(result.is_err());
        // Assert that the error returned by the `start` method of the Beerus light client is the expected error.
        assert_eq!(result.unwrap_err().to_string(), expected_error.to_string());
        // Assert that the sync status of the Beerus light client is `SyncStatus::NotSynced`.
        assert_eq!(beerus.sync_status().clone(), SyncStatus::NotSynced);
    }

    /// Test the `send_raw_transaction` method when everything is fine.
    /// This test mocks external dependencies.
    /// It does not test the `send_raw_transaction` method of the external dependencies.
    /// It tests the `send_raw_transaction` method of the Beerus light client.
    #[tokio::test]
    async fn given_normal_conditions_when_call_send_raw_transaction_then_should_return_ok() {
        // Given
        // Mock config, ethereum light client and starknet light client.
        let (config, mut ethereum_lightclient_mock, starknet_lightclient_mock) = mock_clients();
        let expected_value =
            H256::from_str("0xc9bb964b3fe087354bc1c1904518acc2b9df7ebedcb89215e9f3b41f47b6c31d")
                .unwrap();

        // H256::new();
        // Mock the `get_balance` method of the Ethereum light client.
        ethereum_lightclient_mock
            .expect_send_raw_transaction()
            .return_once(move |_| Ok(expected_value));

        // When
        let beerus = BeerusLightClient::new(
            config.clone(),
            Box::new(ethereum_lightclient_mock),
            Box::new(starknet_lightclient_mock),
        );

        let bytes = &[10];

        // Query the balance of the Ethereum address.
        let result = beerus
            .ethereum_lightclient
            .send_raw_transaction(bytes)
            .await
            .unwrap();

        // Assert that the `send_raw_transaction` method of the Beerus light client returns `123`.
        assert_eq!(expected_value, result);
    }

    /// Test the `get_send_raw_transaction` method when the Ethereum light client returns an error.
    /// This test mocks external dependencies.
    /// It does not test the `send_raw_transaction` method of the external dependencies.
    /// It tests the `send_raw_transaction` method of the Beerus light client.
    /// It tests the error handling of the `send_raw_transaction` method of the Beerus light client.
    #[tokio::test]
    async fn given_ethereum_lightclient_error_when_call_send_raw_transaction_then_should_return_error(
    ) {
        // Given
        // Mock config, ethereum light client and starknet light client.
        let (config, mut ethereum_lightclient_mock, starknet_lightclient_mock) = mock_clients();

        let expected_error = "ethereum_lightclient_error";

        // Mock dependencies.
        ethereum_lightclient_mock
            .expect_send_raw_transaction()
            .return_once(move |_| Err(eyre::eyre!("ethereum_lightclient_error")));

        // When
        let beerus = BeerusLightClient::new(
            config.clone(),
            Box::new(ethereum_lightclient_mock),
            Box::new(starknet_lightclient_mock),
        );

        let bytes = &vec![60, 80, 60];

        // Send raw transaction.
        let result = beerus
            .ethereum_lightclient
            .send_raw_transaction(bytes)
            .await;

        // Then
        // Assert that the `send_raw_transaction` method of the Beerus light client returns `Err`.
        assert!(result.is_err());
        // Assert that the error returned by the `send_raw_transaction` method of the Beerus light client is the expected error.
        assert_eq!(result.unwrap_err().to_string(), expected_error.to_string());
    }

    /// Test the `get_balance` method when everything is fine.
    /// This test mocks external dependencies.
    /// It does not test the `get_balance` method of the external dependencies.
    /// It tests the `get_balance` method of the Beerus light client.
    #[tokio::test]
    async fn given_normal_conditions_when_call_get_balance_then_should_return_ok() {
        // Given
        // Mock config, ethereum light client and starknet light client.
        let (config, mut ethereum_lightclient_mock, starknet_lightclient_mock) = mock_clients();

        // Mock the `get_balance` method of the Ethereum light client.
        ethereum_lightclient_mock
            .expect_get_balance()
            .return_once(move |_, _| Ok((123).into()));

        // When
        let beerus = BeerusLightClient::new(
            config.clone(),
            Box::new(ethereum_lightclient_mock),
            Box::new(starknet_lightclient_mock),
        );

        let address = "0xc24215226336d22238a20a72f8e489c005b44c4a".to_string();

        let addr: Address = Address::from_str(&address).unwrap();

        let block = BlockTag::Latest;

        // Query the balance of the Ethereum address.
        let result = beerus
            .ethereum_lightclient
            .get_balance(&addr, block)
            .await
            .unwrap();

        // Assert that the `get_balance` method of the Beerus light client returns `123`.
        assert_eq!("123", result.to_string());
    }

    /// Test the `get_balance` method when the Ethereum light client returns an error.
    /// This test mocks external dependencies.
    /// It does not test the `get_balance` method of the external dependencies.
    /// It tests the `get_balance` method of the Beerus light client.
    /// It tests the error handling of the `get_balance` method of the Beerus light client.
    #[tokio::test]
    async fn given_ethereum_lightclient_error_when_call_get_balance_then_should_return_error() {
        // Given
        // Mock config, ethereum light client and starknet light client.
        let (config, mut ethereum_lightclient_mock, starknet_lightclient_mock) = mock_clients();

        let expected_error = "ethereum_lightclient_error";

        // Mock dependencies.
        ethereum_lightclient_mock
            .expect_get_balance()
            .return_once(move |_, _| Err(eyre::eyre!("ethereum_lightclient_error")));

        // When
        let beerus = BeerusLightClient::new(
            config.clone(),
            Box::new(ethereum_lightclient_mock),
            Box::new(starknet_lightclient_mock),
        );

        let address = "0xc24215226336d22238a20a72f8e489c005b44c4a".to_string();

        let addr: Address = Address::from_str(&address).unwrap();

        let block = BlockTag::Latest;

        // Query the balance of the Ethereum address.
        let result = beerus.ethereum_lightclient.get_balance(&addr, block).await;

        // Then
        // Assert that the `get_balance` method of the Beerus light client returns `Err`.
        assert!(result.is_err());
        // Assert that the error returned by the `get_balance` method of the Beerus light client is the expected error.
        assert_eq!(result.unwrap_err().to_string(), expected_error.to_string());
    }

    /// Test the `get_nonce` method when everything is fine.
    /// This test mocks external dependencies.
    /// It does not test the `get_nonce` method of the external dependencies.
    /// It tests the `get_nonce` method of the Beerus light client.
    #[tokio::test]
    async fn given_normal_conditions_when_call_get_nonce_then_should_return_ok() {
        // Given
        // Mock config, ethereum light client and starknet light client.
        let (config, mut ethereum_lightclient_mock, starknet_lightclient_mock) = mock_clients();

        // Mock the `get_nonce` method of the Ethereum light client.
        ethereum_lightclient_mock
            .expect_get_nonce()
            .return_once(move |_, _| Ok(123));

        // When
        let beerus = BeerusLightClient::new(
            config.clone(),
            Box::new(ethereum_lightclient_mock),
            Box::new(starknet_lightclient_mock),
        );

        let address = "0xc24215226336d22238a20a72f8e489c005b44c4a".to_string();

        let addr: Address = Address::from_str(&address).unwrap();

        let block = BlockTag::Latest;

        // Query the balance of the Ethereum address.
        let result = beerus
            .ethereum_lightclient
            .get_nonce(&addr, block)
            .await
            .unwrap();

        // Assert that the `get_nonce` method of the Beerus light client returns `123`.
        assert_eq!("123", result.to_string());
    }

    /// Test the `get_nonce` method when the Ethereum light client returns an error.
    /// This test mocks external dependencies.
    /// It does not test the `get_nonce` method of the external dependencies.
    /// It tests the `get_nonce` method of the Beerus light client.
    /// It tests the error handling of the `start` method of the Beerus light client.
    #[tokio::test]
    async fn given_ethereum_lightclient_error_when_call_get_nonce_then_should_return_error() {
        // Given
        // Mock config, ethereum light client and starknet light client.
        let (config, mut ethereum_lightclient_mock, starknet_lightclient_mock) = mock_clients();

        let expected_error = "ethereum_lightclient_error";

        // Mock dependencies.
        ethereum_lightclient_mock
            .expect_get_nonce()
            .return_once(move |_, _| Err(eyre::eyre!("ethereum_lightclient_error")));

        // When
        let beerus = BeerusLightClient::new(
            config.clone(),
            Box::new(ethereum_lightclient_mock),
            Box::new(starknet_lightclient_mock),
        );

        let address = "0xc24215226336d22238a20a72f8e489c005b44c4a".to_string();

        let addr: Address = Address::from_str(&address).unwrap();

        let block = BlockTag::Latest;

        // Query the balance of the Ethereum address.
        let result = beerus.ethereum_lightclient.get_nonce(&addr, block).await;

        // Then
        // Assert that the `get_nonce` method of the Beerus light client returns `Err`.
        assert!(result.is_err());
        // Assert that the error returned by the `get_nonce` method of the Beerus light client is the expected error.
        assert_eq!(result.unwrap_err().to_string(), expected_error.to_string());
    }

    /// Test the `get_block_number` method when everything is fine.
    /// This test mocks external dependencies.
    /// It does not test the `get_block_number` method of the external dependencies.
    /// It tests the `get_block_number` method of the Beerus light client.
    #[tokio::test]
    async fn given_normal_conditions_when_call_get_block_number_then_should_return_ok() {
        // Given
        // Mock config, ethereum light client and starknet light client.
        let (config, mut ethereum_lightclient_mock, starknet_lightclient_mock) = mock_clients();

        // Mock the `get_block_number` method of the Ethereum light client.
        let expected_block_number = 1;
        ethereum_lightclient_mock
            .expect_get_block_number()
            .return_once(move || Ok(expected_block_number));

        // When
        let beerus = BeerusLightClient::new(
            config.clone(),
            Box::new(ethereum_lightclient_mock),
            Box::new(starknet_lightclient_mock),
        );

        let result = beerus.ethereum_lightclient.get_block_number().await;

        // Then
        // Assert that the `get_block_number` method of the Beerus light client returns `Ok`.
        assert!(result.is_ok());
        // Assert that the block number returned by the `get_block_number` method of the Beerus light client is the expected block number.
        assert_eq!(result.unwrap(), expected_block_number);
    }

    /// Test the `chain_id` method when everything is fine.
    /// This test mocks external dependencies.
    /// It does not test the `chain_id` method of the external dependencies.
    /// It tests the `chain_id` method of the Beerus light client.
    #[tokio::test]
    async fn given_normal_conditions_when_call_chain_id_then_should_return_ok() {
        // Given
        // Mock config, ethereum light client and starknet light client.
        let (config, mut ethereum_lightclient_mock, starknet_lightclient_mock) = mock_clients();

        // Mock the `chain_id` method of the Ethereum light client.
        let expected_chain_id = 1;
        ethereum_lightclient_mock
            .expect_chain_id()
            .return_once(move || expected_chain_id);

        // When
        let beerus = BeerusLightClient::new(
            config.clone(),
            Box::new(ethereum_lightclient_mock),
            Box::new(starknet_lightclient_mock),
        );

        let result = beerus.ethereum_lightclient.chain_id().await;

        // Then
        // Assert that the chain id returned by the `chain_id` method of the Beerus light client is the expected chain id.
        assert_eq!(result, expected_chain_id);
    }

    /// Test the `get_code` method when everything is fine.
    /// This test mocks external dependencies.
    /// It does not test the `get_code` method of the external dependencies.
    /// It tests the `get_code` method of the Beerus light client.
    #[tokio::test]
    async fn given_normal_conditions_when_get_code_then_should_return_ok() {
        let (config, mut ethereum_lightclient_mock, starknet_lightclient_mock) = mock_clients();

        // Mock the `get_code` method of the Ethereum light client.
        let expected_code = vec![0, 100, 87, 63];
        ethereum_lightclient_mock
            .expect_get_code()
            .return_once(move |_, _| Ok(expected_code));
        let beerus = BeerusLightClient::new(
            config.clone(),
            Box::new(ethereum_lightclient_mock),
            Box::new(starknet_lightclient_mock),
        );

        // Prepare variables
        let address = "0xc24215226336d22238a20a72f8e489c005b44c4a".to_owned();
        let addr = Address::from_str(&address).unwrap();
        let block = BlockTag::Latest;

        // When
        let result = beerus.ethereum_lightclient.get_code(&addr, block).await;

        // Then
        // Assert that the `get_code` method of the Beerus light client returns `Ok`.
        assert!(result.is_ok());
        // Assert that the code returned byt `get_code` method of the Beerus light client is the expected code.
        assert_eq!(result.unwrap(), vec![0, 100, 87, 63]);
    }

    /// Test the `get_code` method when the Ethereum light client returns an error.
    /// This test mocks external dependencies.
    /// It does not test the `get_code` method of the external dependencies.
    /// It tests the `get_code` method of the Beerus light client.
    /// It tests the error handling of the `start` method of the Beerus light client.
    #[tokio::test]
    async fn given_ethereum_lightclient_error_when_call_get_code_then_should_return_error() {
        // Given
        // Mock config, ethereum light client and starknet light client.
        let (config, mut ethereum_lightclient_mock, starknet_lightclient_mock) = mock_clients();

        let expected_error = "ethereum_lightclient_error";

        // Mock dependencies.
        ethereum_lightclient_mock
            .expect_get_code()
            .return_once(move |_, _| Err(eyre::eyre!("ethereum_lightclient_error")));

        // When
        let beerus = BeerusLightClient::new(
            config.clone(),
            Box::new(ethereum_lightclient_mock),
            Box::new(starknet_lightclient_mock),
        );

        let address = "0xc24215226336d22238a20a72f8e489c005b44c4a".to_owned();

        let addr: Address = Address::from_str(&address).unwrap();

        let block = BlockTag::Latest;

        // Query the balance of the Ethereum address.
        let result = beerus.ethereum_lightclient.get_code(&addr, block).await;

        // Then
        // Assert that the `get_code` method of the Beerus light client returns `Err`.
        assert!(result.is_err());
        // Assert that the error returned by the `get_code` method of the Beerus light client is the expected error.
        assert_eq!(result.unwrap_err().to_string(), expected_error.to_string());
    }
    /// Test the `get_block_transaction_count_by_number` method when everything is fine.
    /// This test mocks external dependencies.
    /// It does not test the `get_block_transaction_count_by_number` method of the external dependencies.
    /// It tests the `get_block_transaction_count_by_number` method of the Beerus light client.
    #[tokio::test]
    async fn given_normal_conditions_when_query_tx_count_by_block_number_then_ok() {
        let (config, mut ethereum_lightclient_mock, starknet_lightclient_mock) = mock_clients();

        // Mock the `get_block_transaction_count_by_number` method of the Ethereum light client.
        let expected_code: u64 = 120;
        ethereum_lightclient_mock
            .expect_get_block_transaction_count_by_number()
            .return_once(move |_| Ok(expected_code));
        let beerus = BeerusLightClient::new(
            config.clone(),
            Box::new(ethereum_lightclient_mock),
            Box::new(starknet_lightclient_mock),
        );

        // Prepare variables
        let block = BlockTag::Latest;

        // When
        let result = beerus
            .ethereum_lightclient
            .get_block_transaction_count_by_number(block)
            .await;

        // Then
        // Assert that the `get_block_transaction_count_by_number` method of the Beerus light client returns `Ok`.
        assert!(result.is_ok());
        // Assert that the code returned byt `get_block_transaction_count_by_number` method of the Beerus light client is the expected code.
        assert_eq!(result.unwrap(), 120);
    }

    /// Test the `get_block_transaction_count_by_number` method when the Ethereum light client returns an error.
    /// This test mocks external dependencies.
    /// It does not test the `get_block_transaction_count_by_number` method of the external dependencies.
    /// It tests the `get_block_transaction_count_by_number` method of the Beerus light client.
    /// It tests the error handling of the `start` method of the Beerus light client.
    #[tokio::test]
    async fn giver_ethereum_lightclient_returns_error_when_query_tx_count_by_block_number_then_error_is_propagated(
    ) {
        // Given
        // Mock config, ethereum light client and starknet light client.
        let (config, mut ethereum_lightclient_mock, starknet_lightclient_mock) = mock_clients();

        let expected_error = "ethereum_lightclient_error";

        // Mock dependencies.
        ethereum_lightclient_mock
            .expect_get_block_transaction_count_by_number()
            .return_once(move |_| Err(eyre::eyre!("ethereum_lightclient_error")));

        // When
        let beerus = BeerusLightClient::new(
            config.clone(),
            Box::new(ethereum_lightclient_mock),
            Box::new(starknet_lightclient_mock),
        );

        let block = BlockTag::Latest;

        // Query the balance of the Ethereum address.
        let result = beerus
            .ethereum_lightclient
            .get_block_transaction_count_by_number(block)
            .await;

        // Then
        // Assert that the `get_block_transaction_count_by_number` method of the Beerus light client returns `Err`.
        assert!(result.is_err());
        // Assert that the error returned by the `get_block_transaction_count_by_number` method of the Beerus light client is the expected error.
        assert_eq!(result.unwrap_err().to_string(), expected_error.to_string());
    }

    /// Test the `get_block_by_number` method when everything is fine.
    /// This test mocks external dependencies.
    /// It does not test the `get_block_by_number` method of the external dependencies.
    /// It tests the `get_block_by_number` method of the Beerus light client.
    #[tokio::test]
    async fn given_normal_conditions_when_call_get_block_by_number_then_should_return_ok() {
        // Given
        // Mock config, ethereum light client and starknet light client.
        let (config, mut ethereum_lightclient_mock, starknet_lightclient_mock) = mock_clients();

        // Mock the `get_block_by_number` method of the Ethereum light client.
        let expected_block_number = 1;
        let expected_block = Some(ExecutionBlock {
            number: 1,
            base_fee_per_gas: U256::from(1),
            difficulty: U256::from(1),
            extra_data: vec![],
            gas_limit: 1,
            gas_used: 1,
            hash: H256::from_low_u64_be(1),
            logs_bloom: vec![],
            miner: Address::from_low_u64_be(1),
            mix_hash: H256::from_low_u64_be(1),
            nonce: String::from("1"),
            parent_hash: H256::from_low_u64_be(1),
            receipts_root: H256::from_low_u64_be(1),
            sha3_uncles: H256::from_low_u64_be(1),
            size: 1,
            state_root: H256::from_low_u64_be(1),
            timestamp: 1,
            total_difficulty: 1,
            transactions: Transactions::Full(vec![]),
            transactions_root: H256::from_low_u64_be(1),
            uncles: vec![],
        });
        let _expected_block = expected_block.clone();
        ethereum_lightclient_mock
            .expect_get_block_by_number()
            .return_once(move |_, _| Ok(_expected_block));

        // When
        let beerus = BeerusLightClient::new(
            config.clone(),
            Box::new(ethereum_lightclient_mock),
            Box::new(starknet_lightclient_mock),
        );

        let result = beerus
            .ethereum_lightclient
            .get_block_by_number(BlockTag::Number(expected_block_number), false)
            .await;

        // Then
        // Assert that the `get_block_by_number` method of the Beerus light client returns `Ok`.
        assert!(result.is_ok());
        // Assert that the block returned by the `get_block_by_number` method of the Beerus light client is the expected block.
        let result_json = serde_json::to_string(&result.unwrap()).unwrap();
        let expected_block_json = serde_json::to_string(&expected_block).unwrap();
        assert_eq!(result_json, expected_block_json);
    }

    /// Test the `get_block_by_number` method when the Ethereum light client returns an error.
    /// This test mocks external dependencies.
    /// It does not test the `get_block_by_number` method of the external dependencies.
    /// It tests the `get_block_by_number` method of the Beerus light client.
    #[tokio::test]
    async fn given_error_when_call_get_block_by_number_then_should_return_err() {
        // Given
        // Mock config, ethereum light client and starknet light client.
        let (config, mut ethereum_lightclient_mock, starknet_lightclient_mock) = mock_clients();

        // Mock the `get_block_by_number` method of the Ethereum light client.
        let expected_error = "ethereum_lightclient_error".to_string();
        let _expected_error = expected_error.clone();
        ethereum_lightclient_mock
            .expect_get_block_by_number()
            .return_once(move |_, _| Err(eyre!(_expected_error)));

        // When
        let beerus = BeerusLightClient::new(
            config.clone(),
            Box::new(ethereum_lightclient_mock),
            Box::new(starknet_lightclient_mock),
        );

        let result = beerus
            .ethereum_lightclient
            .get_block_by_number(BlockTag::Latest, false)
            .await;

        // Then
        // Assert that the `get_block_by_number` method of the Beerus light client returns `Err`.
        assert!(result.is_err());
        // Assert that the error returned by the `get_block_by_number` method of the Beerus light client is the expected error.
        assert_eq!(result.unwrap_err().to_string(), expected_error.to_string());
    }

    /// Test the `get_block_transaction_count_by_hash` method when everything is fine.
    /// This test mocks external dependencies.
    /// It does not test the `get_block_transaction_count_by_hash` method of the external dependencies.
    /// It tests the `get_block_transaction_count_by_hash` method of the Beerus light client.
    #[tokio::test]
    async fn given_normal_conditions_when_query_tx_count_by_block_hash_then_ok() {
        let (config, mut ethereum_lightclient_mock, starknet_lightclient_mock) = mock_clients();

        // Mock the `get_block_transaction_count_by_number` method of the Ethereum light client.
        let expected_code: u64 = 120;
        ethereum_lightclient_mock
            .expect_get_block_transaction_count_by_hash()
            .return_once(move |_| Ok(expected_code));
        let beerus = BeerusLightClient::new(
            config.clone(),
            Box::new(ethereum_lightclient_mock),
            Box::new(starknet_lightclient_mock),
        );

        // Prepare variables
        let hash = vec![0, 13, 15];

        // When
        let result = beerus
            .ethereum_lightclient
            .get_block_transaction_count_by_hash(&hash)
            .await;

        // Then
        // Assert that the `get_block_transaction_count_by_hash` method of the Beerus light client returns `Ok`.
        assert!(result.is_ok());
        // Assert that the code returned byt `get_block_transaction_count_by_hash` method of the Beerus light client is the expected code.
        assert_eq!(result.unwrap(), 120);
    }

    /// Test the `get_block_transaction_count_by_hash` method when the Ethereum light client returns an error.
    /// This test mocks external dependencies.
    /// It does not test the `get_block_transaction_count_by_hash` method of the external dependencies.
    /// It tests the `get_block_transaction_count_by_hash` method of the Beerus light client.
    /// It tests the error handling of the `start` method of the Beerus light client.
    #[tokio::test]
    async fn giver_ethereum_lightclient_returns_error_when_query_tx_count_by_block_hash_then_error_is_propagated(
    ) {
        // Given
        // Mock config, ethereum light client and starknet light client.
        let (config, mut ethereum_lightclient_mock, starknet_lightclient_mock) = mock_clients();

        let expected_error = "ethereum_lightclient_error";

        // Mock dependencies.
        ethereum_lightclient_mock
            .expect_get_block_transaction_count_by_hash()
            .return_once(move |_| Err(eyre::eyre!("ethereum_lightclient_error")));

        // When
        let beerus = BeerusLightClient::new(
            config.clone(),
            Box::new(ethereum_lightclient_mock),
            Box::new(starknet_lightclient_mock),
        );

        let hash = vec![0, 13, 15];

        // Query the balance of the Ethereum address.
        let result = beerus
            .ethereum_lightclient
            .get_block_transaction_count_by_hash(&hash)
            .await;

        // Then
        // Assert that the `get_block_transaction_count_by_hash` method of the Beerus light client returns `Err`.
        assert!(result.is_err());
        // Assert that the error returned by the `get_block_transaction_count_by_hash` method of the Beerus light client is the expected error.
        assert_eq!(result.unwrap_err().to_string(), expected_error.to_string());
    }

    /// Test the `get_transaction_by_hash` method when everything is fine.
    /// This test mocks external dependencies.
    /// It does not test the `get_transaction_by_hash` method of the external dependencies.
    /// It tests the `get_transaction_by_hash` method of the Beerus light client.
    #[tokio::test]
    async fn given_normal_conditions_when_query_transaction_by_hash_then_ok() {
        // Given
        // Mock config, ethereum light client and starknet light client.
        let (config, mut ethereum_lightclient_mock, starknet_lightclient_mock) = mock_clients();

        // Mock the `get_transaction_by_hash` method of the Ethereum light client.
        let transaction = Transaction::default();
        let _transaction = transaction.clone();

        // Given
        // Mock dependencies
        ethereum_lightclient_mock
            .expect_get_transaction_by_hash()
            .return_once(move |_| Ok(Some(_transaction)));

        let beerus = BeerusLightClient::new(
            config.clone(),
            Box::new(ethereum_lightclient_mock),
            Box::new(starknet_lightclient_mock),
        );

        let tx_hash =
            H256::from_str("0xc9bb964b3fe087354bc1c1904518acc2b9df7ebedcb89215e9f3b41f47b6c31d")
                .unwrap();
        // When
        // Query the transaction data given a hash on Ethereum.
        let result = beerus
            .ethereum_lightclient
            .get_transaction_by_hash(&tx_hash)
            .await;

        // Then
        // Assert that the `query_transaction_by_hash` method of the Beerus light client returns `Ok`.
        assert!(result.is_ok());
        // Assert that the code returned byt `query_transaction_by_hash` method of the Beerus light client is the expected code.
        assert_eq!(result.unwrap(), Some(transaction));
    }

    /// Test the `query_transaction_by_hash` method when the Ethereum light client returns an error.
    /// This test mocks external dependencies.
    /// It does not test the `query_transaction_by_hash` method of the external dependencies.
    /// It tests the `query_transaction_by_hash` method of the Beerus light client.
    /// It tests the error handling of the `start` method of the Beerus light client.
    #[tokio::test]
    async fn giver_ethereum_lightclient_returns_error_when_query_transaction_by_hash_then_error_is_propagated(
    ) {
        // Given
        // Mock config, ethereum light client and starknet light client.
        let (config, mut ethereum_lightclient_mock, starknet_lightclient_mock) = mock_clients();

        let expected_error = "ethereum_lightclient_error";

        // Mock dependencies.
        ethereum_lightclient_mock
            .expect_get_transaction_by_hash()
            .return_once(move |_| Err(eyre::eyre!("ethereum_lightclient_error")));

        // When
        let beerus = BeerusLightClient::new(
            config.clone(),
            Box::new(ethereum_lightclient_mock),
            Box::new(starknet_lightclient_mock),
        );

        let tx_hash =
            H256::from_str("0xc9bb964b3fe087354bc1c1904518acc2b9df7ebedcb89215e9f3b41f47b6c31d")
                .unwrap();
        // When
        // Query the transaction data given a hash on Ethereum.
        let result = beerus
            .ethereum_lightclient
            .get_transaction_by_hash(&tx_hash)
            .await;

        // Then
        // Assert that the `query_transaction_by_hash` method of the Beerus light client returns `Err`.
        assert!(result.is_err());
        // Assert that the error returned by the `query_transaction_by_hash` method of the Beerus light client is the expected error.
        assert_eq!(result.unwrap_err().to_string(), expected_error.to_string());
    }

    /// Test the `gas_price method when everything is fine.
    /// This test mocks external dependencies.
    /// It does not test the `gas_price` method of the external dependencies.
    /// It tests the `gas_price` method of the Beerus light client.
    #[tokio::test]
    async fn given_normal_conditions_when_query_gas_price_then_ok() {
        // Given
        // Mock config, ethereum light client and starknet light client.
        let (config, mut ethereum_lightclient_mock, starknet_lightclient_mock) = mock_clients();

        // Mock the `gas_price` method of the Ethereum light client.
        let gas_price = U256::default();

        // Given
        // Mock dependencies
        ethereum_lightclient_mock
            .expect_get_gas_price()
            .return_once(move || Ok(gas_price));

        let beerus = BeerusLightClient::new(
            config.clone(),
            Box::new(ethereum_lightclient_mock),
            Box::new(starknet_lightclient_mock),
        );

        // When
        // Query the transaction data given a hash on Ethereum.
        let result = beerus.ethereum_lightclient.get_gas_price().await;

        // Then
        // Assert that the `gas_price` method of the Beerus light client returns `Ok`.
        assert!(result.is_ok());
        // Assert that the code returned byt `gas_price` method of the Beerus light client is the expected code.
        assert_eq!(result.unwrap(), gas_price);
    }

    /// Test the `gas_price` method when the Ethereum light client returns an error.
    /// This test mocks external dependencies.
    /// It does not test the `gas_price` method of the external dependencies.
    /// It tests the `gas_price` method of the Beerus light client.
    /// It tests the error handling of the `start` method of the Beerus light client.
    #[tokio::test]
    async fn giver_ethereum_lightclient_returns_error_when_query_gas_price_then_error_is_propagated(
    ) {
        // Given
        // Mock config, ethereum light client and starknet light client.
        let (config, mut ethereum_lightclient_mock, starknet_lightclient_mock) = mock_clients();

        let expected_error = "ethereum_lightclient_error";

        // Mock dependencies.
        ethereum_lightclient_mock
            .expect_get_gas_price()
            .return_once(move || Err(eyre::eyre!("ethereum_lightclient_error")));

        // When
        let beerus = BeerusLightClient::new(
            config.clone(),
            Box::new(ethereum_lightclient_mock),
            Box::new(starknet_lightclient_mock),
        );

        // When
        // Query the transaction data given a hash on Ethereum.
        let result = beerus.ethereum_lightclient.get_gas_price().await;

        // Then
        // Assert that the `gas_price` method of the Beerus light client returns `Err`.
        assert!(result.is_err());
        // Assert that the error returned by the `gas_price` method of the Beerus light client is the expected error.
        assert_eq!(result.unwrap_err().to_string(), expected_error.to_string());
    }

    /// Test the `estimate_gas` method when everything is fine.
    #[tokio::test]
    async fn given_normal_conditions_when_query_estimate_gas_then_ok() {
        // Given
        // Mock config, ethereum light client and starknet light client.
        let (config, mut ethereum_lightclient_mock, starknet_lightclient_mock) = mock_clients();

        // Mock the `estimate_gas` method of the Ethereum light client.
        let gas = 10_u64;

        let call_opts = CallOpts {
            from: Some(Address::from_low_u64_be(0)),
            to: Address::from_low_u64_be(1),
            gas: Some(U256::from(10_u64)),
            gas_price: Some(U256::from(10_u64)),
            value: Some(U256::from(10_u64)),
            data: Some(vec![0_u8, 1_u8]),
        };

        // Given
        // Mock dependencies
        ethereum_lightclient_mock
            .expect_estimate_gas()
            .return_once(move |_| Ok(gas));

        let beerus = BeerusLightClient::new(
            config.clone(),
            Box::new(ethereum_lightclient_mock),
            Box::new(starknet_lightclient_mock),
        );

        // When
        // Query the transaction data given a hash on Ethereum.
        let result = beerus.ethereum_lightclient.estimate_gas(&call_opts).await;

        // Then
        // Assert that the `estimate_gas` method of the Beerus light client returns `Ok`.
        assert!(result.is_ok());
        // Assert that the code returned byt `estimate_gas` method of the Beerus light client is the expected code.
        assert_eq!(result.unwrap(), gas);
    }

    /// Test the `estimate_gas` method when the Ethereum light client returns an error.
    #[tokio::test]
    async fn giver_ethereum_lightclient_returns_error_when_query_estimate_gas_then_error_is_propagated(
    ) {
        // Given
        // Mock config, ethereum light client and starknet light client.
        let (config, mut ethereum_lightclient_mock, starknet_lightclient_mock) = mock_clients();

        let expected_error = "ethereum_lightclient_error";
        let call_opts = CallOpts {
            from: Some(Address::from_low_u64_be(0)),
            to: Address::from_low_u64_be(1),
            gas: Some(U256::from(10_u64)),
            gas_price: Some(U256::from(10_u64)),
            value: Some(U256::from(10_u64)),
            data: Some(vec![0_u8, 1_u8]),
        };

        // Mock dependencies.
        ethereum_lightclient_mock
            .expect_estimate_gas()
            .return_once(move |_| Err(eyre::eyre!("ethereum_lightclient_error")));

        // When
        let beerus = BeerusLightClient::new(
            config.clone(),
            Box::new(ethereum_lightclient_mock),
            Box::new(starknet_lightclient_mock),
        );

        // When
        // Query the transaction data given a hash on Ethereum.
        let result = beerus.ethereum_lightclient.estimate_gas(&call_opts).await;

        // Then
        // Assert that the `estimate_gas` method of the Beerus light client returns `Err`.
        assert!(result.is_err());
        // Assert that the error returned by the `estimate_gas` method of the Beerus light client is the expected error.
        assert_eq!(result.unwrap_err().to_string(), expected_error.to_string());
    }

    /// Test the `get_block_by_hash` method when everything is fine.
    /// This test mocks external dependencies.
    /// It does not test the `get_block_by_hash` method of the external dependencies.
    /// It tests the `get_block_by_hash` method of the Beerus light client.
    #[tokio::test]
    async fn given_normal_conditions_when_call_get_block_by_hash_then_should_return_ok() {
        // Given
        // Mock config, ethereum light client and starknet light client.
        let (config, mut ethereum_lightclient_mock, starknet_lightclient_mock) = mock_clients();

        // Mock the `get_block_by_hash` method of the Ethereum light client.
        let expected_block = Some(ExecutionBlock {
            number: 1,
            base_fee_per_gas: U256::from(1),
            difficulty: U256::from(1),
            extra_data: vec![],
            gas_limit: 1,
            gas_used: 1,
            hash: H256::from_low_u64_be(1),
            logs_bloom: vec![],
            miner: Address::from_low_u64_be(1),
            mix_hash: H256::from_low_u64_be(1),
            nonce: String::from("1"),
            parent_hash: H256::from_low_u64_be(1),
            receipts_root: H256::from_low_u64_be(1),
            sha3_uncles: H256::from_low_u64_be(1),
            size: 1,
            state_root: H256::from_low_u64_be(1),
            timestamp: 1,
            total_difficulty: 1,
            transactions: Transactions::Full(vec![]),
            transactions_root: H256::from_low_u64_be(1),
            uncles: vec![],
        });
        let _expected_block = expected_block.clone();
        ethereum_lightclient_mock
            .expect_get_block_by_hash()
            .return_once(move |_, _| Ok(_expected_block));

        // When
        let beerus = BeerusLightClient::new(
            config.clone(),
            Box::new(ethereum_lightclient_mock),
            Box::new(starknet_lightclient_mock),
        );

        let hash = vec![125, 242, 156];

        let result = beerus
            .ethereum_lightclient
            .get_block_by_hash(hash.as_ref(), false)
            .await;

        // Then
        // Assert that the `get_block_by_hash` method of the Beerus light client returns `Ok`.
        assert!(result.is_ok());
        // Assert that the block returned by the `get_block_by_hash` method of the Beerus light client is the expected block.
        let result_json = serde_json::to_string(&result.unwrap()).unwrap();
        let expected_block_json = serde_json::to_string(&expected_block).unwrap();
        assert_eq!(result_json, expected_block_json);
    }

    /// Test the `get_block_by_hash` method when the Ethereum light client returns an error.
    /// This test mocks external dependencies.
    /// It does not test the `get_block_by_hash` method of the external dependencies.
    /// It tests the `get_block_by_hash` method of the Beerus light client.
    #[tokio::test]
    async fn given_error_when_call_get_block_by_hash_then_should_return_err() {
        // Given
        // Mock config, ethereum light client and starknet light client.
        let (config, mut ethereum_lightclient_mock, starknet_lightclient_mock) = mock_clients();

        // Mock the `get_block_by_hash` method of the Ethereum light client.
        let expected_error = "ethereum_lightclient_error".to_string();
        let _expected_error = expected_error.clone();
        ethereum_lightclient_mock
            .expect_get_block_by_hash()
            .return_once(move |_, _| Err(eyre!(_expected_error)));

        // When
        let beerus = BeerusLightClient::new(
            config.clone(),
            Box::new(ethereum_lightclient_mock),
            Box::new(starknet_lightclient_mock),
        );

        let hash = vec![125, 242, 156];

        let result = beerus
            .ethereum_lightclient
            .get_block_by_hash(hash.as_ref(), false)
            .await;

        // Then
        // Assert that the `get_block_by_hash` method of the Beerus light client returns `Err`.
        assert!(result.is_err());
        // Assert that the error returned by the `get_block_by_hash` method of the Beerus light client is the expected error.
        assert_eq!(result.unwrap_err().to_string(), expected_error.to_string());
    }

    /// Test the `priority_fee method when everything is fine.
    /// This test mocks external dependencies.
    /// It does not test the `priority_fee` method of the external dependencies.
    /// It tests the `priority_fee` method of the Beerus light client.
    #[tokio::test]
    async fn given_normal_conditions_when_query_priority_fee_then_ok() {
        // Given
        // Mock config, ethereum light client and starknet light client.
        let (config, mut ethereum_lightclient_mock, starknet_lightclient_mock) = mock_clients();

        // Mock the `priority_fee` method of the Ethereum light client.
        let priority_fee = U256::default();

        // Given
        // Mock dependencies
        ethereum_lightclient_mock
            .expect_get_priority_fee()
            .return_once(move || Ok(priority_fee));

        let beerus = BeerusLightClient::new(
            config.clone(),
            Box::new(ethereum_lightclient_mock),
            Box::new(starknet_lightclient_mock),
        );

        // When
        // Query the transaction data given a hash on Ethereum.
        let result = beerus.ethereum_lightclient.get_priority_fee().await;

        // Then
        // Assert that the `priority_fee` method of the Beerus light client returns `Ok`.
        assert!(result.is_ok());
        // Assert that the code returned byt `priority_fee` method of the Beerus light client is the expected code.
        assert_eq!(result.unwrap(), priority_fee);
    }

    /// Test the `priority_fee` method when the Ethereum light client returns an error.
    /// This test mocks external dependencies.
    /// It does not test the `priority_fee` method of the external dependencies.
    /// It tests the `priority_fee` method of the Beerus light client.
    /// It tests the error handling of the `start` method of the Beerus light client.
    #[tokio::test]
    async fn giver_ethereum_lightclient_returns_error_when_query_priority_fee_then_error_is_propagated(
    ) {
        // Given
        // Mock config, ethereum light client and starknet light client.
        let (config, mut ethereum_lightclient_mock, starknet_lightclient_mock) = mock_clients();

        let expected_error = "ethereum_lightclient_error";

        // Mock dependencies.
        ethereum_lightclient_mock
            .expect_get_priority_fee()
            .return_once(move || Err(eyre::eyre!("ethereum_lightclient_error")));

        // When
        let beerus = BeerusLightClient::new(
            config.clone(),
            Box::new(ethereum_lightclient_mock),
            Box::new(starknet_lightclient_mock),
        );

        // When
        // Query the transaction data given a hash on Ethereum.
        let result = beerus.ethereum_lightclient.get_priority_fee().await;

        // Then
        // Assert that the `priority_fee` method of the Beerus light client returns `Err`.
        assert!(result.is_err());
        // Assert that the error returned by the `priority_fee` method of the Beerus light client is the expected error.
        assert_eq!(result.unwrap_err().to_string(), expected_error.to_string());
    }

    /// Test the `start` method when the StarkNet light client returns an error.
    /// This test mocks external dependencies.
    /// It does not test the `start` method of the external dependencies.
    /// It tests the `start` method of the Beerus light client.
    /// It tests the error handling of the `start` method of the Beerus light client.
    #[tokio::test]
    async fn given_starknet_lightclient_error_when_call_start_then_should_return_error() {
        // Given
        // Mock config, ethereum light client and starknet light client.
        let (config, mut ethereum_lightclient_mock, mut starknet_lightclient_mock) = mock_clients();

        let expected_error = "StarkNet light client error";

        // Mock the `start` method of the Ethereum light client.
        // We need to mock the `start` method of the Ethereum light client because it is called before the `start` method of the StarkNet light client.
        ethereum_lightclient_mock
            .expect_start()
            .times(1)
            .return_once(move || Ok(()));

        // Mock the `start` method of the StarkNet light client.
        starknet_lightclient_mock
            .expect_start()
            .times(1)
            .return_once(move || Err(eyre!(expected_error)));

        // When
        let mut beerus = BeerusLightClient::new(
            config.clone(),
            Box::new(ethereum_lightclient_mock),
            Box::new(starknet_lightclient_mock),
        );

        let result = beerus.start().await;

        // Then
        // Assert that the `start` method of the Beerus light client returns `Err`.
        assert!(result.is_err());
        // Assert that the error returned by the `start` method of the Beerus light client is the expected error.
        assert_eq!(result.unwrap_err().to_string(), expected_error.to_string());
        // Assert that the sync status of the Beerus light client is `SyncStatus::NotSynced`.
        assert_eq!(beerus.sync_status().clone(), SyncStatus::NotSynced);
    }

    /// Test that starknet state root is returned when the Ethereum light client returns a value.
    #[tokio::test]
    async fn given_normal_conditions_when_starknet_state_root_then_should_work() {
        // Mock config, ethereum light client and starknet light client.
        let (config, mut ethereum_lightclient_mock, starknet_lightclient_mock) = mock_clients();

        // Expected state root.
        let expected_starknet_state_root =
            U256::from_str("0x5bb9692622e817c39663e69dce50777daf4c167bdfa95f3e5cef99c6b8a344d")
                .unwrap();
        // Convert to bytes because that's what the mock returns.
        let mut expected_starknet_state_root_bytes: Vec<u8> = vec![0; 32];
        expected_starknet_state_root.to_big_endian(&mut expected_starknet_state_root_bytes);

        // Set the expected return value for the Ethereum light client mock.
        ethereum_lightclient_mock
            .expect_call()
            .times(1)
            .return_once(move |_call_opts, _block_tag| Ok(expected_starknet_state_root_bytes));

        // Create a new Beerus light client.
        let beerus = BeerusLightClient::new(
            config,
            Box::new(ethereum_lightclient_mock),
            Box::new(starknet_lightclient_mock),
        );

        // Perform the test call.
        let starknet_state_root = beerus.starknet_state_root().await.unwrap();

        // Assert that the result is correct.
        assert_eq!(starknet_state_root, expected_starknet_state_root);
    }

    /// Test that starknet state root return an error when the Ethereum Light client returns an error.
    #[tokio::test]
    async fn given_ethereum_light_client_returns_error_when_starknet_state_root_then_should_fail_with_same_error(
    ) {
        // Mock config, ethereum light client and starknet light client.
        let (config, mut ethereum_lightclient_mock, starknet_lightclient_mock) = mock_clients();

        // Set the expected return value for the Ethereum light client mock.
        let expected_error = "Ethereum client out of sync";
        ethereum_lightclient_mock
            .expect_call()
            .times(1)
            .return_once(move |_call_opts, _block_tag| Err(eyre!(expected_error)));

        // Create a new Beerus light client.
        let beerus = BeerusLightClient::new(
            config,
            Box::new(ethereum_lightclient_mock),
            Box::new(starknet_lightclient_mock),
        );

        // Perform the test call.
        let starknet_state_root_result = beerus.starknet_state_root().await;

        // Assert that the result is correct.
        assert!(starknet_state_root_result.is_err());
        assert_eq!(
            starknet_state_root_result.unwrap_err().to_string(),
            expected_error
        );
    }

    /// Test that starknet state root is returned when the Ethereum light client returns a value.
    #[tokio::test]
    async fn given_normal_conditions_when_starknet_last_proven_block_then_should_work() {
        // Mock config, ethereum light client and starknet light client.
        let (config, mut ethereum_lightclient_mock, starknet_lightclient_mock) = mock_clients();

        // Expected block number.
        let expected_starknet_block_number = U256::from(10);
        // Convert to bytes because that's what the mock returns.
        let mut expected_starknet_block_number_bytes: Vec<u8> = vec![0; 32];
        expected_starknet_block_number.to_big_endian(&mut expected_starknet_block_number_bytes);

        // Set the expected return value for the Ethereum light client mock.
        ethereum_lightclient_mock
            .expect_call()
            .times(1)
            .return_once(move |_call_opts, _block_tag| Ok(expected_starknet_block_number_bytes));

        // Create a new Beerus light client.
        let beerus = BeerusLightClient::new(
            config,
            Box::new(ethereum_lightclient_mock),
            Box::new(starknet_lightclient_mock),
        );

        // Perform the test call.
        let starknet_block_number = beerus.starknet_last_proven_block().await.unwrap();

        // Assert that the result is correct.
        assert_eq!(starknet_block_number, expected_starknet_block_number);
    }

    /// Test that starknet state root return an error when the Ethereum Light client returns an error.
    #[tokio::test]
    async fn given_ethereum_light_client_returns_error_when_starknet_last_proven_block_then_should_fail_with_same_error(
    ) {
        // Mock config, ethereum light client and starknet light client.
        let (config, mut ethereum_lightclient_mock, starknet_lightclient_mock) = mock_clients();

        // Set the expected return value for the Ethereum light client mock.
        let expected_error = "Ethereum client out of sync";
        ethereum_lightclient_mock
            .expect_call()
            .times(1)
            .return_once(move |_call_opts, _block_tag| Err(eyre!(expected_error)));

        // Create a new Beerus light client.
        let beerus = BeerusLightClient::new(
            config,
            Box::new(ethereum_lightclient_mock),
            Box::new(starknet_lightclient_mock),
        );

        // Perform the test call.
        let starknet_state_root_result = beerus.starknet_state_root().await;

        // Assert that the result is correct.
        assert!(starknet_state_root_result.is_err());
        assert_eq!(
            starknet_state_root_result.unwrap_err().to_string(),
            expected_error
        );
    }

    /// Test that starknet view value is returned when the Starknet light client returns a value.
    #[tokio::test]
    async fn given_normal_conditions_when_starknet_call_should_work() {
        // Mock config, ethereum light client and starknet light client.
        let (config, mut ethereum_lightclient_mock, mut starknet_lightclient_mock) = mock_clients();

        let expected_result = vec![
            FieldElement::from_hex_be("0x4e28f97185e801").unwrap(),
            FieldElement::from_hex_be("0x0").unwrap(),
        ];
        // Because FieldElement doesn't have the copy trait
        let expected_result2 = expected_result.clone();

        // Set the expected return value for the Ethereum light client mock.
        starknet_lightclient_mock
            .expect_call()
            .times(1)
            .return_once(move |_req, _block_nb| Ok(expected_result));
        ethereum_lightclient_mock
            .expect_call()
            .times(1)
            .return_once(move |_req, _block_nb| Ok(vec![2]));
        // Create a new Beerus light client.
        let beerus = BeerusLightClient::new(
            config,
            Box::new(ethereum_lightclient_mock),
            Box::new(starknet_lightclient_mock),
        );

        // Perform the test call.
        let res = beerus
            .starknet_call_contract(
                FieldElement::from_hex_be(
                    "0x49d36570d4e46f48e99674bd3fcc84644ddd6b96f7c741b1562b82f9e004dc7",
                )
                .unwrap(),
                selector!("balanceOf"),
                vec![FieldElement::from_hex_be(
                    "0x0000000000000000000000000000000000000000000000000000000000000001",
                )
                .unwrap()],
            )
            .await
            .unwrap();

        // Assert that the result is correct.
        assert!(!res.is_empty());
        assert_eq!(res, expected_result2);
    }

    /// Test that starknet call return an error when the StarkNet Light client returns an error.
    #[tokio::test]
    async fn given_starknet_light_client_returns_error_when_starknet_call_should_fail_with_same_error(
    ) {
        // Mock config, ethereum light client and starknet light client.
        let (config, mut ethereum_lightclient_mock, mut starknet_lightclient_mock) = mock_clients();

        // Set the expected return value for the Starknet light client mock.
        let expected_error = "Wrong url";
        starknet_lightclient_mock
            .expect_call()
            .times(1)
            .return_once(move |_req, _block_nb| Err(eyre!(expected_error)));
        ethereum_lightclient_mock
            .expect_call()
            .times(1)
            .return_once(move |_req, _block_nb| Ok(vec![2]));
        // Create a new Beerus light client.
        let beerus = BeerusLightClient::new(
            config,
            Box::new(ethereum_lightclient_mock),
            Box::new(starknet_lightclient_mock),
        );

        // Perform the test call.
        let res = beerus
            .starknet_call_contract(
                FieldElement::from_hex_be(
                    "0x49d36570d4e46f48e99674bd3fcc84644ddd6b96f7c741b1562b82f9e004dc7",
                )
                .unwrap(),
                selector!("balanceOf"),
                vec![FieldElement::from_hex_be(
                    "0x0000000000000000000000000000000000000000000000000000000000000001",
                )
                .unwrap()],
            )
            .await;

        // Assert that the result is correct.
        assert!(res.is_err());
        assert_eq!(res.unwrap_err().to_string(), expected_error);
    }

    /// Test that starknet storage value is returned when the Starknet light client returns a value.
    #[tokio::test]
    async fn given_normal_conditions_when_starknet_get_storage_at_should_work() {
        // Mock config, ethereum light client and starknet light client.
        let (config, mut ethereum_lightclient_mock, mut starknet_lightclient_mock) = mock_clients();
        let expected_result = FieldElement::from_hex_be("298305742194").unwrap();
        // Set the expected return value for the StarkNet light client mock.
        starknet_lightclient_mock
            .expect_get_storage_at()
            .times(1)
            .return_once(move |_address, _key, _block_nb| Ok(expected_result));
        ethereum_lightclient_mock
            .expect_call()
            .times(1)
            .return_once(move |_req, _block_nb| Ok(vec![2]));
        // Create a new Beerus light client.
        let beerus = BeerusLightClient::new(
            config,
            Box::new(ethereum_lightclient_mock),
            Box::new(starknet_lightclient_mock),
        );

        let address = FieldElement::from_hex_be(
            "0x49d36570d4e46f48e99674bd3fcc84644ddd6b96f7c741b1562b82f9e004dc7",
        )
        .unwrap();
        let key = selector!("ERC20_name");
        // Perform the test call.
        let res = beerus.starknet_get_storage_at(address, key).await.unwrap();

        assert_eq!(res, expected_result);
    }

    /// Test that starknet get_storage_at return an error when the StarkNet Light client returns an error.
    #[tokio::test]
    async fn given_starknet_lightclient_returns_error_when_starknet_get_storage_at_should_fail_with_same_error(
    ) {
        // Mock config, ethereum light client and starknet light client.
        let (config, mut ethereum_lightclient_mock, mut starknet_lightclient_mock) = mock_clients();

        // Set the expected return value for the Starknet light client mock.
        let expected_error = "Wrong url";
        starknet_lightclient_mock
            .expect_get_storage_at()
            .times(1)
            .return_once(move |_address, _key, _block_nb| Err(eyre!(expected_error)));
        ethereum_lightclient_mock
            .expect_call()
            .times(1)
            .return_once(move |_req, _block_nb| Ok(vec![2]));

        // Create a new Beerus light client.
        let beerus = BeerusLightClient::new(
            config,
            Box::new(ethereum_lightclient_mock),
            Box::new(starknet_lightclient_mock),
        );

        let address = FieldElement::from_hex_be(
            "0x49d36570d4e46f48e99674bd3fcc84644ddd6b96f7c741b1562b82f9e004dc7",
        )
        .unwrap();
        let key = selector!("ERC20_name");

        // Perform the test call.
        let res = beerus.starknet_get_storage_at(address, key).await;

        // Assert that the result is correct.
        assert!(res.is_err());
        assert_eq!(res.unwrap_err().to_string(), expected_error);
    }

    /// Test that starknet get_nonce.
    #[tokio::test]
    async fn given_normal_conditions_when_starknet_get_nonce_should_work() {
        // Mock config, ethereum light client and starknet light client.
        let (config, mut ethereum_lightclient_mock, mut starknet_lightclient_mock) = mock_clients();
        let expected_result = FieldElement::from_hex_be("298305742194").unwrap();
        // Set the expected return value for the StarkNet light client mock.
        starknet_lightclient_mock
            .expect_get_nonce()
            .return_once(move |_block_nb, _address| Ok(expected_result));
        ethereum_lightclient_mock
            .expect_call()
            .times(1)
            .return_once(move |_req, _block_nb| Ok(vec![2]));
        // Create a new Beerus light client.
        let beerus = BeerusLightClient::new(
            config,
            Box::new(ethereum_lightclient_mock),
            Box::new(starknet_lightclient_mock),
        );

        let address = FieldElement::from_hex_be(
            "0x49d36570d4e46f48e99674bd3fcc84644ddd6b96f7c741b1562b82f9e004dc7",
        )
        .unwrap();
        // Get nonce
        let res = beerus.starknet_get_nonce(address).await.unwrap();

        assert_eq!(res, expected_result);
    }

    /// Test that starknet get_nonce.
    #[tokio::test]
    async fn given_starknet_lightclient_returns_error_when_starknet_get_nonce_should_fail_with_same_error(
    ) {
        // Mock config, ethereum light client and starknet light client.
        let (config, mut ethereum_lightclient_mock, mut starknet_lightclient_mock) = mock_clients();

        // Set the expected return value for the Starknet light client mock.
        let expected_error = "Wrong url";
        starknet_lightclient_mock
            .expect_get_nonce()
            .return_once(move |_block_nb, _address| Err(eyre!(expected_error)));
        ethereum_lightclient_mock
            .expect_call()
            .times(1)
            .return_once(move |_req, _block_nb| Ok(vec![2]));

        // Create a new Beerus light client.
        let beerus = BeerusLightClient::new(
            config,
            Box::new(ethereum_lightclient_mock),
            Box::new(starknet_lightclient_mock),
        );

        let address = FieldElement::from_hex_be(
            "0x49d36570d4e46f48e99674bd3fcc84644ddd6b96f7c741b1562b82f9e004dc7",
        )
        .unwrap();

        // Get Nonce.
        let res = beerus.starknet_get_nonce(address).await;

        // Assert that the result is correct.
        assert!(res.is_err());
        assert_eq!(res.unwrap_err().to_string(), expected_error);
    }

    /// Test that with a correct url we can create StarkNet light client.
    #[test]
    fn given_normal_conditions_when_create_sn_lightclient_should_work() {
        // Mock config.
        let (config, _, _) = mock_clients();
        // Create a new StarkNet light client.
        let sn_light_client = StarkNetLightClientImpl::new(&config);
        assert!(sn_light_client.is_ok());
    }

    /// Test that starknet light client starts.
    #[tokio::test]
    async fn given_normal_conditions_when_start_sn_lightclient_should_work() {
        // Mock config.
        let (config, _, _) = mock_clients();
        // Create a new StarkNet light client.
        let sn_light_client = StarkNetLightClientImpl::new(&config).unwrap();
        assert!(sn_light_client.start().await.is_ok());
    }

    /// Test that with a wrong url we can't create StarkNet light client.
    #[test]
    fn given_wrong_url_when_create_sn_lightclient_should_fail() {
        // Mock config.
        let config = Config {
            ethereum_network: "mainnet".to_string(),
            ethereum_consensus_rpc: "http://localhost:8545".to_string(),
            ethereum_execution_rpc: "http://localhost:8545".to_string(),
            starknet_rpc: "mainnet".to_string(),
            starknet_core_contract_address: Address::from_str(
                "0x0000000000000000000000000000000000000000",
            )
            .unwrap(),
        };
        // Create a new StarkNet light client.
        let sn_light_client = StarkNetLightClientImpl::new(&config);
        assert!(sn_light_client.is_err());
        assert!(sn_light_client
            .err()
            .unwrap()
            .to_string()
            .contains("relative URL without a base"));
    }

    /// Test that we can create a Helios light client.
    #[tokio::test]
    async fn given_normal_conditions_when_create_helios_lightclient_should_work() {
        // Mock config.
        let (config, _, _) = mock_clients();
        // Create a new Helios light client.
        let helios_light_client = HeliosLightClient::new(config).await;
        assert!(helios_light_client.is_ok());
    }

    /// Test that cancellation timestamp is returned when the Ethereum light client returns a value.
    #[tokio::test]
    async fn given_normal_conditions_when_starknet_l1_to_l2_message_cancellations_then_should_work()
    {
        // Mock config, ethereum light client and starknet light client.
        let (config, mut ethereum_lightclient_mock, starknet_lightclient_mock) = mock_clients();

        // Expected block number.
        let expected_timestamp = U256::from(1234);
        // Convert to bytes because that's what the mock returns.
        let mut expected_timestamp_bytes: Vec<u8> = vec![0; 32];
        expected_timestamp.to_big_endian(&mut expected_timestamp_bytes);

        // Set the expected return value for the Ethereum light client mock.
        ethereum_lightclient_mock
            .expect_call()
            .times(1)
            .return_once(move |_call_opts, _block_tag| Ok(expected_timestamp_bytes));

        // Create a new Beerus light client.
        let beerus = BeerusLightClient::new(
            config,
            Box::new(ethereum_lightclient_mock),
            Box::new(starknet_lightclient_mock),
        );

        // Perform the test call.
        let cancellation_timestamp = beerus
            .starknet_l1_to_l2_message_cancellations(U256::from(0))
            .await
            .unwrap();

        // Assert that the result is correct.
        assert_eq!(cancellation_timestamp, expected_timestamp);
    }

    /// Test that starknet_l1_to_l2_message_cancellations return an error when the Ethereum Light client returns an error.
    #[tokio::test]
    async fn given_ethereum_light_client_returns_error_when_starknet_l1_to_l2_message_cancellations_then_should_fail_with_same_error(
    ) {
        // Mock config, ethereum light client and starknet light client.
        let (config, mut ethereum_lightclient_mock, starknet_lightclient_mock) = mock_clients();

        // Set the expected return value for the Ethereum light client mock.
        let expected_error = "Ethereum client out of sync";
        ethereum_lightclient_mock
            .expect_call()
            .times(1)
            .return_once(move |_call_opts, _block_tag| Err(eyre!(expected_error)));

        // Create a new Beerus light client.
        let beerus = BeerusLightClient::new(
            config,
            Box::new(ethereum_lightclient_mock),
            Box::new(starknet_lightclient_mock),
        );

        // Perform the test call.
        let result = beerus
            .starknet_l1_to_l2_message_cancellations(U256::from(0))
            .await;

        // Assert that the result is correct.
        assert!(result.is_err());
        assert_eq!(result.unwrap_err().to_string(), expected_error);
    }

    /// Test that msg_fee + 1 for the message with the given 'msgHash is returned when the Ethereum light client returns a value.
    #[tokio::test]
    async fn given_normal_conditions_when_starknet_l1_to_l2_messages_then_should_work() {
        // Mock config, ethereum light client and starknet light client.
        let (config, mut ethereum_lightclient_mock, starknet_lightclient_mock) = mock_clients();

        // Expected block number.
        let expected_timestamp = U256::from(1234);
        // Convert to bytes because that's what the mock returns.
        let mut expected_timestamp_bytes: Vec<u8> = vec![0; 32];
        expected_timestamp.to_big_endian(&mut expected_timestamp_bytes);

        // Set the expected return value for the Ethereum light client mock.
        ethereum_lightclient_mock
            .expect_call()
            .times(1)
            .return_once(move |_call_opts, _block_tag| Ok(expected_timestamp_bytes));

        // Create a new Beerus light client.
        let beerus = BeerusLightClient::new(
            config,
            Box::new(ethereum_lightclient_mock),
            Box::new(starknet_lightclient_mock),
        );

        // Perform the test call.
        let message_timestamp = beerus
            .starknet_l1_to_l2_messages(U256::from(0))
            .await
            .unwrap();

        // Assert that the result is correct.
        assert_eq!(message_timestamp, expected_timestamp);
    }

    /// Test that starknet_l1_to_l2_messages return an error when the Ethereum Light client returns an error.
    #[tokio::test]
    async fn given_ethereum_light_client_returns_error_when_starknet_l1_to_l2_messages_then_should_fail_with_same_error(
    ) {
        // Mock config, ethereum light client and starknet light client.
        let (config, mut ethereum_lightclient_mock, starknet_lightclient_mock) = mock_clients();

        // Set the expected return value for the Ethereum light client mock.
        let expected_error = "ethereum_lightclient_error";
        ethereum_lightclient_mock
            .expect_call()
            .times(1)
            .return_once(move |_call_opts, _block_tag| Err(eyre!(expected_error)));

        // Create a new Beerus light client.
        let beerus = BeerusLightClient::new(
            config,
            Box::new(ethereum_lightclient_mock),
            Box::new(starknet_lightclient_mock),
        );

        // Perform the test call.
        let result = beerus.starknet_l1_to_l2_messages(U256::from(0)).await;

        // Assert that the result is correct.
        assert!(result.is_err());
        assert_eq!(result.unwrap_err().to_string(), expected_error);
    }

    /// Test the `block_number` method when everything is fine.
    /// This test mocks external dependencies.
    /// It does not test the `block_number` method of the external dependencies.
    /// It tests the `block_number` method of the Beerus light client.
    #[tokio::test]
    async fn given_normal_conditions_when_call_block_number_then_should_return_ok() {
        // Given
        // Mock config, ethereum light client and starknet light client.
        let (config, ethereum_lightclient_mock, mut starknet_lightclient_mock) = mock_clients();

        // Mock the `block_number` method of the Starknet light client.
        let expected_block_number: u64 = 123456;
        starknet_lightclient_mock
            .expect_block_number()
            .return_once(move || Ok(expected_block_number));

        // When
        let beerus = BeerusLightClient::new(
            config.clone(),
            Box::new(ethereum_lightclient_mock),
            Box::new(starknet_lightclient_mock),
        );

        let result = beerus.starknet_lightclient.block_number().await.unwrap();

        // Then
        // Assert that the block number returned by the `block_number` method of the Beerus light client is the expected block number.
        assert_eq!(result, expected_block_number);
    }

    /// Test the `block_number` method when the StarkNet light client returns an error.
    /// This test mocks external dependencies.
    /// It does not test the `block_number` method of the external dependencies.
    /// It tests the `block_number` method of the Beerus light client.
    /// It tests the error handling of the `block_number` method of the Beerus light client.
    #[tokio::test]
    async fn given_starknet_lightclient_error_when_call_block_number_then_should_return_error() {
        // Given
        // Mock config, ethereum light client and starknet light client.
        let (config, ethereum_lightclient_mock, mut starknet_lightclient_mock) = mock_clients();

        let expected_error = "StarkNet light client error";

        // Mock the `block_number` method of the StarkNet light client.
        starknet_lightclient_mock
            .expect_block_number()
            .times(1)
            .return_once(move || Err(eyre!(expected_error)));

        // When
        let beerus = BeerusLightClient::new(
            config.clone(),
            Box::new(ethereum_lightclient_mock),
            Box::new(starknet_lightclient_mock),
        );

        let result = beerus.starknet_lightclient.block_number().await;

        // Then
        // Assert that the `block_number` method of the Beerus light client returns `Err`.
        assert!(result.is_err());
        // Assert that the error returned by the `block_number` method of the Beerus light client is the expected error.
        assert_eq!(result.unwrap_err().to_string(), expected_error.to_string());
        // Assert that the sync status of the Beerus light client is `SyncStatus::NotSynced`.
        assert_eq!(beerus.sync_status().clone(), SyncStatus::NotSynced);
    }

    /// Test the `starknet_l1_to_l2_message_nonce` method when everything is fine.
    /// This test mocks external dependencies.
    #[tokio::test]
    async fn given_normal_conditions_when_call_get_l1_to_l2_message_nonce_then_should_return_ok() {
        // Given
        // Mock config, ethereum light client and starknet light client.
        let (config, mut ethereum_lightclient_mock, starknet_lightclient_mock) = mock_clients();

        // Expected block number.
        let expected_nonce = U256::from(1234);
        // Convert to bytes because that's what the mock returns.
        let mut expected_nonce_bytes: Vec<u8> = vec![0; 32];
        expected_nonce.to_big_endian(&mut expected_nonce_bytes);

        // Mock the next call to the Ethereum light client (starknet_core.l1ToL2MessageNonce)
        ethereum_lightclient_mock
            .expect_call()
            .times(1)
            .return_once(move |_call_opts, _block_tag| Ok(expected_nonce_bytes));

        // When
        let beerus = BeerusLightClient::new(
            config.clone(),
            Box::new(ethereum_lightclient_mock),
            Box::new(starknet_lightclient_mock),
        );
        let result = beerus.starknet_l1_to_l2_message_nonce().await.unwrap();

        // Then
        assert_eq!("1234", result.to_string());
    }

    /// Test the `starknet_l1_to_l2_message_nonce` method when everything is fine.
    /// This test mocks external dependencies.
    #[tokio::test]
    async fn given_ethereum_client_error_when_call_get_l1_to_l2_message_nonce_then_should_return_error(
    ) {
        // Given
        // Mock config, ethereum light client and starknet light client.
        let (config, mut ethereum_lightclient_mock, starknet_lightclient_mock) = mock_clients();

        let expected_error = "Ethereum light client error";

        // Mock the next call to the Ethereum light client (starknet_core.l1ToL2MessageNonce)
        ethereum_lightclient_mock
            .expect_call()
            .times(1)
            .return_once(move |_call_opts, _block_tag| Err(eyre!(expected_error)));

        // When
        let beerus = BeerusLightClient::new(
            config.clone(),
            Box::new(ethereum_lightclient_mock),
            Box::new(starknet_lightclient_mock),
        );
        let result = beerus.starknet_l1_to_l2_message_nonce().await;

        // Then
        // Assert that the `block_number` method of the Beerus light client returns `Err`.
        assert!(result.is_err());
        // Assert that the error returned by the `block_number` method of the Beerus light client is the expected error.
        assert_eq!(result.unwrap_err().to_string(), expected_error.to_string());
        // Assert that the sync status of the Beerus light client is `SyncStatus::NotSynced`.
        assert_eq!(beerus.sync_status().clone(), SyncStatus::NotSynced);
    }

    fn mock_clients() -> (Config, MockEthereumLightClient, MockStarkNetLightClient) {
        let config = Config {
            ethereum_network: "mainnet".to_string(),
            ethereum_consensus_rpc: "http://localhost:8545".to_string(),
            ethereum_execution_rpc: "http://localhost:8545".to_string(),
            starknet_rpc: "http://localhost:8545".to_string(),
            starknet_core_contract_address: Address::from_str(
                "0x0000000000000000000000000000000000000000",
            )
            .unwrap(),
        };
        (
            config,
            MockEthereumLightClient::new(),
            MockStarkNetLightClient::new(),
        )
    }

    /// Test the `block_hash_and_number` method when everything is fine.
    /// This test mocks external dependencies.
    /// It does not test the `block_hash_and_number` method of the external dependencies.
    /// It tests the `block_hash_and_number` method of the Beerus light client.
    #[tokio::test]
    async fn given_normal_conditions_when_call_block_hash_and_number_then_should_return_ok() {
        // Given
        // Mock config, ethereum light client and starknet light client.
        let (config, ethereum_lightclient_mock, mut starknet_lightclient_mock) = mock_clients();

        // Mock the `block_hash_and_number` method of the Starknet light client.
        let expected_result = BlockHashAndNumber {
            block_hash: FieldElement::from_dec_str("123456").unwrap(),
            block_number: 123456,
        };
        let expected_block_hash_and_number = expected_result.clone();

        starknet_lightclient_mock
            .expect_block_hash_and_number()
            .return_once(move || Ok(expected_block_hash_and_number));

        // When
        let beerus = BeerusLightClient::new(
            config.clone(),
            Box::new(ethereum_lightclient_mock),
            Box::new(starknet_lightclient_mock),
        );

        let result = beerus
            .starknet_lightclient
            .block_hash_and_number()
            .await
            .unwrap();

        // Then
        // Assert that the block hash and number returned by the `block_hash_and_number` method of the Beerus light client
        // is the expected block hash and number.
        assert_eq!(result.block_hash, expected_result.block_hash);
        assert_eq!(result.block_number, expected_result.block_number);
    }

    /// Test the `block_hash_and_number` method when the StarkNet light client returns an error.
    /// This test mocks external dependencies.
    /// It does not test the `block_hash_and_number` method of the external dependencies.
    /// It tests the `block_hash_and_number` method of the Beerus light client.
    /// It tests the error handling of the `block_hash_and_number` method of the Beerus light client.
    #[tokio::test]
    async fn given_starknet_lightclient_error_when_call_block_hash_and_number_then_should_return_error(
    ) {
        // Given
        // Mock config, ethereum light client and starknet light client.
        let (config, ethereum_lightclient_mock, mut starknet_lightclient_mock) = mock_clients();

        let expected_error = "StarkNet light client error";

        // Mock the `block_number` method of the StarkNet light client.
        starknet_lightclient_mock
            .expect_block_hash_and_number()
            .times(1)
            .return_once(move || Err(eyre!(expected_error)));

        // When
        let beerus = BeerusLightClient::new(
            config.clone(),
            Box::new(ethereum_lightclient_mock),
            Box::new(starknet_lightclient_mock),
        );

        let result = beerus.starknet_lightclient.block_hash_and_number().await;

        // Then
        // Assert that the `block_hash_and_number` method of the Beerus light client returns `Err`.
        assert!(result.is_err());
        // Assert that the error returned by the `block_number` method of the Beerus light client is the expected error.
        assert_eq!(result.unwrap_err().to_string(), expected_error.to_string());
        // Assert that the sync status of the Beerus light client is `SyncStatus::NotSynced`.
        assert_eq!(beerus.sync_status().clone(), SyncStatus::NotSynced);
    }

    /// Test the `get_class` method when everything is fine.
    /// This test mocks external dependencies.
    /// It does not test the `get_class` method of the external dependencies.
    /// It tests the `get_class` method of the Beerus light client.
    #[tokio::test]
    async fn given_normal_conditions_when_call_get_class_then_should_return_ok() {
        // Given
        // Mock config, ethereum light client and starknet light client.
        let (config, ethereum_lightclient_mock, mut starknet_lightclient_mock) = mock_clients();

        // Mock the `get_class` method of the Starknet light client.
        let (expected_result, expected_result_value) =
            beerus_core::starknet_helper::create_mock_contract_class();

        starknet_lightclient_mock
            .expect_get_class()
            .return_once(move |_block_id, _class_hash| Ok(expected_result));

        // When
        let beerus = BeerusLightClient::new(
            config.clone(),
            Box::new(ethereum_lightclient_mock),
            Box::new(starknet_lightclient_mock),
        );

        let block_id = BlockId::Hash(FieldElement::from_str("0x01").unwrap());
        let class_hash = FieldElement::from_str("0x0123").unwrap();
        let result = beerus
            .starknet_lightclient
            .get_class(&block_id, class_hash)
            .await
            .unwrap();

        // Then
        // Assert that the contract class returned by the `get_class` method of the Beerus light client
        // is the expected contract class.
        assert_eq!(
            serde_json::value::to_value(result).unwrap(),
            expected_result_value
        )
    }

    /// Test the `get_class` method when the StarkNet light client returns an error.
    /// This test mocks external dependencies.
    /// It does not test the `get_class` method of the external dependencies.
    /// It tests the `get_class` method of the Beerus light client.
    /// It tests the error handling of the `get_class` method of the Beerus light client.
    #[tokio::test]
    async fn given_starknet_lightclient_error_when_call_get_call_then_should_return_error() {
        // Given
        // Mock config, ethereum light client and starknet light client.
        let (config, ethereum_lightclient_mock, mut starknet_lightclient_mock) = mock_clients();

        let expected_error = "StarkNet light client error";

        // Mock the `get_class` method of the StarkNet light client.
        starknet_lightclient_mock
            .expect_get_class()
            .times(1)
            .return_once(move |_block_id, _class_hash| Err(eyre!(expected_error)));

        // When
        let beerus = BeerusLightClient::new(
            config.clone(),
            Box::new(ethereum_lightclient_mock),
            Box::new(starknet_lightclient_mock),
        );

        let block_id = BlockId::Hash(FieldElement::from_str("0x01").unwrap());
        let class_hash = FieldElement::from_str("0x0123").unwrap();
        let result = beerus
            .starknet_lightclient
            .get_class(&block_id, class_hash)
            .await;

        // Then
        // Assert that the `get_class` method of the Beerus light client returns `Err`.
        assert!(result.is_err());
        // Assert that the error returned by the `get_class` method of the Beerus light client is the expected error.
        assert_eq!(result.unwrap_err().to_string(), expected_error.to_string());
        // Assert that the sync status of the Beerus light client is `SyncStatus::NotSynced`.
        assert_eq!(beerus.sync_status().clone(), SyncStatus::NotSynced);
    }

    /// Test that msg_fee + 1 for the message with the given 'msgHash is returned when the Ethereum light client returns a value.
    #[tokio::test]
    async fn given_normal_conditions_when_query_l2_to_l1_messages_then_should_work() {
        // Mock config, ethereum light client and starknet light client.
        let (config, mut ethereum_lightclient_mock, starknet_lightclient_mock) = mock_clients();

        // Expected fee
        let expected_fee = U256::from(1234);
        // Convert to bytes because that's what the mock returns.
        let mut expected_fee_bytes: Vec<u8> = vec![0; 32];
        expected_fee.to_big_endian(&mut expected_fee_bytes);

        // Set the expected return value for the Ethereum light client mock.
        ethereum_lightclient_mock
            .expect_call()
            .times(1)
            .return_once(move |_call_opts, _block_tag| Ok(expected_fee_bytes));

        // Create a new Beerus light client.
        let beerus = BeerusLightClient::new(
            config,
            Box::new(ethereum_lightclient_mock),
            Box::new(starknet_lightclient_mock),
        );

        // Perform the test call.
        let message_fee = beerus
            .starknet_l2_to_l1_messages(U256::from(0))
            .await
            .unwrap();

        // Assert that the result is correct.
        assert_eq!(message_fee, expected_fee);
    }

    /// Test that starknet_l2_to_l1_messages return an error when the Ethereum Light client returns an error.
    #[tokio::test]
    async fn given_ethereum_light_client_returns_error_when_query_l2_to_l1_messages_then_should_fail_with_same_error(
    ) {
        // Mock config, ethereum light client and starknet light client.
        let (config, mut ethereum_lightclient_mock, starknet_lightclient_mock) = mock_clients();

        // Set the expected return value for the Ethereum light client mock.
        let expected_error = "Ethereum_lightclient_error";
        ethereum_lightclient_mock
            .expect_call()
            .return_once(move |_call_opts, _block_tag| Err(eyre!(expected_error)));

        // Create a new Beerus light client.
        let beerus = BeerusLightClient::new(
            config,
            Box::new(ethereum_lightclient_mock),
            Box::new(starknet_lightclient_mock),
        );

        // Perform the test call.
        let result = beerus.starknet_l2_to_l1_messages(U256::from(0)).await;

        // Assert that the result is correct.
        assert!(result.is_err());
        assert_eq!(result.unwrap_err().to_string(), expected_error);
    }

    /// Test the `get_class_at` method when everything is fine.
    /// This test mocks external dependencies.
    /// It does not test the `get_class_at` method of the external dependencies.
    /// It tests the `get_class_at` method of the Beerus light client.
    #[tokio::test]
    async fn given_normal_conditions_when_call_get_class_at_then_should_return_ok() {
        // Given
        // Mock config, ethereum light client and starknet light client.
        let (config, ethereum_lightclient_mock, mut starknet_lightclient_mock) = mock_clients();

        // Mock the `get_class_at` method of the Starknet light client.
        let (expected_result, expected_result_value) =
            beerus_core::starknet_helper::create_mock_contract_class();

        starknet_lightclient_mock
            .expect_get_class_at()
            .return_once(move |_block_id, _contract_address| Ok(expected_result));

        // When
        let beerus = BeerusLightClient::new(
            config.clone(),
            Box::new(ethereum_lightclient_mock),
            Box::new(starknet_lightclient_mock),
        );

        let block_id = BlockId::Hash(FieldElement::from_str("0x01").unwrap());
        let contract_address = FieldElement::from_str("0x0123").unwrap();
        let result = beerus
            .starknet_lightclient
            .get_class_at(&block_id, contract_address)
            .await
            .unwrap();

        // Then
        // Assert that the contract class returned by the `get_class_at` method of the Beerus light client
        // is the expected contract class.
        assert_eq!(
            serde_json::value::to_value(result).unwrap(),
            expected_result_value
        )
    }

    /// Test the `get_class_at` method when the StarkNet light client returns an error.
    /// This test mocks external dependencies.
    /// It does not test the `get_class_at` method of the external dependencies.
    /// It tests the `get_class_at` method of the Beerus light client.
    /// It tests the error handling of the `get_class_at` method of the Beerus light client.
    #[tokio::test]
    async fn given_starknet_lightclient_error_when_call_get_class_at_then_should_return_error() {
        // Given
        // Mock config, ethereum light client and starknet light client.
        let (config, ethereum_lightclient_mock, mut starknet_lightclient_mock) = mock_clients();

        let expected_error = "StarkNet light client error";

        // Mock the `get_class_at` method of the StarkNet light client.
        starknet_lightclient_mock
            .expect_get_class_at()
            .times(1)
            .return_once(move |_block_id, _contract_address| Err(eyre!(expected_error)));

        // When
        let beerus = BeerusLightClient::new(
            config.clone(),
            Box::new(ethereum_lightclient_mock),
            Box::new(starknet_lightclient_mock),
        );

        let block_id = BlockId::Hash(FieldElement::from_str("0x01").unwrap());
        let contract_address = FieldElement::from_str("0x0123").unwrap();
        let result = beerus
            .starknet_lightclient
            .get_class_at(&block_id, contract_address)
            .await;

        // Then
        // Assert that the `get_class_at` method of the Beerus light client returns `Err`.
        assert!(result.is_err());
        // Assert that the error returned by the `get_class_at` method of the Beerus light client is the expected error.
        assert_eq!(result.unwrap_err().to_string(), expected_error.to_string());
        // Assert that the sync status of the Beerus light client is `SyncStatus::NotSynced`.
        assert_eq!(beerus.sync_status().clone(), SyncStatus::NotSynced);
    }

    /// Test the `get_block_transaction_count` method when everything is fine.
    /// This test mocks external dependencies.
    /// It does not test the `get_block_transaction_count` method of the external dependencies.
    /// It tests the `get_block_transaction_count` method of the Beerus light client.
    #[tokio::test]
    async fn given_normal_conditions_when_call_get_block_transaction_count_then_should_return_ok() {
        // Given
        // Mock config, ethereum light client and starknet light client.
        let (config, ethereum_lightclient_mock, mut starknet_lightclient_mock) = mock_clients();

        // Mock the `get_block_transaction_count` method of the Starknet light client.
        let expected_result: u64 = 34;
        starknet_lightclient_mock
            .expect_get_block_transaction_count()
            .return_once(move |_block_id| Ok(expected_result));

        // When
        let beerus = BeerusLightClient::new(
            config.clone(),
            Box::new(ethereum_lightclient_mock),
            Box::new(starknet_lightclient_mock),
        );
        let block_id = BlockId::Hash(FieldElement::from_str("0x01").unwrap());
        let result = beerus
            .starknet_lightclient
            .get_block_transaction_count(&block_id)
            .await
            .unwrap();

        // Then
        // Assert that the number of transactions in a block returned by the `get_block_transaction_count` method of the Beerus light client is the expected number of transactions in a block.
        assert_eq!(result, expected_result);
    }

    /// Test the `get_block_transaction_count` method when the StarkNet light client returns an error.
    /// This test mocks external dependencies.
    /// It does not test the `get_block_transaction_count` method of the external dependencies.
    /// It tests the `get_block_transaction_count` method of the Beerus light client.
    /// It tests the error handling of the `get_block_transaction_count` method of the Beerus light client.
    #[tokio::test]
    async fn given_starknet_lightclient_error_when_call_get_block_transaction_count_then_should_return_error(
    ) {
        // Given
        // Mock config, ethereum light client and starknet light client.
        let (config, ethereum_lightclient_mock, mut starknet_lightclient_mock) = mock_clients();

        let expected_error = "StarkNet light client error";

        // Mock the `get_block_transaction_count` method of the StarkNet light client.
        starknet_lightclient_mock
            .expect_get_block_transaction_count()
            .times(1)
            .return_once(move |_block_id| Err(eyre!(expected_error)));

        // When
        let beerus = BeerusLightClient::new(
            config.clone(),
            Box::new(ethereum_lightclient_mock),
            Box::new(starknet_lightclient_mock),
        );

        let block_id = BlockId::Hash(FieldElement::from_str("0x01").unwrap());
        let result = beerus
            .starknet_lightclient
            .get_block_transaction_count(&block_id)
            .await;

        // Then
        // Assert that the `get_block_transaction_count` method of the Beerus light client returns `Err`.
        assert!(result.is_err());
        // Assert that the error returned by the `get_block_transaction_count` method of the Beerus light client is the expected error.
        assert_eq!(result.unwrap_err().to_string(), expected_error.to_string());
        // Assert that the sync status of the Beerus light client is `SyncStatus::NotSynced`.
        assert_eq!(beerus.sync_status().clone(), SyncStatus::NotSynced);
    }

<<<<<<< HEAD
    /// Test the `syncing` method when everything is fine.
    /// This test mocks external dependencies.
    /// It does not test the `syncing` method of the external dependencies.
    /// It tests the `syncing` method of the Beerus light client.
    /// Case: node starknet is syncing.
    #[tokio::test]
    async fn given_normal_conditions_when_call_syncing_case_status_syncing_then_should_return_ok() {
        // Given
        // Mock config, ethereum light client and starknet light client.
        let (config, ethereum_lightclient_mock, mut starknet_lightclient_mock) = mock_clients();

        // Mock the `syncing` method of the Starknet light client.
        let (expected_result, _, expected_result_value) =
            beerus_core::starknet_helper::create_mock_syncing_case_syncing();

        starknet_lightclient_mock
            .expect_syncing()
            .return_once(move || Ok(expected_result));

        // When
        let beerus = BeerusLightClient::new(
            config.clone(),
            Box::new(ethereum_lightclient_mock),
            Box::new(starknet_lightclient_mock),
        );

        let result = beerus.starknet_lightclient.syncing().await.unwrap();

        // Then
        // Assert that the node starknet syncing returned by the `syncing` method of the Beerus light client
        // is the expected sync status type.
        assert_eq!(
            serde_json::value::to_value(result).unwrap(),
            expected_result_value
        )
    }

    /// Test the `syncing` method when everything is fine.
    /// This test mocks external dependencies.
    /// It does not test the `syncing` method of the external dependencies.
    /// It tests the `syncing` method of the Beerus light client.
    /// Case: node starknet is not syncing.
    #[tokio::test]
    async fn given_normal_conditions_when_call_syncing_case_status_not_syncing_then_should_return_ok(
    ) {
        // Given
        // Mock config, ethereum light client and starknet light client.
        let (config, ethereum_lightclient_mock, mut starknet_lightclient_mock) = mock_clients();

        // Mock the `syncing` method of the Starknet light client.
        let (expected_result, _) =
            beerus_core::starknet_helper::create_mock_syncing_case_not_syncing();
        let expected_result_value = SyncStatusType::NotSyncing;

        starknet_lightclient_mock
            .expect_syncing()
            .return_once(move || Ok(expected_result));

=======
    /// Test the `get_logs` when everything is fine.
    /// This test mocks external dependencies.
    /// It does not test the `get_logs` method of the external dependencies.
    /// It tests the `get_logs` method of the Beerus light client.
    #[tokio::test]
    async fn given_normal_conditions_when_query_get_logs_then_ok() {
        // Given
        // Mock config, ethereum light client and starknet light client.
        let (config, mut ethereum_lightclient_mock, starknet_lightclient_mock) = mock_clients();

        // Mock the `get_logs` method of the Ethereum light client.
        // Given
        // Mock dependencies
        ethereum_lightclient_mock
            .expect_get_logs()
            .return_once(move |_, _, _, _, _| Ok(vec![Log::default()]));
>>>>>>> 5add310f
        // When
        let beerus = BeerusLightClient::new(
            config.clone(),
            Box::new(ethereum_lightclient_mock),
            Box::new(starknet_lightclient_mock),
        );
<<<<<<< HEAD

        let result = beerus.starknet_lightclient.syncing().await.unwrap();

        // Then
        // Assert that the node starknet syncing returned by the `syncing` method of the Beerus light client
        // is the expected sync status type.
        assert_eq!(
            serde_json::value::to_value(result).unwrap(),
            serde_json::value::to_value(expected_result_value).unwrap()
        )
    }

    /// Test the `syncing` method when the StarkNet light client returns an error.
    /// This test mocks external dependencies.
    /// It does not test the `syncing` method of the external dependencies.
    /// It tests the `syncing` method of the Beerus light client.
    /// It tests the error handling of the `syncing` method of the Beerus light client.
    #[tokio::test]
    async fn given_starknet_lightclient_error_when_call_syncing_then_should_return_error() {
        // Given
        // Mock config, ethereum light client and starknet light client.
        let (config, ethereum_lightclient_mock, mut starknet_lightclient_mock) = mock_clients();

        let expected_error = "StarkNet light client error";

        // Mock the `syncing` method of the StarkNet light client.
        starknet_lightclient_mock
            .expect_syncing()
            .times(1)
            .return_once(move || Err(eyre!(expected_error)));
=======
        // Query the transaction data given a hash on Ethereum.
        let result = beerus
            .ethereum_lightclient
            .get_logs(
                &Some("finalized".to_string()),
                &Some("pending".to_string()),
                &None,
                &None,
                &None,
            )
            .await;

        // Then
        // Assert that the `get_logs` method of the Beerus light client returns `Ok`.
        assert!(result.is_ok());
        // Assert that the code returned by the `get_logs` method of the Beerus light client is the expected code.
        assert_eq!(result.unwrap(), vec![Log::default()]);
    }

    /// Test the `get_logs` method when the Ethereum light client returns an error.
    /// This test mocks external dependencies.
    /// It does not test the `get_logs` method of the external dependencies.
    /// It tests the `get_logs` method of the Beerus light client.
    #[tokio::test]
    async fn given_ethereum_lightclient_returns_error_when_query_get_logs_then_error_is_propagated()
    {
        // Given
        // Mock config, ethereum light client and starknet light client.
        let (config, mut ethereum_lightclient_mock, starknet_lightclient_mock) = mock_clients();

        let expected_error = concat!(
            "Non valid combination of from_block, to_block and blockhash. ",
            "If you want to filter blocks, then ",
            "you can only use either from_block and to_block or blockhash, not both",
        );

        // Mock dependencies.
        ethereum_lightclient_mock
            .expect_get_logs()
            .return_once(move |_, _, _, _, _| Err(eyre::eyre!(expected_error.clone())));
>>>>>>> 5add310f

        // When
        let beerus = BeerusLightClient::new(
            config.clone(),
            Box::new(ethereum_lightclient_mock),
            Box::new(starknet_lightclient_mock),
        );
<<<<<<< HEAD

        let result = beerus.starknet_lightclient.syncing().await;

        // Then
        // Assert that the `get_class_at` method of the Beerus light client returns `Err`.
        assert!(result.is_err());
        // Assert that the error returned by the `syncing` method of the Beerus light client is the expected error.
        assert_eq!(result.unwrap_err().to_string(), expected_error.to_string());
        // Assert that the sync status of the Beerus light client is `SyncStatus::NotSynced`.
        assert_eq!(beerus.sync_status().clone(), SyncStatus::NotSynced);
=======
        // Query the transaction data given a hash on Ethereum.
        let result = beerus
            .ethereum_lightclient
            .get_logs(&None, &None, &None, &None, &None)
            .await;

        // Then
        // Assert that the `get_logs` method of the Beerus light client returns `Err`.
        assert!(result.is_err());
        // Assert that the error returned by the `get_logs` method of the Beerus light client is the expected error.
        assert_eq!(result.unwrap_err().to_string(), expected_error.to_string());
>>>>>>> 5add310f
    }
}<|MERGE_RESOLUTION|>--- conflicted
+++ resolved
@@ -2281,66 +2281,6 @@
         assert_eq!(beerus.sync_status().clone(), SyncStatus::NotSynced);
     }
 
-<<<<<<< HEAD
-    /// Test the `syncing` method when everything is fine.
-    /// This test mocks external dependencies.
-    /// It does not test the `syncing` method of the external dependencies.
-    /// It tests the `syncing` method of the Beerus light client.
-    /// Case: node starknet is syncing.
-    #[tokio::test]
-    async fn given_normal_conditions_when_call_syncing_case_status_syncing_then_should_return_ok() {
-        // Given
-        // Mock config, ethereum light client and starknet light client.
-        let (config, ethereum_lightclient_mock, mut starknet_lightclient_mock) = mock_clients();
-
-        // Mock the `syncing` method of the Starknet light client.
-        let (expected_result, _, expected_result_value) =
-            beerus_core::starknet_helper::create_mock_syncing_case_syncing();
-
-        starknet_lightclient_mock
-            .expect_syncing()
-            .return_once(move || Ok(expected_result));
-
-        // When
-        let beerus = BeerusLightClient::new(
-            config.clone(),
-            Box::new(ethereum_lightclient_mock),
-            Box::new(starknet_lightclient_mock),
-        );
-
-        let result = beerus.starknet_lightclient.syncing().await.unwrap();
-
-        // Then
-        // Assert that the node starknet syncing returned by the `syncing` method of the Beerus light client
-        // is the expected sync status type.
-        assert_eq!(
-            serde_json::value::to_value(result).unwrap(),
-            expected_result_value
-        )
-    }
-
-    /// Test the `syncing` method when everything is fine.
-    /// This test mocks external dependencies.
-    /// It does not test the `syncing` method of the external dependencies.
-    /// It tests the `syncing` method of the Beerus light client.
-    /// Case: node starknet is not syncing.
-    #[tokio::test]
-    async fn given_normal_conditions_when_call_syncing_case_status_not_syncing_then_should_return_ok(
-    ) {
-        // Given
-        // Mock config, ethereum light client and starknet light client.
-        let (config, ethereum_lightclient_mock, mut starknet_lightclient_mock) = mock_clients();
-
-        // Mock the `syncing` method of the Starknet light client.
-        let (expected_result, _) =
-            beerus_core::starknet_helper::create_mock_syncing_case_not_syncing();
-        let expected_result_value = SyncStatusType::NotSyncing;
-
-        starknet_lightclient_mock
-            .expect_syncing()
-            .return_once(move || Ok(expected_result));
-
-=======
     /// Test the `get_logs` when everything is fine.
     /// This test mocks external dependencies.
     /// It does not test the `get_logs` method of the external dependencies.
@@ -2357,45 +2297,12 @@
         ethereum_lightclient_mock
             .expect_get_logs()
             .return_once(move |_, _, _, _, _| Ok(vec![Log::default()]));
->>>>>>> 5add310f
-        // When
-        let beerus = BeerusLightClient::new(
-            config.clone(),
-            Box::new(ethereum_lightclient_mock),
-            Box::new(starknet_lightclient_mock),
-        );
-<<<<<<< HEAD
-
-        let result = beerus.starknet_lightclient.syncing().await.unwrap();
-
-        // Then
-        // Assert that the node starknet syncing returned by the `syncing` method of the Beerus light client
-        // is the expected sync status type.
-        assert_eq!(
-            serde_json::value::to_value(result).unwrap(),
-            serde_json::value::to_value(expected_result_value).unwrap()
-        )
-    }
-
-    /// Test the `syncing` method when the StarkNet light client returns an error.
-    /// This test mocks external dependencies.
-    /// It does not test the `syncing` method of the external dependencies.
-    /// It tests the `syncing` method of the Beerus light client.
-    /// It tests the error handling of the `syncing` method of the Beerus light client.
-    #[tokio::test]
-    async fn given_starknet_lightclient_error_when_call_syncing_then_should_return_error() {
-        // Given
-        // Mock config, ethereum light client and starknet light client.
-        let (config, ethereum_lightclient_mock, mut starknet_lightclient_mock) = mock_clients();
-
-        let expected_error = "StarkNet light client error";
-
-        // Mock the `syncing` method of the StarkNet light client.
-        starknet_lightclient_mock
-            .expect_syncing()
-            .times(1)
-            .return_once(move || Err(eyre!(expected_error)));
-=======
+        // When
+        let beerus = BeerusLightClient::new(
+            config.clone(),
+            Box::new(ethereum_lightclient_mock),
+            Box::new(starknet_lightclient_mock),
+        );
         // Query the transaction data given a hash on Ethereum.
         let result = beerus
             .ethereum_lightclient
@@ -2436,15 +2343,127 @@
         ethereum_lightclient_mock
             .expect_get_logs()
             .return_once(move |_, _, _, _, _| Err(eyre::eyre!(expected_error.clone())));
->>>>>>> 5add310f
-
-        // When
-        let beerus = BeerusLightClient::new(
-            config.clone(),
-            Box::new(ethereum_lightclient_mock),
-            Box::new(starknet_lightclient_mock),
-        );
-<<<<<<< HEAD
+
+        // When
+        let beerus = BeerusLightClient::new(
+            config.clone(),
+            Box::new(ethereum_lightclient_mock),
+            Box::new(starknet_lightclient_mock),
+        );
+        // Query the transaction data given a hash on Ethereum.
+        let result = beerus
+            .ethereum_lightclient
+            .get_logs(&None, &None, &None, &None, &None)
+            .await;
+
+        // Then
+        // Assert that the `get_logs` method of the Beerus light client returns `Err`.
+        assert!(result.is_err());
+        // Assert that the error returned by the `get_logs` method of the Beerus light client is the expected error.
+        assert_eq!(result.unwrap_err().to_string(), expected_error.to_string());
+    }
+
+    /// Test the `syncing` method when everything is fine.
+    /// This test mocks external dependencies.
+    /// It does not test the `syncing` method of the external dependencies.
+    /// It tests the `syncing` method of the Beerus light client.
+    /// Case: node starknet is syncing.
+    #[tokio::test]
+    async fn given_normal_conditions_when_call_syncing_case_status_syncing_then_should_return_ok() {
+        // Given
+        // Mock config, ethereum light client and starknet light client.
+        let (config, ethereum_lightclient_mock, mut starknet_lightclient_mock) = mock_clients();
+
+        // Mock the `syncing` method of the Starknet light client.
+        let (expected_result, _, expected_result_value) =
+            beerus_core::starknet_helper::create_mock_syncing_case_syncing();
+
+        starknet_lightclient_mock
+            .expect_syncing()
+            .return_once(move || Ok(expected_result));
+
+        // When
+        let beerus = BeerusLightClient::new(
+            config.clone(),
+            Box::new(ethereum_lightclient_mock),
+            Box::new(starknet_lightclient_mock),
+        );
+
+        let result = beerus.starknet_lightclient.syncing().await.unwrap();
+
+        // Then
+        // Assert that the node starknet syncing returned by the `syncing` method of the Beerus light client
+        // is the expected sync status type.
+        assert_eq!(
+            serde_json::value::to_value(result).unwrap(),
+            expected_result_value
+        )
+    }
+
+    /// Test the `syncing` method when everything is fine.
+    /// This test mocks external dependencies.
+    /// It does not test the `syncing` method of the external dependencies.
+    /// It tests the `syncing` method of the Beerus light client.
+    /// Case: node starknet is not syncing.
+    #[tokio::test]
+    async fn given_normal_conditions_when_call_syncing_case_status_not_syncing_then_should_return_ok(
+    ) {
+        // Given
+        // Mock config, ethereum light client and starknet light client.
+        let (config, ethereum_lightclient_mock, mut starknet_lightclient_mock) = mock_clients();
+
+        // Mock the `syncing` method of the Starknet light client.
+        let (expected_result, _) =
+            beerus_core::starknet_helper::create_mock_syncing_case_not_syncing();
+        let expected_result_value = SyncStatusType::NotSyncing;
+
+        starknet_lightclient_mock
+            .expect_syncing()
+            .return_once(move || Ok(expected_result));
+
+        // When
+        let beerus = BeerusLightClient::new(
+            config.clone(),
+            Box::new(ethereum_lightclient_mock),
+            Box::new(starknet_lightclient_mock),
+        );
+
+        let result = beerus.starknet_lightclient.syncing().await.unwrap();
+
+        // Then
+        // Assert that the node starknet syncing returned by the `syncing` method of the Beerus light client
+        // is the expected sync status type.
+        assert_eq!(
+            serde_json::value::to_value(result).unwrap(),
+            serde_json::value::to_value(expected_result_value).unwrap()
+        )
+    }
+
+    /// Test the `syncing` method when the StarkNet light client returns an error.
+    /// This test mocks external dependencies.
+    /// It does not test the `syncing` method of the external dependencies.
+    /// It tests the `syncing` method of the Beerus light client.
+    /// It tests the error handling of the `syncing` method of the Beerus light client.
+    #[tokio::test]
+    async fn given_starknet_lightclient_error_when_call_syncing_then_should_return_error() {
+        // Given
+        // Mock config, ethereum light client and starknet light client.
+        let (config, ethereum_lightclient_mock, mut starknet_lightclient_mock) = mock_clients();
+
+        let expected_error = "StarkNet light client error";
+
+        // Mock the `syncing` method of the StarkNet light client.
+        starknet_lightclient_mock
+            .expect_syncing()
+            .times(1)
+            .return_once(move || Err(eyre!(expected_error)));
+
+        // When
+        let beerus = BeerusLightClient::new(
+            config.clone(),
+            Box::new(ethereum_lightclient_mock),
+            Box::new(starknet_lightclient_mock),
+        );
 
         let result = beerus.starknet_lightclient.syncing().await;
 
@@ -2455,18 +2474,5 @@
         assert_eq!(result.unwrap_err().to_string(), expected_error.to_string());
         // Assert that the sync status of the Beerus light client is `SyncStatus::NotSynced`.
         assert_eq!(beerus.sync_status().clone(), SyncStatus::NotSynced);
-=======
-        // Query the transaction data given a hash on Ethereum.
-        let result = beerus
-            .ethereum_lightclient
-            .get_logs(&None, &None, &None, &None, &None)
-            .await;
-
-        // Then
-        // Assert that the `get_logs` method of the Beerus light client returns `Err`.
-        assert!(result.is_err());
-        // Assert that the error returned by the `get_logs` method of the Beerus light client is the expected error.
-        assert_eq!(result.unwrap_err().to_string(), expected_error.to_string());
->>>>>>> 5add310f
     }
 }