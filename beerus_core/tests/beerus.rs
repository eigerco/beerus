#[cfg(test)]
mod tests {
    use beerus_core::{
        config::Config,
        lightclient::{
            beerus::{BeerusLightClient, SyncStatus},
            ethereum::{helios_lightclient::HeliosLightClient, MockEthereumLightClient},
            starknet::{MockStarkNetLightClient, StarkNetLightClient, StarkNetLightClientImpl},
        },
        starknet_helper::block_id_string_to_block_id_type,
    };
    use ethers::types::U256;
    use ethers::types::{Address, Log, Transaction, H256};
    use eyre::eyre;
    use helios::types::{BlockTag, CallOpts, ExecutionBlock, Transactions};
    use starknet::{
        core::types::FieldElement,
        macros::selector,
        providers::jsonrpc::models::{
<<<<<<< HEAD
            BlockHashAndNumber, BlockId, BroadcastedInvokeTransaction,
            BroadcastedInvokeTransactionV0, InvokeTransactionResult, StateDiff, StateUpdate,
            SyncStatusType,
=======
            BlockHashAndNumber, BlockId, BroadcastedDeployTransaction,
            BroadcastedInvokeTransaction, BroadcastedInvokeTransactionV0, ContractClass,
            ContractEntryPoint, DeployTransactionResult, EntryPointsByType,
            InvokeTransactionResult, SyncStatusType,
>>>>>>> 50250283
        },
    };
    use std::str::FromStr;
    #[test]
    fn when_call_new_then_should_return_beerus_lightclient() {
        // Given
        // Mock config, ethereum light client and starknet light client.
        let (config, ethereum_lightclient_mock, starknet_lightclient_mock) = mock_clients();

        // When
        let beerus = BeerusLightClient::new(
            config.clone(),
            Box::new(ethereum_lightclient_mock),
            Box::new(starknet_lightclient_mock),
        );

        // Then
        assert!(beerus.config.eq(&config));
    }

    /// Test the `start` method when everything is fine.
    /// This test mocks external dependencies.
    /// It does not test the `start` method of the external dependencies.
    /// It tests the `start` method of the Beerus light client.
    #[tokio::test]
    async fn given_normal_conditions_when_call_start_then_should_return_ok() {
        // Given
        // Mock config, ethereum light client and starknet light client.
        let (config, mut ethereum_lightclient_mock, mut starknet_lightclient_mock) = mock_clients();

        // Mock the `start` method of the Ethereum light client.
        ethereum_lightclient_mock
            .expect_start()
            .times(1)
            .return_once(move || Ok(()));

        // Mock the `start` method of the StarkNet light client.
        starknet_lightclient_mock
            .expect_start()
            .times(1)
            .return_once(move || Ok(()));

        // When
        let mut beerus = BeerusLightClient::new(
            config.clone(),
            Box::new(ethereum_lightclient_mock),
            Box::new(starknet_lightclient_mock),
        );

        let result = beerus.start().await;

        // Then
        // Assert that the `start` method of the Beerus light client returns `Ok`.
        assert!(result.is_ok());
        // Assert that the sync status of the Beerus light client is `SyncStatus::Synced`.
        assert_eq!(beerus.sync_status().clone(), SyncStatus::Synced);
    }

    /// Test the `start` method when the Ethereum light client returns an error.
    /// This test mocks external dependencies.
    /// It does not test the `start` method of the external dependencies.
    /// It tests the `start` method of the Beerus light client.
    /// It tests the error handling of the `start` method of the Beerus light client.
    #[tokio::test]
    async fn given_ethereum_lightclient_error_when_call_start_then_should_return_error() {
        // Given
        // Mock config, ethereum light client and starknet light client.
        let (config, mut ethereum_lightclient_mock, starknet_lightclient_mock) = mock_clients();

        let expected_error = "Ethereum light client error";

        // Mock the `start` method of the Ethereum light client.
        ethereum_lightclient_mock
            .expect_start()
            .times(1)
            .return_once(move || Err(eyre!(expected_error)));

        // When
        let mut beerus = BeerusLightClient::new(
            config.clone(),
            Box::new(ethereum_lightclient_mock),
            Box::new(starknet_lightclient_mock),
        );

        let result = beerus.start().await;

        // Then
        // Assert that the `start` method of the Beerus light client returns `Err`.
        assert!(result.is_err());
        // Assert that the error returned by the `start` method of the Beerus light client is the expected error.
        assert_eq!(result.unwrap_err().to_string(), expected_error.to_string());
        // Assert that the sync status of the Beerus light client is `SyncStatus::NotSynced`.
        assert_eq!(beerus.sync_status().clone(), SyncStatus::NotSynced);
    }

    /// Test the `send_raw_transaction` method when everything is fine.
    /// This test mocks external dependencies.
    /// It does not test the `send_raw_transaction` method of the external dependencies.
    /// It tests the `send_raw_transaction` method of the Beerus light client.
    #[tokio::test]
    async fn given_normal_conditions_when_call_send_raw_transaction_then_should_return_ok() {
        // Given
        // Mock config, ethereum light client and starknet light client.
        let (config, mut ethereum_lightclient_mock, starknet_lightclient_mock) = mock_clients();
        let expected_value =
            H256::from_str("0xc9bb964b3fe087354bc1c1904518acc2b9df7ebedcb89215e9f3b41f47b6c31d")
                .unwrap();

        // H256::new();
        // Mock the `get_balance` method of the Ethereum light client.
        ethereum_lightclient_mock
            .expect_send_raw_transaction()
            .return_once(move |_| Ok(expected_value));

        // When
        let beerus = BeerusLightClient::new(
            config.clone(),
            Box::new(ethereum_lightclient_mock),
            Box::new(starknet_lightclient_mock),
        );

        let bytes = &[10];

        // Query the balance of the Ethereum address.
        let result = beerus
            .ethereum_lightclient
            .send_raw_transaction(bytes)
            .await
            .unwrap();

        // Assert that the `send_raw_transaction` method of the Beerus light client returns `123`.
        assert_eq!(expected_value, result);
    }

    /// Test the `get_send_raw_transaction` method when the Ethereum light client returns an error.
    /// This test mocks external dependencies.
    /// It does not test the `send_raw_transaction` method of the external dependencies.
    /// It tests the `send_raw_transaction` method of the Beerus light client.
    /// It tests the error handling of the `send_raw_transaction` method of the Beerus light client.
    #[tokio::test]
    async fn given_ethereum_lightclient_error_when_call_send_raw_transaction_then_should_return_error(
    ) {
        // Given
        // Mock config, ethereum light client and starknet light client.
        let (config, mut ethereum_lightclient_mock, starknet_lightclient_mock) = mock_clients();

        let expected_error = "ethereum_lightclient_error";

        // Mock dependencies.
        ethereum_lightclient_mock
            .expect_send_raw_transaction()
            .return_once(move |_| Err(eyre::eyre!("ethereum_lightclient_error")));

        // When
        let beerus = BeerusLightClient::new(
            config.clone(),
            Box::new(ethereum_lightclient_mock),
            Box::new(starknet_lightclient_mock),
        );

        let bytes = &vec![60, 80, 60];

        // Send raw transaction.
        let result = beerus
            .ethereum_lightclient
            .send_raw_transaction(bytes)
            .await;

        // Then
        // Assert that the `send_raw_transaction` method of the Beerus light client returns `Err`.
        assert!(result.is_err());
        // Assert that the error returned by the `send_raw_transaction` method of the Beerus light client is the expected error.
        assert_eq!(result.unwrap_err().to_string(), expected_error.to_string());
    }

    /// Test the `get_balance` method when everything is fine.
    /// This test mocks external dependencies.
    /// It does not test the `get_balance` method of the external dependencies.
    /// It tests the `get_balance` method of the Beerus light client.
    #[tokio::test]
    async fn given_normal_conditions_when_call_get_balance_then_should_return_ok() {
        // Given
        // Mock config, ethereum light client and starknet light client.
        let (config, mut ethereum_lightclient_mock, starknet_lightclient_mock) = mock_clients();

        // Mock the `get_balance` method of the Ethereum light client.
        ethereum_lightclient_mock
            .expect_get_balance()
            .return_once(move |_, _| Ok((123).into()));

        // When
        let beerus = BeerusLightClient::new(
            config.clone(),
            Box::new(ethereum_lightclient_mock),
            Box::new(starknet_lightclient_mock),
        );

        let address = "0xc24215226336d22238a20a72f8e489c005b44c4a".to_string();

        let addr: Address = Address::from_str(&address).unwrap();

        let block = BlockTag::Latest;

        // Query the balance of the Ethereum address.
        let result = beerus
            .ethereum_lightclient
            .get_balance(&addr, block)
            .await
            .unwrap();

        // Assert that the `get_balance` method of the Beerus light client returns `123`.
        assert_eq!("123", result.to_string());
    }

    /// Test the `get_balance` method when the Ethereum light client returns an error.
    /// This test mocks external dependencies.
    /// It does not test the `get_balance` method of the external dependencies.
    /// It tests the `get_balance` method of the Beerus light client.
    /// It tests the error handling of the `get_balance` method of the Beerus light client.
    #[tokio::test]
    async fn given_ethereum_lightclient_error_when_call_get_balance_then_should_return_error() {
        // Given
        // Mock config, ethereum light client and starknet light client.
        let (config, mut ethereum_lightclient_mock, starknet_lightclient_mock) = mock_clients();

        let expected_error = "ethereum_lightclient_error";

        // Mock dependencies.
        ethereum_lightclient_mock
            .expect_get_balance()
            .return_once(move |_, _| Err(eyre::eyre!("ethereum_lightclient_error")));

        // When
        let beerus = BeerusLightClient::new(
            config.clone(),
            Box::new(ethereum_lightclient_mock),
            Box::new(starknet_lightclient_mock),
        );

        let address = "0xc24215226336d22238a20a72f8e489c005b44c4a".to_string();

        let addr: Address = Address::from_str(&address).unwrap();

        let block = BlockTag::Latest;

        // Query the balance of the Ethereum address.
        let result = beerus.ethereum_lightclient.get_balance(&addr, block).await;

        // Then
        // Assert that the `get_balance` method of the Beerus light client returns `Err`.
        assert!(result.is_err());
        // Assert that the error returned by the `get_balance` method of the Beerus light client is the expected error.
        assert_eq!(result.unwrap_err().to_string(), expected_error.to_string());
    }

    /// Test the `get_nonce` method when everything is fine.
    /// This test mocks external dependencies.
    /// It does not test the `get_nonce` method of the external dependencies.
    /// It tests the `get_nonce` method of the Beerus light client.
    #[tokio::test]
    async fn given_normal_conditions_when_call_get_nonce_then_should_return_ok() {
        // Given
        // Mock config, ethereum light client and starknet light client.
        let (config, mut ethereum_lightclient_mock, starknet_lightclient_mock) = mock_clients();

        // Mock the `get_nonce` method of the Ethereum light client.
        ethereum_lightclient_mock
            .expect_get_nonce()
            .return_once(move |_, _| Ok(123));

        // When
        let beerus = BeerusLightClient::new(
            config.clone(),
            Box::new(ethereum_lightclient_mock),
            Box::new(starknet_lightclient_mock),
        );

        let address = "0xc24215226336d22238a20a72f8e489c005b44c4a".to_string();

        let addr: Address = Address::from_str(&address).unwrap();

        let block = BlockTag::Latest;

        // Query the balance of the Ethereum address.
        let result = beerus
            .ethereum_lightclient
            .get_nonce(&addr, block)
            .await
            .unwrap();

        // Assert that the `get_nonce` method of the Beerus light client returns `123`.
        assert_eq!("123", result.to_string());
    }

    /// Test the `get_nonce` method when the Ethereum light client returns an error.
    /// This test mocks external dependencies.
    /// It does not test the `get_nonce` method of the external dependencies.
    /// It tests the `get_nonce` method of the Beerus light client.
    /// It tests the error handling of the `start` method of the Beerus light client.
    #[tokio::test]
    async fn given_ethereum_lightclient_error_when_call_get_nonce_then_should_return_error() {
        // Given
        // Mock config, ethereum light client and starknet light client.
        let (config, mut ethereum_lightclient_mock, starknet_lightclient_mock) = mock_clients();

        let expected_error = "ethereum_lightclient_error";

        // Mock dependencies.
        ethereum_lightclient_mock
            .expect_get_nonce()
            .return_once(move |_, _| Err(eyre::eyre!("ethereum_lightclient_error")));

        // When
        let beerus = BeerusLightClient::new(
            config.clone(),
            Box::new(ethereum_lightclient_mock),
            Box::new(starknet_lightclient_mock),
        );

        let address = "0xc24215226336d22238a20a72f8e489c005b44c4a".to_string();

        let addr: Address = Address::from_str(&address).unwrap();

        let block = BlockTag::Latest;

        // Query the balance of the Ethereum address.
        let result = beerus.ethereum_lightclient.get_nonce(&addr, block).await;

        // Then
        // Assert that the `get_nonce` method of the Beerus light client returns `Err`.
        assert!(result.is_err());
        // Assert that the error returned by the `get_nonce` method of the Beerus light client is the expected error.
        assert_eq!(result.unwrap_err().to_string(), expected_error.to_string());
    }

    /// Test the `get_block_number` method when everything is fine.
    /// This test mocks external dependencies.
    /// It does not test the `get_block_number` method of the external dependencies.
    /// It tests the `get_block_number` method of the Beerus light client.
    #[tokio::test]
    async fn given_normal_conditions_when_call_get_block_number_then_should_return_ok() {
        // Given
        // Mock config, ethereum light client and starknet light client.
        let (config, mut ethereum_lightclient_mock, starknet_lightclient_mock) = mock_clients();

        // Mock the `get_block_number` method of the Ethereum light client.
        let expected_block_number = 1;
        ethereum_lightclient_mock
            .expect_get_block_number()
            .return_once(move || Ok(expected_block_number));

        // When
        let beerus = BeerusLightClient::new(
            config.clone(),
            Box::new(ethereum_lightclient_mock),
            Box::new(starknet_lightclient_mock),
        );

        let result = beerus.ethereum_lightclient.get_block_number().await;

        // Then
        // Assert that the `get_block_number` method of the Beerus light client returns `Ok`.
        assert!(result.is_ok());
        // Assert that the block number returned by the `get_block_number` method of the Beerus light client is the expected block number.
        assert_eq!(result.unwrap(), expected_block_number);
    }

    /// Test the `chain_id` method when everything is fine.
    /// This test mocks external dependencies.
    /// It does not test the `chain_id` method of the external dependencies.
    /// It tests the `chain_id` method of the Beerus light client.
    #[tokio::test]
    async fn given_normal_conditions_when_call_chain_id_then_should_return_ok() {
        // Given
        // Mock config, ethereum light client and starknet light client.
        let (config, mut ethereum_lightclient_mock, starknet_lightclient_mock) = mock_clients();

        // Mock the `chain_id` method of the Ethereum light client.
        let expected_chain_id = 1;
        ethereum_lightclient_mock
            .expect_chain_id()
            .return_once(move || expected_chain_id);

        // When
        let beerus = BeerusLightClient::new(
            config.clone(),
            Box::new(ethereum_lightclient_mock),
            Box::new(starknet_lightclient_mock),
        );

        let result = beerus.ethereum_lightclient.chain_id().await;

        // Then
        // Assert that the chain id returned by the `chain_id` method of the Beerus light client is the expected chain id.
        assert_eq!(result, expected_chain_id);
    }

    /// Test the `get_code` method when everything is fine.
    /// This test mocks external dependencies.
    /// It does not test the `get_code` method of the external dependencies.
    /// It tests the `get_code` method of the Beerus light client.
    #[tokio::test]
    async fn given_normal_conditions_when_get_code_then_should_return_ok() {
        let (config, mut ethereum_lightclient_mock, starknet_lightclient_mock) = mock_clients();

        // Mock the `get_code` method of the Ethereum light client.
        let expected_code = vec![0, 100, 87, 63];
        ethereum_lightclient_mock
            .expect_get_code()
            .return_once(move |_, _| Ok(expected_code));
        let beerus = BeerusLightClient::new(
            config.clone(),
            Box::new(ethereum_lightclient_mock),
            Box::new(starknet_lightclient_mock),
        );

        // Prepare variables
        let address = "0xc24215226336d22238a20a72f8e489c005b44c4a".to_owned();
        let addr = Address::from_str(&address).unwrap();
        let block = BlockTag::Latest;

        // When
        let result = beerus.ethereum_lightclient.get_code(&addr, block).await;

        // Then
        // Assert that the `get_code` method of the Beerus light client returns `Ok`.
        assert!(result.is_ok());
        // Assert that the code returned byt `get_code` method of the Beerus light client is the expected code.
        assert_eq!(result.unwrap(), vec![0, 100, 87, 63]);
    }

    /// Test the `get_code` method when the Ethereum light client returns an error.
    /// This test mocks external dependencies.
    /// It does not test the `get_code` method of the external dependencies.
    /// It tests the `get_code` method of the Beerus light client.
    /// It tests the error handling of the `start` method of the Beerus light client.
    #[tokio::test]
    async fn given_ethereum_lightclient_error_when_call_get_code_then_should_return_error() {
        // Given
        // Mock config, ethereum light client and starknet light client.
        let (config, mut ethereum_lightclient_mock, starknet_lightclient_mock) = mock_clients();

        let expected_error = "ethereum_lightclient_error";

        // Mock dependencies.
        ethereum_lightclient_mock
            .expect_get_code()
            .return_once(move |_, _| Err(eyre::eyre!("ethereum_lightclient_error")));

        // When
        let beerus = BeerusLightClient::new(
            config.clone(),
            Box::new(ethereum_lightclient_mock),
            Box::new(starknet_lightclient_mock),
        );

        let address = "0xc24215226336d22238a20a72f8e489c005b44c4a".to_owned();

        let addr: Address = Address::from_str(&address).unwrap();

        let block = BlockTag::Latest;

        // Query the balance of the Ethereum address.
        let result = beerus.ethereum_lightclient.get_code(&addr, block).await;

        // Then
        // Assert that the `get_code` method of the Beerus light client returns `Err`.
        assert!(result.is_err());
        // Assert that the error returned by the `get_code` method of the Beerus light client is the expected error.
        assert_eq!(result.unwrap_err().to_string(), expected_error.to_string());
    }

    /// Test the `get_transaction_count` method when everything is fine.
    /// This test mocks external dependencies.
    /// It does not test the `get_transaction_count` method of the external dependencies.
    /// It tests the `get_transaction_count` method of the Beerus light client.    
    #[tokio::test]
    async fn given_normal_conditions_when_query_tx_count_then_ok() {
        let (config, mut ethereum_lightclient_mock, starknet_lightclient_mock) = mock_clients();

        // Mock the `get_transaction_count` method of the Ethereum light client.
        let expected_result: u64 = 120;
        ethereum_lightclient_mock
            .expect_get_transaction_count()
            .return_once(move |_, _| Ok(expected_result));
        let beerus = BeerusLightClient::new(
            config.clone(),
            Box::new(ethereum_lightclient_mock),
            Box::new(starknet_lightclient_mock),
        );

        // Prepare variables
        let address = Address::from_str("0xc24215226336d22238a20a72f8e489c005b44c4a").unwrap();
        let block = BlockTag::Latest;

        // When
        let result = beerus
            .ethereum_lightclient
            .get_transaction_count(&address, block)
            .await;

        // Then
        // Assert that the `get_transaction_count` method of the Beerus light client returns `Ok`.
        assert!(result.is_ok());
        // Assert that the code returned byt `get_transaction_count` method of the Beerus light client is the expected code.
        assert_eq!(result.unwrap(), 120);
    }

    /// Test the `get_transaction_count` method when the Ethereum light client returns an error.
    /// This test mocks external dependencies.
    /// It does not test the `get_transaction_count` method of the external dependencies.
    /// It tests the `get_transaction_count` method of the Beerus light client.
    /// It tests the error handling of the `start` method of the Beerus light client.
    #[tokio::test]
    async fn giver_ethereum_lightclient_returns_error_when_query_tx_count_then_error_is_propagated()
    {
        // Given
        // Mock config, ethereum light client and starknet light client.
        let (config, mut ethereum_lightclient_mock, starknet_lightclient_mock) = mock_clients();

        let expected_error = "ethereum_lightclient_error";

        // Mock dependencies.
        ethereum_lightclient_mock
            .expect_get_transaction_count()
            .return_once(move |_, _| Err(eyre::eyre!("ethereum_lightclient_error")));

        // When
        let beerus = BeerusLightClient::new(
            config.clone(),
            Box::new(ethereum_lightclient_mock),
            Box::new(starknet_lightclient_mock),
        );

        let address = Address::from_str("0xc24215226336d22238a20a72f8e489c005b44c4a").unwrap();
        let block = BlockTag::Latest;

        // Query the transaction of the Ethereum address from a given block.
        let result = beerus
            .ethereum_lightclient
            .get_transaction_count(&address, block)
            .await;

        // Then
        // Assert that the `get_transaction_count` method of the Beerus light client returns `Err`.
        assert!(result.is_err());
        // Assert that the error returned by the `get_transaction_count` method of the Beerus light client is the expected error.
        assert_eq!(result.unwrap_err().to_string(), expected_error.to_string());
    }

    /// Test the `get_block_transaction_count_by_number` method when everything is fine.
    /// This test mocks external dependencies.
    /// It does not test the `get_block_transaction_count_by_number` method of the external dependencies.
    /// It tests the `get_block_transaction_count_by_number` method of the Beerus light client.
    #[tokio::test]
    async fn given_normal_conditions_when_query_tx_count_by_block_number_then_ok() {
        let (config, mut ethereum_lightclient_mock, starknet_lightclient_mock) = mock_clients();

        // Mock the `get_block_transaction_count_by_number` method of the Ethereum light client.
        let expected_code: u64 = 120;
        ethereum_lightclient_mock
            .expect_get_block_transaction_count_by_number()
            .return_once(move |_| Ok(expected_code));
        let beerus = BeerusLightClient::new(
            config.clone(),
            Box::new(ethereum_lightclient_mock),
            Box::new(starknet_lightclient_mock),
        );

        // Prepare variables
        let block = BlockTag::Latest;

        // When
        let result = beerus
            .ethereum_lightclient
            .get_block_transaction_count_by_number(block)
            .await;

        // Then
        // Assert that the `get_block_transaction_count_by_number` method of the Beerus light client returns `Ok`.
        assert!(result.is_ok());
        // Assert that the code returned byt `get_block_transaction_count_by_number` method of the Beerus light client is the expected code.
        assert_eq!(result.unwrap(), 120);
    }

    /// Test the `get_block_transaction_count_by_number` method when the Ethereum light client returns an error.
    /// This test mocks external dependencies.
    /// It does not test the `get_block_transaction_count_by_number` method of the external dependencies.
    /// It tests the `get_block_transaction_count_by_number` method of the Beerus light client.
    /// It tests the error handling of the `start` method of the Beerus light client.
    #[tokio::test]
    async fn giver_ethereum_lightclient_returns_error_when_query_tx_count_by_block_number_then_error_is_propagated(
    ) {
        // Given
        // Mock config, ethereum light client and starknet light client.
        let (config, mut ethereum_lightclient_mock, starknet_lightclient_mock) = mock_clients();

        let expected_error = "ethereum_lightclient_error";

        // Mock dependencies.
        ethereum_lightclient_mock
            .expect_get_block_transaction_count_by_number()
            .return_once(move |_| Err(eyre::eyre!("ethereum_lightclient_error")));

        // When
        let beerus = BeerusLightClient::new(
            config.clone(),
            Box::new(ethereum_lightclient_mock),
            Box::new(starknet_lightclient_mock),
        );

        let block = BlockTag::Latest;

        // Query the balance of the Ethereum address.
        let result = beerus
            .ethereum_lightclient
            .get_block_transaction_count_by_number(block)
            .await;

        // Then
        // Assert that the `get_block_transaction_count_by_number` method of the Beerus light client returns `Err`.
        assert!(result.is_err());
        // Assert that the error returned by the `get_block_transaction_count_by_number` method of the Beerus light client is the expected error.
        assert_eq!(result.unwrap_err().to_string(), expected_error.to_string());
    }

    /// Test the `get_block_by_number` method when everything is fine.
    /// This test mocks external dependencies.
    /// It does not test the `get_block_by_number` method of the external dependencies.
    /// It tests the `get_block_by_number` method of the Beerus light client.
    #[tokio::test]
    async fn given_normal_conditions_when_call_get_block_by_number_then_should_return_ok() {
        // Given
        // Mock config, ethereum light client and starknet light client.
        let (config, mut ethereum_lightclient_mock, starknet_lightclient_mock) = mock_clients();

        // Mock the `get_block_by_number` method of the Ethereum light client.
        let expected_block_number = 1;
        let expected_block = Some(ExecutionBlock {
            number: 1,
            base_fee_per_gas: U256::from(1),
            difficulty: U256::from(1),
            extra_data: vec![],
            gas_limit: 1,
            gas_used: 1,
            hash: H256::from_low_u64_be(1),
            logs_bloom: vec![],
            miner: Address::from_low_u64_be(1),
            mix_hash: H256::from_low_u64_be(1),
            nonce: String::from("1"),
            parent_hash: H256::from_low_u64_be(1),
            receipts_root: H256::from_low_u64_be(1),
            sha3_uncles: H256::from_low_u64_be(1),
            size: 1,
            state_root: H256::from_low_u64_be(1),
            timestamp: 1,
            total_difficulty: 1,
            transactions: Transactions::Full(vec![]),
            transactions_root: H256::from_low_u64_be(1),
            uncles: vec![],
        });
        let _expected_block = expected_block.clone();
        ethereum_lightclient_mock
            .expect_get_block_by_number()
            .return_once(move |_, _| Ok(_expected_block));

        // When
        let beerus = BeerusLightClient::new(
            config.clone(),
            Box::new(ethereum_lightclient_mock),
            Box::new(starknet_lightclient_mock),
        );

        let result = beerus
            .ethereum_lightclient
            .get_block_by_number(BlockTag::Number(expected_block_number), false)
            .await;

        // Then
        // Assert that the `get_block_by_number` method of the Beerus light client returns `Ok`.
        assert!(result.is_ok());
        // Assert that the block returned by the `get_block_by_number` method of the Beerus light client is the expected block.
        let result_json = serde_json::to_string(&result.unwrap()).unwrap();
        let expected_block_json = serde_json::to_string(&expected_block).unwrap();
        assert_eq!(result_json, expected_block_json);
    }

    /// Test the `get_block_by_number` method when the Ethereum light client returns an error.
    /// This test mocks external dependencies.
    /// It does not test the `get_block_by_number` method of the external dependencies.
    /// It tests the `get_block_by_number` method of the Beerus light client.
    #[tokio::test]
    async fn given_error_when_call_get_block_by_number_then_should_return_err() {
        // Given
        // Mock config, ethereum light client and starknet light client.
        let (config, mut ethereum_lightclient_mock, starknet_lightclient_mock) = mock_clients();

        // Mock the `get_block_by_number` method of the Ethereum light client.
        let expected_error = "ethereum_lightclient_error".to_string();
        let _expected_error = expected_error.clone();
        ethereum_lightclient_mock
            .expect_get_block_by_number()
            .return_once(move |_, _| Err(eyre!(_expected_error)));

        // When
        let beerus = BeerusLightClient::new(
            config.clone(),
            Box::new(ethereum_lightclient_mock),
            Box::new(starknet_lightclient_mock),
        );

        let result = beerus
            .ethereum_lightclient
            .get_block_by_number(BlockTag::Latest, false)
            .await;

        // Then
        // Assert that the `get_block_by_number` method of the Beerus light client returns `Err`.
        assert!(result.is_err());
        // Assert that the error returned by the `get_block_by_number` method of the Beerus light client is the expected error.
        assert_eq!(result.unwrap_err().to_string(), expected_error.to_string());
    }

    /// Test the `get_block_transaction_count_by_hash` method when everything is fine.
    /// This test mocks external dependencies.
    /// It does not test the `get_block_transaction_count_by_hash` method of the external dependencies.
    /// It tests the `get_block_transaction_count_by_hash` method of the Beerus light client.
    #[tokio::test]
    async fn given_normal_conditions_when_query_tx_count_by_block_hash_then_ok() {
        let (config, mut ethereum_lightclient_mock, starknet_lightclient_mock) = mock_clients();

        // Mock the `get_block_transaction_count_by_number` method of the Ethereum light client.
        let expected_code: u64 = 120;
        ethereum_lightclient_mock
            .expect_get_block_transaction_count_by_hash()
            .return_once(move |_| Ok(expected_code));
        let beerus = BeerusLightClient::new(
            config.clone(),
            Box::new(ethereum_lightclient_mock),
            Box::new(starknet_lightclient_mock),
        );

        // Prepare variables
        let hash = vec![0, 13, 15];

        // When
        let result = beerus
            .ethereum_lightclient
            .get_block_transaction_count_by_hash(&hash)
            .await;

        // Then
        // Assert that the `get_block_transaction_count_by_hash` method of the Beerus light client returns `Ok`.
        assert!(result.is_ok());
        // Assert that the code returned byt `get_block_transaction_count_by_hash` method of the Beerus light client is the expected code.
        assert_eq!(result.unwrap(), 120);
    }

    /// Test the `get_block_transaction_count_by_hash` method when the Ethereum light client returns an error.
    /// This test mocks external dependencies.
    /// It does not test the `get_block_transaction_count_by_hash` method of the external dependencies.
    /// It tests the `get_block_transaction_count_by_hash` method of the Beerus light client.
    /// It tests the error handling of the `start` method of the Beerus light client.
    #[tokio::test]
    async fn giver_ethereum_lightclient_returns_error_when_query_tx_count_by_block_hash_then_error_is_propagated(
    ) {
        // Given
        // Mock config, ethereum light client and starknet light client.
        let (config, mut ethereum_lightclient_mock, starknet_lightclient_mock) = mock_clients();

        let expected_error = "ethereum_lightclient_error";

        // Mock dependencies.
        ethereum_lightclient_mock
            .expect_get_block_transaction_count_by_hash()
            .return_once(move |_| Err(eyre::eyre!("ethereum_lightclient_error")));

        // When
        let beerus = BeerusLightClient::new(
            config.clone(),
            Box::new(ethereum_lightclient_mock),
            Box::new(starknet_lightclient_mock),
        );

        let hash = vec![0, 13, 15];

        // Query the balance of the Ethereum address.
        let result = beerus
            .ethereum_lightclient
            .get_block_transaction_count_by_hash(&hash)
            .await;

        // Then
        // Assert that the `get_block_transaction_count_by_hash` method of the Beerus light client returns `Err`.
        assert!(result.is_err());
        // Assert that the error returned by the `get_block_transaction_count_by_hash` method of the Beerus light client is the expected error.
        assert_eq!(result.unwrap_err().to_string(), expected_error.to_string());
    }

    /// Test the `get_transaction_by_hash` method when everything is fine.
    /// This test mocks external dependencies.
    /// It does not test the `get_transaction_by_hash` method of the external dependencies.
    /// It tests the `get_transaction_by_hash` method of the Beerus light client.
    #[tokio::test]
    async fn given_normal_conditions_when_query_transaction_by_hash_then_ok() {
        // Given
        // Mock config, ethereum light client and starknet light client.
        let (config, mut ethereum_lightclient_mock, starknet_lightclient_mock) = mock_clients();

        // Mock the `get_transaction_by_hash` method of the Ethereum light client.
        let transaction = Transaction::default();
        let _transaction = transaction.clone();

        // Given
        // Mock dependencies
        ethereum_lightclient_mock
            .expect_get_transaction_by_hash()
            .return_once(move |_| Ok(Some(_transaction)));

        let beerus = BeerusLightClient::new(
            config.clone(),
            Box::new(ethereum_lightclient_mock),
            Box::new(starknet_lightclient_mock),
        );

        let tx_hash =
            H256::from_str("0xc9bb964b3fe087354bc1c1904518acc2b9df7ebedcb89215e9f3b41f47b6c31d")
                .unwrap();
        // When
        // Query the transaction data given a hash on Ethereum.
        let result = beerus
            .ethereum_lightclient
            .get_transaction_by_hash(&tx_hash)
            .await;

        // Then
        // Assert that the `query_transaction_by_hash` method of the Beerus light client returns `Ok`.
        assert!(result.is_ok());
        // Assert that the code returned byt `query_transaction_by_hash` method of the Beerus light client is the expected code.
        assert_eq!(result.unwrap(), Some(transaction));
    }

    /// Test the `query_transaction_by_hash` method when the Ethereum light client returns an error.
    /// This test mocks external dependencies.
    /// It does not test the `query_transaction_by_hash` method of the external dependencies.
    /// It tests the `query_transaction_by_hash` method of the Beerus light client.
    /// It tests the error handling of the `start` method of the Beerus light client.
    #[tokio::test]
    async fn giver_ethereum_lightclient_returns_error_when_query_transaction_by_hash_then_error_is_propagated(
    ) {
        // Given
        // Mock config, ethereum light client and starknet light client.
        let (config, mut ethereum_lightclient_mock, starknet_lightclient_mock) = mock_clients();

        let expected_error = "ethereum_lightclient_error";

        // Mock dependencies.
        ethereum_lightclient_mock
            .expect_get_transaction_by_hash()
            .return_once(move |_| Err(eyre::eyre!("ethereum_lightclient_error")));

        // When
        let beerus = BeerusLightClient::new(
            config.clone(),
            Box::new(ethereum_lightclient_mock),
            Box::new(starknet_lightclient_mock),
        );

        let tx_hash =
            H256::from_str("0xc9bb964b3fe087354bc1c1904518acc2b9df7ebedcb89215e9f3b41f47b6c31d")
                .unwrap();
        // When
        // Query the transaction data given a hash on Ethereum.
        let result = beerus
            .ethereum_lightclient
            .get_transaction_by_hash(&tx_hash)
            .await;

        // Then
        // Assert that the `query_transaction_by_hash` method of the Beerus light client returns `Err`.
        assert!(result.is_err());
        // Assert that the error returned by the `query_transaction_by_hash` method of the Beerus light client is the expected error.
        assert_eq!(result.unwrap_err().to_string(), expected_error.to_string());
    }

    /// Test the `gas_price method when everything is fine.
    /// This test mocks external dependencies.
    /// It does not test the `gas_price` method of the external dependencies.
    /// It tests the `gas_price` method of the Beerus light client.
    #[tokio::test]
    async fn given_normal_conditions_when_query_gas_price_then_ok() {
        // Given
        // Mock config, ethereum light client and starknet light client.
        let (config, mut ethereum_lightclient_mock, starknet_lightclient_mock) = mock_clients();

        // Mock the `gas_price` method of the Ethereum light client.
        let gas_price = U256::default();

        // Given
        // Mock dependencies
        ethereum_lightclient_mock
            .expect_get_gas_price()
            .return_once(move || Ok(gas_price));

        let beerus = BeerusLightClient::new(
            config.clone(),
            Box::new(ethereum_lightclient_mock),
            Box::new(starknet_lightclient_mock),
        );

        // When
        // Query the transaction data given a hash on Ethereum.
        let result = beerus.ethereum_lightclient.get_gas_price().await;

        // Then
        // Assert that the `gas_price` method of the Beerus light client returns `Ok`.
        assert!(result.is_ok());
        // Assert that the code returned byt `gas_price` method of the Beerus light client is the expected code.
        assert_eq!(result.unwrap(), gas_price);
    }

    /// Test the `gas_price` method when the Ethereum light client returns an error.
    /// This test mocks external dependencies.
    /// It does not test the `gas_price` method of the external dependencies.
    /// It tests the `gas_price` method of the Beerus light client.
    /// It tests the error handling of the `start` method of the Beerus light client.
    #[tokio::test]
    async fn giver_ethereum_lightclient_returns_error_when_query_gas_price_then_error_is_propagated(
    ) {
        // Given
        // Mock config, ethereum light client and starknet light client.
        let (config, mut ethereum_lightclient_mock, starknet_lightclient_mock) = mock_clients();

        let expected_error = "ethereum_lightclient_error";

        // Mock dependencies.
        ethereum_lightclient_mock
            .expect_get_gas_price()
            .return_once(move || Err(eyre::eyre!("ethereum_lightclient_error")));

        // When
        let beerus = BeerusLightClient::new(
            config.clone(),
            Box::new(ethereum_lightclient_mock),
            Box::new(starknet_lightclient_mock),
        );

        // When
        // Query the transaction data given a hash on Ethereum.
        let result = beerus.ethereum_lightclient.get_gas_price().await;

        // Then
        // Assert that the `gas_price` method of the Beerus light client returns `Err`.
        assert!(result.is_err());
        // Assert that the error returned by the `gas_price` method of the Beerus light client is the expected error.
        assert_eq!(result.unwrap_err().to_string(), expected_error.to_string());
    }

    /// Test the `estimate_gas` method when everything is fine.
    #[tokio::test]
    async fn given_normal_conditions_when_query_estimate_gas_then_ok() {
        // Given
        // Mock config, ethereum light client and starknet light client.
        let (config, mut ethereum_lightclient_mock, starknet_lightclient_mock) = mock_clients();

        // Mock the `estimate_gas` method of the Ethereum light client.
        let gas = 10_u64;

        let call_opts = CallOpts {
            from: Some(Address::from_low_u64_be(0)),
            to: Address::from_low_u64_be(1),
            gas: Some(U256::from(10_u64)),
            gas_price: Some(U256::from(10_u64)),
            value: Some(U256::from(10_u64)),
            data: Some(vec![0_u8, 1_u8]),
        };

        // Given
        // Mock dependencies
        ethereum_lightclient_mock
            .expect_estimate_gas()
            .return_once(move |_| Ok(gas));

        let beerus = BeerusLightClient::new(
            config.clone(),
            Box::new(ethereum_lightclient_mock),
            Box::new(starknet_lightclient_mock),
        );

        // When
        // Query the transaction data given a hash on Ethereum.
        let result = beerus.ethereum_lightclient.estimate_gas(&call_opts).await;

        // Then
        // Assert that the `estimate_gas` method of the Beerus light client returns `Ok`.
        assert!(result.is_ok());
        // Assert that the code returned byt `estimate_gas` method of the Beerus light client is the expected code.
        assert_eq!(result.unwrap(), gas);
    }

    /// Test the `estimate_gas` method when the Ethereum light client returns an error.
    #[tokio::test]
    async fn giver_ethereum_lightclient_returns_error_when_query_estimate_gas_then_error_is_propagated(
    ) {
        // Given
        // Mock config, ethereum light client and starknet light client.
        let (config, mut ethereum_lightclient_mock, starknet_lightclient_mock) = mock_clients();

        let expected_error = "ethereum_lightclient_error";
        let call_opts = CallOpts {
            from: Some(Address::from_low_u64_be(0)),
            to: Address::from_low_u64_be(1),
            gas: Some(U256::from(10_u64)),
            gas_price: Some(U256::from(10_u64)),
            value: Some(U256::from(10_u64)),
            data: Some(vec![0_u8, 1_u8]),
        };

        // Mock dependencies.
        ethereum_lightclient_mock
            .expect_estimate_gas()
            .return_once(move |_| Err(eyre::eyre!("ethereum_lightclient_error")));

        // When
        let beerus = BeerusLightClient::new(
            config.clone(),
            Box::new(ethereum_lightclient_mock),
            Box::new(starknet_lightclient_mock),
        );

        // When
        // Query the transaction data given a hash on Ethereum.
        let result = beerus.ethereum_lightclient.estimate_gas(&call_opts).await;

        // Then
        // Assert that the `estimate_gas` method of the Beerus light client returns `Err`.
        assert!(result.is_err());
        // Assert that the error returned by the `estimate_gas` method of the Beerus light client is the expected error.
        assert_eq!(result.unwrap_err().to_string(), expected_error.to_string());
    }

    /// Test the `get_block_by_hash` method when everything is fine.
    /// This test mocks external dependencies.
    /// It does not test the `get_block_by_hash` method of the external dependencies.
    /// It tests the `get_block_by_hash` method of the Beerus light client.
    #[tokio::test]
    async fn given_normal_conditions_when_call_get_block_by_hash_then_should_return_ok() {
        // Given
        // Mock config, ethereum light client and starknet light client.
        let (config, mut ethereum_lightclient_mock, starknet_lightclient_mock) = mock_clients();

        // Mock the `get_block_by_hash` method of the Ethereum light client.
        let expected_block = Some(ExecutionBlock {
            number: 1,
            base_fee_per_gas: U256::from(1),
            difficulty: U256::from(1),
            extra_data: vec![],
            gas_limit: 1,
            gas_used: 1,
            hash: H256::from_low_u64_be(1),
            logs_bloom: vec![],
            miner: Address::from_low_u64_be(1),
            mix_hash: H256::from_low_u64_be(1),
            nonce: String::from("1"),
            parent_hash: H256::from_low_u64_be(1),
            receipts_root: H256::from_low_u64_be(1),
            sha3_uncles: H256::from_low_u64_be(1),
            size: 1,
            state_root: H256::from_low_u64_be(1),
            timestamp: 1,
            total_difficulty: 1,
            transactions: Transactions::Full(vec![]),
            transactions_root: H256::from_low_u64_be(1),
            uncles: vec![],
        });
        let _expected_block = expected_block.clone();
        ethereum_lightclient_mock
            .expect_get_block_by_hash()
            .return_once(move |_, _| Ok(_expected_block));

        // When
        let beerus = BeerusLightClient::new(
            config.clone(),
            Box::new(ethereum_lightclient_mock),
            Box::new(starknet_lightclient_mock),
        );

        let hash = vec![125, 242, 156];

        let result = beerus
            .ethereum_lightclient
            .get_block_by_hash(hash.as_ref(), false)
            .await;

        // Then
        // Assert that the `get_block_by_hash` method of the Beerus light client returns `Ok`.
        assert!(result.is_ok());
        // Assert that the block returned by the `get_block_by_hash` method of the Beerus light client is the expected block.
        let result_json = serde_json::to_string(&result.unwrap()).unwrap();
        let expected_block_json = serde_json::to_string(&expected_block).unwrap();
        assert_eq!(result_json, expected_block_json);
    }

    /// Test the `get_block_by_hash` method when the Ethereum light client returns an error.
    /// This test mocks external dependencies.
    /// It does not test the `get_block_by_hash` method of the external dependencies.
    /// It tests the `get_block_by_hash` method of the Beerus light client.
    #[tokio::test]
    async fn given_error_when_call_get_block_by_hash_then_should_return_err() {
        // Given
        // Mock config, ethereum light client and starknet light client.
        let (config, mut ethereum_lightclient_mock, starknet_lightclient_mock) = mock_clients();

        // Mock the `get_block_by_hash` method of the Ethereum light client.
        let expected_error = "ethereum_lightclient_error".to_string();
        let _expected_error = expected_error.clone();
        ethereum_lightclient_mock
            .expect_get_block_by_hash()
            .return_once(move |_, _| Err(eyre!(_expected_error)));

        // When
        let beerus = BeerusLightClient::new(
            config.clone(),
            Box::new(ethereum_lightclient_mock),
            Box::new(starknet_lightclient_mock),
        );

        let hash = vec![125, 242, 156];

        let result = beerus
            .ethereum_lightclient
            .get_block_by_hash(hash.as_ref(), false)
            .await;

        // Then
        // Assert that the `get_block_by_hash` method of the Beerus light client returns `Err`.
        assert!(result.is_err());
        // Assert that the error returned by the `get_block_by_hash` method of the Beerus light client is the expected error.
        assert_eq!(result.unwrap_err().to_string(), expected_error.to_string());
    }

    /// Test the `priority_fee method when everything is fine.
    /// This test mocks external dependencies.
    /// It does not test the `priority_fee` method of the external dependencies.
    /// It tests the `priority_fee` method of the Beerus light client.
    #[tokio::test]
    async fn given_normal_conditions_when_query_priority_fee_then_ok() {
        // Given
        // Mock config, ethereum light client and starknet light client.
        let (config, mut ethereum_lightclient_mock, starknet_lightclient_mock) = mock_clients();

        // Mock the `priority_fee` method of the Ethereum light client.
        let priority_fee = U256::default();

        // Given
        // Mock dependencies
        ethereum_lightclient_mock
            .expect_get_priority_fee()
            .return_once(move || Ok(priority_fee));

        let beerus = BeerusLightClient::new(
            config.clone(),
            Box::new(ethereum_lightclient_mock),
            Box::new(starknet_lightclient_mock),
        );

        // When
        // Query the transaction data given a hash on Ethereum.
        let result = beerus.ethereum_lightclient.get_priority_fee().await;

        // Then
        // Assert that the `priority_fee` method of the Beerus light client returns `Ok`.
        assert!(result.is_ok());
        // Assert that the code returned byt `priority_fee` method of the Beerus light client is the expected code.
        assert_eq!(result.unwrap(), priority_fee);
    }

    /// Test the `priority_fee` method when the Ethereum light client returns an error.
    /// This test mocks external dependencies.
    /// It does not test the `priority_fee` method of the external dependencies.
    /// It tests the `priority_fee` method of the Beerus light client.
    /// It tests the error handling of the `start` method of the Beerus light client.
    #[tokio::test]
    async fn giver_ethereum_lightclient_returns_error_when_query_priority_fee_then_error_is_propagated(
    ) {
        // Given
        // Mock config, ethereum light client and starknet light client.
        let (config, mut ethereum_lightclient_mock, starknet_lightclient_mock) = mock_clients();

        let expected_error = "ethereum_lightclient_error";

        // Mock dependencies.
        ethereum_lightclient_mock
            .expect_get_priority_fee()
            .return_once(move || Err(eyre::eyre!("ethereum_lightclient_error")));

        // When
        let beerus = BeerusLightClient::new(
            config.clone(),
            Box::new(ethereum_lightclient_mock),
            Box::new(starknet_lightclient_mock),
        );

        // When
        // Query the transaction data given a hash on Ethereum.
        let result = beerus.ethereum_lightclient.get_priority_fee().await;

        // Then
        // Assert that the `priority_fee` method of the Beerus light client returns `Err`.
        assert!(result.is_err());
        // Assert that the error returned by the `priority_fee` method of the Beerus light client is the expected error.
        assert_eq!(result.unwrap_err().to_string(), expected_error.to_string());
    }

    /// Test the `start` method when the StarkNet light client returns an error.
    /// This test mocks external dependencies.
    /// It does not test the `start` method of the external dependencies.
    /// It tests the `start` method of the Beerus light client.
    /// It tests the error handling of the `start` method of the Beerus light client.
    #[tokio::test]
    async fn given_starknet_lightclient_error_when_call_start_then_should_return_error() {
        // Given
        // Mock config, ethereum light client and starknet light client.
        let (config, mut ethereum_lightclient_mock, mut starknet_lightclient_mock) = mock_clients();

        let expected_error = "StarkNet light client error";

        // Mock the `start` method of the Ethereum light client.
        // We need to mock the `start` method of the Ethereum light client because it is called before the `start` method of the StarkNet light client.
        ethereum_lightclient_mock
            .expect_start()
            .times(1)
            .return_once(move || Ok(()));

        // Mock the `start` method of the StarkNet light client.
        starknet_lightclient_mock
            .expect_start()
            .times(1)
            .return_once(move || Err(eyre!(expected_error)));

        // When
        let mut beerus = BeerusLightClient::new(
            config.clone(),
            Box::new(ethereum_lightclient_mock),
            Box::new(starknet_lightclient_mock),
        );

        let result = beerus.start().await;

        // Then
        // Assert that the `start` method of the Beerus light client returns `Err`.
        assert!(result.is_err());
        // Assert that the error returned by the `start` method of the Beerus light client is the expected error.
        assert_eq!(result.unwrap_err().to_string(), expected_error.to_string());
        // Assert that the sync status of the Beerus light client is `SyncStatus::NotSynced`.
        assert_eq!(beerus.sync_status().clone(), SyncStatus::NotSynced);
    }

    /// Test that starknet state root is returned when the Ethereum light client returns a value.
    #[tokio::test]
    async fn given_normal_conditions_when_starknet_state_root_then_should_work() {
        // Mock config, ethereum light client and starknet light client.
        let (config, mut ethereum_lightclient_mock, starknet_lightclient_mock) = mock_clients();

        // Expected state root.
        let expected_starknet_state_root =
            U256::from_str("0x5bb9692622e817c39663e69dce50777daf4c167bdfa95f3e5cef99c6b8a344d")
                .unwrap();
        // Convert to bytes because that's what the mock returns.
        let mut expected_starknet_state_root_bytes: Vec<u8> = vec![0; 32];
        expected_starknet_state_root.to_big_endian(&mut expected_starknet_state_root_bytes);

        // Set the expected return value for the Ethereum light client mock.
        ethereum_lightclient_mock
            .expect_call()
            .times(1)
            .return_once(move |_call_opts, _block_tag| Ok(expected_starknet_state_root_bytes));

        // Create a new Beerus light client.
        let beerus = BeerusLightClient::new(
            config,
            Box::new(ethereum_lightclient_mock),
            Box::new(starknet_lightclient_mock),
        );

        // Perform the test call.
        let starknet_state_root = beerus.starknet_state_root().await.unwrap();

        // Assert that the result is correct.
        assert_eq!(starknet_state_root, expected_starknet_state_root);
    }

    /// Test that starknet state root return an error when the Ethereum Light client returns an error.
    #[tokio::test]
    async fn given_ethereum_light_client_returns_error_when_starknet_state_root_then_should_fail_with_same_error(
    ) {
        // Mock config, ethereum light client and starknet light client.
        let (config, mut ethereum_lightclient_mock, starknet_lightclient_mock) = mock_clients();

        // Set the expected return value for the Ethereum light client mock.
        let expected_error = "Ethereum client out of sync";
        ethereum_lightclient_mock
            .expect_call()
            .times(1)
            .return_once(move |_call_opts, _block_tag| Err(eyre!(expected_error)));

        // Create a new Beerus light client.
        let beerus = BeerusLightClient::new(
            config,
            Box::new(ethereum_lightclient_mock),
            Box::new(starknet_lightclient_mock),
        );

        // Perform the test call.
        let starknet_state_root_result = beerus.starknet_state_root().await;

        // Assert that the result is correct.
        assert!(starknet_state_root_result.is_err());
        assert_eq!(
            starknet_state_root_result.unwrap_err().to_string(),
            expected_error
        );
    }

    /// Test that starknet state root is returned when the Ethereum light client returns a value.
    #[tokio::test]
    async fn given_normal_conditions_when_starknet_last_proven_block_then_should_work() {
        // Mock config, ethereum light client and starknet light client.
        let (config, mut ethereum_lightclient_mock, starknet_lightclient_mock) = mock_clients();

        // Expected block number.
        let expected_starknet_block_number = U256::from(10);
        // Convert to bytes because that's what the mock returns.
        let mut expected_starknet_block_number_bytes: Vec<u8> = vec![0; 32];
        expected_starknet_block_number.to_big_endian(&mut expected_starknet_block_number_bytes);

        // Set the expected return value for the Ethereum light client mock.
        ethereum_lightclient_mock
            .expect_call()
            .times(1)
            .return_once(move |_call_opts, _block_tag| Ok(expected_starknet_block_number_bytes));

        // Create a new Beerus light client.
        let beerus = BeerusLightClient::new(
            config,
            Box::new(ethereum_lightclient_mock),
            Box::new(starknet_lightclient_mock),
        );

        // Perform the test call.
        let starknet_block_number = beerus.starknet_last_proven_block().await.unwrap();

        // Assert that the result is correct.
        assert_eq!(starknet_block_number, expected_starknet_block_number);
    }

    /// Test that starknet state root return an error when the Ethereum Light client returns an error.
    #[tokio::test]
    async fn given_ethereum_light_client_returns_error_when_starknet_last_proven_block_then_should_fail_with_same_error(
    ) {
        // Mock config, ethereum light client and starknet light client.
        let (config, mut ethereum_lightclient_mock, starknet_lightclient_mock) = mock_clients();

        // Set the expected return value for the Ethereum light client mock.
        let expected_error = "Ethereum client out of sync";
        ethereum_lightclient_mock
            .expect_call()
            .times(1)
            .return_once(move |_call_opts, _block_tag| Err(eyre!(expected_error)));

        // Create a new Beerus light client.
        let beerus = BeerusLightClient::new(
            config,
            Box::new(ethereum_lightclient_mock),
            Box::new(starknet_lightclient_mock),
        );

        // Perform the test call.
        let starknet_state_root_result = beerus.starknet_state_root().await;

        // Assert that the result is correct.
        assert!(starknet_state_root_result.is_err());
        assert_eq!(
            starknet_state_root_result.unwrap_err().to_string(),
            expected_error
        );
    }

    /// Test that starknet view value is returned when the Starknet light client returns a value.
    #[tokio::test]
    async fn given_normal_conditions_when_starknet_call_should_work() {
        // Mock config, ethereum light client and starknet light client.
        let (config, mut ethereum_lightclient_mock, mut starknet_lightclient_mock) = mock_clients();

        let expected_result = vec![
            FieldElement::from_hex_be("0x4e28f97185e801").unwrap(),
            FieldElement::from_hex_be("0x0").unwrap(),
        ];
        // Because FieldElement doesn't have the copy trait
        let expected_result2 = expected_result.clone();

        // Set the expected return value for the Ethereum light client mock.
        starknet_lightclient_mock
            .expect_call()
            .times(1)
            .return_once(move |_req, _block_nb| Ok(expected_result));
        ethereum_lightclient_mock
            .expect_call()
            .times(1)
            .return_once(move |_req, _block_nb| Ok(vec![2]));
        // Create a new Beerus light client.
        let beerus = BeerusLightClient::new(
            config,
            Box::new(ethereum_lightclient_mock),
            Box::new(starknet_lightclient_mock),
        );

        // Perform the test call.
        let res = beerus
            .starknet_call_contract(
                FieldElement::from_hex_be(
                    "0x49d36570d4e46f48e99674bd3fcc84644ddd6b96f7c741b1562b82f9e004dc7",
                )
                .unwrap(),
                selector!("balanceOf"),
                vec![FieldElement::from_hex_be(
                    "0x0000000000000000000000000000000000000000000000000000000000000001",
                )
                .unwrap()],
            )
            .await
            .unwrap();

        // Assert that the result is correct.
        assert!(!res.is_empty());
        assert_eq!(res, expected_result2);
    }

    /// Test that starknet call return an error when the StarkNet Light client returns an error.
    #[tokio::test]
    async fn given_starknet_light_client_returns_error_when_starknet_call_should_fail_with_same_error(
    ) {
        // Mock config, ethereum light client and starknet light client.
        let (config, mut ethereum_lightclient_mock, mut starknet_lightclient_mock) = mock_clients();

        // Set the expected return value for the Starknet light client mock.
        let expected_error = "Wrong url";
        starknet_lightclient_mock
            .expect_call()
            .times(1)
            .return_once(move |_req, _block_nb| Err(eyre!(expected_error)));
        ethereum_lightclient_mock
            .expect_call()
            .times(1)
            .return_once(move |_req, _block_nb| Ok(vec![2]));
        // Create a new Beerus light client.
        let beerus = BeerusLightClient::new(
            config,
            Box::new(ethereum_lightclient_mock),
            Box::new(starknet_lightclient_mock),
        );

        // Perform the test call.
        let res = beerus
            .starknet_call_contract(
                FieldElement::from_hex_be(
                    "0x49d36570d4e46f48e99674bd3fcc84644ddd6b96f7c741b1562b82f9e004dc7",
                )
                .unwrap(),
                selector!("balanceOf"),
                vec![FieldElement::from_hex_be(
                    "0x0000000000000000000000000000000000000000000000000000000000000001",
                )
                .unwrap()],
            )
            .await;

        // Assert that the result is correct.
        assert!(res.is_err());
        assert_eq!(res.unwrap_err().to_string(), expected_error);
    }

    /// Test that starknet storage value is returned when the Starknet light client returns a value.
    #[tokio::test]
    async fn given_normal_conditions_when_starknet_get_storage_at_should_work() {
        // Mock config, ethereum light client and starknet light client.
        let (config, mut ethereum_lightclient_mock, mut starknet_lightclient_mock) = mock_clients();
        let expected_result = FieldElement::from_hex_be("298305742194").unwrap();
        // Set the expected return value for the StarkNet light client mock.
        starknet_lightclient_mock
            .expect_get_storage_at()
            .times(1)
            .return_once(move |_address, _key, _block_nb| Ok(expected_result));
        ethereum_lightclient_mock
            .expect_call()
            .times(1)
            .return_once(move |_req, _block_nb| Ok(vec![2]));
        // Create a new Beerus light client.
        let beerus = BeerusLightClient::new(
            config,
            Box::new(ethereum_lightclient_mock),
            Box::new(starknet_lightclient_mock),
        );

        let address = FieldElement::from_hex_be(
            "0x49d36570d4e46f48e99674bd3fcc84644ddd6b96f7c741b1562b82f9e004dc7",
        )
        .unwrap();
        let key = selector!("ERC20_name");
        // Perform the test call.
        let res = beerus.starknet_get_storage_at(address, key).await.unwrap();

        assert_eq!(res, expected_result);
    }

    /// Test that starknet get_storage_at return an error when the StarkNet Light client returns an error.
    #[tokio::test]
    async fn given_starknet_lightclient_returns_error_when_starknet_get_storage_at_should_fail_with_same_error(
    ) {
        // Mock config, ethereum light client and starknet light client.
        let (config, mut ethereum_lightclient_mock, mut starknet_lightclient_mock) = mock_clients();

        // Set the expected return value for the Starknet light client mock.
        let expected_error = "Wrong url";
        starknet_lightclient_mock
            .expect_get_storage_at()
            .times(1)
            .return_once(move |_address, _key, _block_nb| Err(eyre!(expected_error)));
        ethereum_lightclient_mock
            .expect_call()
            .times(1)
            .return_once(move |_req, _block_nb| Ok(vec![2]));

        // Create a new Beerus light client.
        let beerus = BeerusLightClient::new(
            config,
            Box::new(ethereum_lightclient_mock),
            Box::new(starknet_lightclient_mock),
        );

        let address = FieldElement::from_hex_be(
            "0x49d36570d4e46f48e99674bd3fcc84644ddd6b96f7c741b1562b82f9e004dc7",
        )
        .unwrap();
        let key = selector!("ERC20_name");

        // Perform the test call.
        let res = beerus.starknet_get_storage_at(address, key).await;

        // Assert that the result is correct.
        assert!(res.is_err());
        assert_eq!(res.unwrap_err().to_string(), expected_error);
    }

    /// Test that starknet get_nonce.
    #[tokio::test]
    async fn given_normal_conditions_when_starknet_get_nonce_should_work() {
        // Mock config, ethereum light client and starknet light client.
        let (config, mut ethereum_lightclient_mock, mut starknet_lightclient_mock) = mock_clients();
        let expected_result = FieldElement::from_hex_be("298305742194").unwrap();
        // Set the expected return value for the StarkNet light client mock.
        starknet_lightclient_mock
            .expect_get_nonce()
            .return_once(move |_block_nb, _address| Ok(expected_result));
        ethereum_lightclient_mock
            .expect_call()
            .times(1)
            .return_once(move |_req, _block_nb| Ok(vec![2]));
        // Create a new Beerus light client.
        let beerus = BeerusLightClient::new(
            config,
            Box::new(ethereum_lightclient_mock),
            Box::new(starknet_lightclient_mock),
        );

        let address = FieldElement::from_hex_be(
            "0x49d36570d4e46f48e99674bd3fcc84644ddd6b96f7c741b1562b82f9e004dc7",
        )
        .unwrap();
        // Get nonce
        let res = beerus.starknet_get_nonce(address).await.unwrap();

        assert_eq!(res, expected_result);
    }

    /// Test that starknet get_nonce.
    #[tokio::test]
    async fn given_starknet_lightclient_returns_error_when_starknet_get_nonce_should_fail_with_same_error(
    ) {
        // Mock config, ethereum light client and starknet light client.
        let (config, mut ethereum_lightclient_mock, mut starknet_lightclient_mock) = mock_clients();

        // Set the expected return value for the Starknet light client mock.
        let expected_error = "Wrong url";
        starknet_lightclient_mock
            .expect_get_nonce()
            .return_once(move |_block_nb, _address| Err(eyre!(expected_error)));
        ethereum_lightclient_mock
            .expect_call()
            .times(1)
            .return_once(move |_req, _block_nb| Ok(vec![2]));

        // Create a new Beerus light client.
        let beerus = BeerusLightClient::new(
            config,
            Box::new(ethereum_lightclient_mock),
            Box::new(starknet_lightclient_mock),
        );

        let address = FieldElement::from_hex_be(
            "0x49d36570d4e46f48e99674bd3fcc84644ddd6b96f7c741b1562b82f9e004dc7",
        )
        .unwrap();

        // Get Nonce.
        let res = beerus.starknet_get_nonce(address).await;

        // Assert that the result is correct.
        assert!(res.is_err());
        assert_eq!(res.unwrap_err().to_string(), expected_error);
    }

    /// Test that with a correct url we can create StarkNet light client.
    #[test]
    fn given_normal_conditions_when_create_sn_lightclient_should_work() {
        // Mock config.
        let (config, _, _) = mock_clients();
        // Create a new StarkNet light client.
        let sn_light_client = StarkNetLightClientImpl::new(&config);
        assert!(sn_light_client.is_ok());
    }

    /// Test that starknet light client starts.
    #[tokio::test]
    async fn given_normal_conditions_when_start_sn_lightclient_should_work() {
        // Mock config.
        let (config, _, _) = mock_clients();
        // Create a new StarkNet light client.
        let sn_light_client = StarkNetLightClientImpl::new(&config).unwrap();
        assert!(sn_light_client.start().await.is_ok());
    }

    /// Test that with a wrong url we can't create StarkNet light client.
    #[test]
    fn given_wrong_url_when_create_sn_lightclient_should_fail() {
        // Mock config.
        let config = Config {
            ethereum_network: "mainnet".to_string(),
            ethereum_consensus_rpc: "http://localhost:8545".to_string(),
            ethereum_execution_rpc: "http://localhost:8545".to_string(),
            starknet_rpc: "mainnet".to_string(),
            starknet_core_contract_address: Address::from_str(
                "0x0000000000000000000000000000000000000000",
            )
            .unwrap(),
        };
        // Create a new StarkNet light client.
        let sn_light_client = StarkNetLightClientImpl::new(&config);
        assert!(sn_light_client.is_err());
        assert!(sn_light_client
            .err()
            .unwrap()
            .to_string()
            .contains("relative URL without a base"));
    }

    /// Test that we can create a Helios light client.
    #[tokio::test]
    async fn given_normal_conditions_when_create_helios_lightclient_should_work() {
        // Mock config.
        let (config, _, _) = mock_clients();
        // Create a new Helios light client.
        let helios_light_client = HeliosLightClient::new(config).await;
        assert!(helios_light_client.is_ok());
    }

    /// Test that cancellation timestamp is returned when the Ethereum light client returns a value.
    #[tokio::test]
    async fn given_normal_conditions_when_starknet_l1_to_l2_message_cancellations_then_should_work()
    {
        // Mock config, ethereum light client and starknet light client.
        let (config, mut ethereum_lightclient_mock, starknet_lightclient_mock) = mock_clients();

        // Expected block number.
        let expected_timestamp = U256::from(1234);
        // Convert to bytes because that's what the mock returns.
        let mut expected_timestamp_bytes: Vec<u8> = vec![0; 32];
        expected_timestamp.to_big_endian(&mut expected_timestamp_bytes);

        // Set the expected return value for the Ethereum light client mock.
        ethereum_lightclient_mock
            .expect_call()
            .times(1)
            .return_once(move |_call_opts, _block_tag| Ok(expected_timestamp_bytes));

        // Create a new Beerus light client.
        let beerus = BeerusLightClient::new(
            config,
            Box::new(ethereum_lightclient_mock),
            Box::new(starknet_lightclient_mock),
        );

        // Perform the test call.
        let cancellation_timestamp = beerus
            .starknet_l1_to_l2_message_cancellations(U256::from(0))
            .await
            .unwrap();

        // Assert that the result is correct.
        assert_eq!(cancellation_timestamp, expected_timestamp);
    }

    /// Test that starknet_l1_to_l2_message_cancellations return an error when the Ethereum Light client returns an error.
    #[tokio::test]
    async fn given_ethereum_light_client_returns_error_when_starknet_l1_to_l2_message_cancellations_then_should_fail_with_same_error(
    ) {
        // Mock config, ethereum light client and starknet light client.
        let (config, mut ethereum_lightclient_mock, starknet_lightclient_mock) = mock_clients();

        // Set the expected return value for the Ethereum light client mock.
        let expected_error = "Ethereum client out of sync";
        ethereum_lightclient_mock
            .expect_call()
            .times(1)
            .return_once(move |_call_opts, _block_tag| Err(eyre!(expected_error)));

        // Create a new Beerus light client.
        let beerus = BeerusLightClient::new(
            config,
            Box::new(ethereum_lightclient_mock),
            Box::new(starknet_lightclient_mock),
        );

        // Perform the test call.
        let result = beerus
            .starknet_l1_to_l2_message_cancellations(U256::from(0))
            .await;

        // Assert that the result is correct.
        assert!(result.is_err());
        assert_eq!(result.unwrap_err().to_string(), expected_error);
    }

    /// Test that msg_fee + 1 for the message with the given 'msgHash is returned when the Ethereum light client returns a value.
    #[tokio::test]
    async fn given_normal_conditions_when_starknet_l1_to_l2_messages_then_should_work() {
        // Mock config, ethereum light client and starknet light client.
        let (config, mut ethereum_lightclient_mock, starknet_lightclient_mock) = mock_clients();

        // Expected block number.
        let expected_timestamp = U256::from(1234);
        // Convert to bytes because that's what the mock returns.
        let mut expected_timestamp_bytes: Vec<u8> = vec![0; 32];
        expected_timestamp.to_big_endian(&mut expected_timestamp_bytes);

        // Set the expected return value for the Ethereum light client mock.
        ethereum_lightclient_mock
            .expect_call()
            .times(1)
            .return_once(move |_call_opts, _block_tag| Ok(expected_timestamp_bytes));

        // Create a new Beerus light client.
        let beerus = BeerusLightClient::new(
            config,
            Box::new(ethereum_lightclient_mock),
            Box::new(starknet_lightclient_mock),
        );

        // Perform the test call.
        let message_timestamp = beerus
            .starknet_l1_to_l2_messages(U256::from(0))
            .await
            .unwrap();

        // Assert that the result is correct.
        assert_eq!(message_timestamp, expected_timestamp);
    }

    /// Test that starknet_l1_to_l2_messages return an error when the Ethereum Light client returns an error.
    #[tokio::test]
    async fn given_ethereum_light_client_returns_error_when_starknet_l1_to_l2_messages_then_should_fail_with_same_error(
    ) {
        // Mock config, ethereum light client and starknet light client.
        let (config, mut ethereum_lightclient_mock, starknet_lightclient_mock) = mock_clients();

        // Set the expected return value for the Ethereum light client mock.
        let expected_error = "ethereum_lightclient_error";
        ethereum_lightclient_mock
            .expect_call()
            .times(1)
            .return_once(move |_call_opts, _block_tag| Err(eyre!(expected_error)));

        // Create a new Beerus light client.
        let beerus = BeerusLightClient::new(
            config,
            Box::new(ethereum_lightclient_mock),
            Box::new(starknet_lightclient_mock),
        );

        // Perform the test call.
        let result = beerus.starknet_l1_to_l2_messages(U256::from(0)).await;

        // Assert that the result is correct.
        assert!(result.is_err());
        assert_eq!(result.unwrap_err().to_string(), expected_error);
    }

    /// Test the `block_number` method when everything is fine.
    /// This test mocks external dependencies.
    /// It does not test the `block_number` method of the external dependencies.
    /// It tests the `block_number` method of the Beerus light client.
    #[tokio::test]
    async fn given_normal_conditions_when_call_block_number_then_should_return_ok() {
        // Given
        // Mock config, ethereum light client and starknet light client.
        let (config, ethereum_lightclient_mock, mut starknet_lightclient_mock) = mock_clients();

        // Mock the `block_number` method of the Starknet light client.
        let expected_block_number: u64 = 123456;
        starknet_lightclient_mock
            .expect_block_number()
            .return_once(move || Ok(expected_block_number));

        // When
        let beerus = BeerusLightClient::new(
            config.clone(),
            Box::new(ethereum_lightclient_mock),
            Box::new(starknet_lightclient_mock),
        );

        let result = beerus.starknet_lightclient.block_number().await.unwrap();

        // Then
        // Assert that the block number returned by the `block_number` method of the Beerus light client is the expected block number.
        assert_eq!(result, expected_block_number);
    }

    /// Test the `block_number` method when the StarkNet light client returns an error.
    /// This test mocks external dependencies.
    /// It does not test the `block_number` method of the external dependencies.
    /// It tests the `block_number` method of the Beerus light client.
    /// It tests the error handling of the `block_number` method of the Beerus light client.
    #[tokio::test]
    async fn given_starknet_lightclient_error_when_call_block_number_then_should_return_error() {
        // Given
        // Mock config, ethereum light client and starknet light client.
        let (config, ethereum_lightclient_mock, mut starknet_lightclient_mock) = mock_clients();

        let expected_error = "StarkNet light client error";

        // Mock the `block_number` method of the StarkNet light client.
        starknet_lightclient_mock
            .expect_block_number()
            .times(1)
            .return_once(move || Err(eyre!(expected_error)));

        // When
        let beerus = BeerusLightClient::new(
            config.clone(),
            Box::new(ethereum_lightclient_mock),
            Box::new(starknet_lightclient_mock),
        );

        let result = beerus.starknet_lightclient.block_number().await;

        // Then
        // Assert that the `block_number` method of the Beerus light client returns `Err`.
        assert!(result.is_err());
        // Assert that the error returned by the `block_number` method of the Beerus light client is the expected error.
        assert_eq!(result.unwrap_err().to_string(), expected_error.to_string());
        // Assert that the sync status of the Beerus light client is `SyncStatus::NotSynced`.
        assert_eq!(beerus.sync_status().clone(), SyncStatus::NotSynced);
    }

    /// Test the `starknet_l1_to_l2_message_nonce` method when everything is fine.
    /// This test mocks external dependencies.
    #[tokio::test]
    async fn given_normal_conditions_when_call_get_l1_to_l2_message_nonce_then_should_return_ok() {
        // Given
        // Mock config, ethereum light client and starknet light client.
        let (config, mut ethereum_lightclient_mock, starknet_lightclient_mock) = mock_clients();

        // Expected block number.
        let expected_nonce = U256::from(1234);
        // Convert to bytes because that's what the mock returns.
        let mut expected_nonce_bytes: Vec<u8> = vec![0; 32];
        expected_nonce.to_big_endian(&mut expected_nonce_bytes);

        // Mock the next call to the Ethereum light client (starknet_core.l1ToL2MessageNonce)
        ethereum_lightclient_mock
            .expect_call()
            .times(1)
            .return_once(move |_call_opts, _block_tag| Ok(expected_nonce_bytes));

        // When
        let beerus = BeerusLightClient::new(
            config.clone(),
            Box::new(ethereum_lightclient_mock),
            Box::new(starknet_lightclient_mock),
        );
        let result = beerus.starknet_l1_to_l2_message_nonce().await.unwrap();

        // Then
        assert_eq!("1234", result.to_string());
    }

    /// Test the `starknet_l1_to_l2_message_nonce` method when everything is fine.
    /// This test mocks external dependencies.
    #[tokio::test]
    async fn given_ethereum_client_error_when_call_get_l1_to_l2_message_nonce_then_should_return_error(
    ) {
        // Given
        // Mock config, ethereum light client and starknet light client.
        let (config, mut ethereum_lightclient_mock, starknet_lightclient_mock) = mock_clients();

        let expected_error = "Ethereum light client error";

        // Mock the next call to the Ethereum light client (starknet_core.l1ToL2MessageNonce)
        ethereum_lightclient_mock
            .expect_call()
            .times(1)
            .return_once(move |_call_opts, _block_tag| Err(eyre!(expected_error)));

        // When
        let beerus = BeerusLightClient::new(
            config.clone(),
            Box::new(ethereum_lightclient_mock),
            Box::new(starknet_lightclient_mock),
        );
        let result = beerus.starknet_l1_to_l2_message_nonce().await;

        // Then
        // Assert that the `block_number` method of the Beerus light client returns `Err`.
        assert!(result.is_err());
        // Assert that the error returned by the `block_number` method of the Beerus light client is the expected error.
        assert_eq!(result.unwrap_err().to_string(), expected_error.to_string());
        // Assert that the sync status of the Beerus light client is `SyncStatus::NotSynced`.
        assert_eq!(beerus.sync_status().clone(), SyncStatus::NotSynced);
    }

    /// Test the `block_hash_and_number` method when everything is fine.
    /// This test mocks external dependencies.
    /// It does not test the `block_hash_and_number` method of the external dependencies.
    /// It tests the `block_hash_and_number` method of the Beerus light client.
    #[tokio::test]
    async fn given_normal_conditions_when_call_block_hash_and_number_then_should_return_ok() {
        // Given
        // Mock config, ethereum light client and starknet light client.
        let (config, ethereum_lightclient_mock, mut starknet_lightclient_mock) = mock_clients();

        // Mock the `block_hash_and_number` method of the Starknet light client.
        let expected_result = BlockHashAndNumber {
            block_hash: FieldElement::from_dec_str("123456").unwrap(),
            block_number: 123456,
        };
        let expected_block_hash_and_number = expected_result.clone();

        starknet_lightclient_mock
            .expect_block_hash_and_number()
            .return_once(move || Ok(expected_block_hash_and_number));

        // When
        let beerus = BeerusLightClient::new(
            config.clone(),
            Box::new(ethereum_lightclient_mock),
            Box::new(starknet_lightclient_mock),
        );

        let result = beerus
            .starknet_lightclient
            .block_hash_and_number()
            .await
            .unwrap();

        // Then
        // Assert that the block hash and number returned by the `block_hash_and_number` method of the Beerus light client
        // is the expected block hash and number.
        assert_eq!(result.block_hash, expected_result.block_hash);
        assert_eq!(result.block_number, expected_result.block_number);
    }

    /// Test the `block_hash_and_number` method when the StarkNet light client returns an error.
    /// This test mocks external dependencies.
    /// It does not test the `block_hash_and_number` method of the external dependencies.
    /// It tests the `block_hash_and_number` method of the Beerus light client.
    /// It tests the error handling of the `block_hash_and_number` method of the Beerus light client.
    #[tokio::test]
    async fn given_starknet_lightclient_error_when_call_block_hash_and_number_then_should_return_error(
    ) {
        // Given
        // Mock config, ethereum light client and starknet light client.
        let (config, ethereum_lightclient_mock, mut starknet_lightclient_mock) = mock_clients();

        let expected_error = "StarkNet light client error";

        // Mock the `block_number` method of the StarkNet light client.
        starknet_lightclient_mock
            .expect_block_hash_and_number()
            .times(1)
            .return_once(move || Err(eyre!(expected_error)));

        // When
        let beerus = BeerusLightClient::new(
            config.clone(),
            Box::new(ethereum_lightclient_mock),
            Box::new(starknet_lightclient_mock),
        );

        let result = beerus.starknet_lightclient.block_hash_and_number().await;

        // Then
        // Assert that the `block_hash_and_number` method of the Beerus light client returns `Err`.
        assert!(result.is_err());
        // Assert that the error returned by the `block_number` method of the Beerus light client is the expected error.
        assert_eq!(result.unwrap_err().to_string(), expected_error.to_string());
        // Assert that the sync status of the Beerus light client is `SyncStatus::NotSynced`.
        assert_eq!(beerus.sync_status().clone(), SyncStatus::NotSynced);
    }

    /// Test the `get_class` method when everything is fine.
    /// This test mocks external dependencies.
    /// It does not test the `get_class` method of the external dependencies.
    /// It tests the `get_class` method of the Beerus light client.
    #[tokio::test]
    async fn given_normal_conditions_when_call_get_class_then_should_return_ok() {
        // Given
        // Mock config, ethereum light client and starknet light client.
        let (config, ethereum_lightclient_mock, mut starknet_lightclient_mock) = mock_clients();

        // Mock the `get_class` method of the Starknet light client.
        let (expected_result, expected_result_value) =
            beerus_core::starknet_helper::create_mock_contract_class();

        starknet_lightclient_mock
            .expect_get_class()
            .return_once(move |_block_id, _class_hash| Ok(expected_result));

        // When
        let beerus = BeerusLightClient::new(
            config.clone(),
            Box::new(ethereum_lightclient_mock),
            Box::new(starknet_lightclient_mock),
        );

        let block_id = BlockId::Hash(FieldElement::from_str("0x01").unwrap());
        let class_hash = FieldElement::from_str("0x0123").unwrap();
        let result = beerus
            .starknet_lightclient
            .get_class(&block_id, class_hash)
            .await
            .unwrap();

        // Then
        // Assert that the contract class returned by the `get_class` method of the Beerus light client
        // is the expected contract class.
        assert_eq!(
            serde_json::value::to_value(result).unwrap(),
            expected_result_value
        )
    }

    /// Test the `get_class` method when the StarkNet light client returns an error.
    /// This test mocks external dependencies.
    /// It does not test the `get_class` method of the external dependencies.
    /// It tests the `get_class` method of the Beerus light client.
    /// It tests the error handling of the `get_class` method of the Beerus light client.
    #[tokio::test]
    async fn given_starknet_lightclient_error_when_call_get_call_then_should_return_error() {
        // Given
        // Mock config, ethereum light client and starknet light client.
        let (config, ethereum_lightclient_mock, mut starknet_lightclient_mock) = mock_clients();

        let expected_error = "StarkNet light client error";

        // Mock the `get_class` method of the StarkNet light client.
        starknet_lightclient_mock
            .expect_get_class()
            .times(1)
            .return_once(move |_block_id, _class_hash| Err(eyre!(expected_error)));

        // When
        let beerus = BeerusLightClient::new(
            config.clone(),
            Box::new(ethereum_lightclient_mock),
            Box::new(starknet_lightclient_mock),
        );

        let block_id = BlockId::Hash(FieldElement::from_str("0x01").unwrap());
        let class_hash = FieldElement::from_str("0x0123").unwrap();
        let result = beerus
            .starknet_lightclient
            .get_class(&block_id, class_hash)
            .await;

        // Then
        // Assert that the `get_class` method of the Beerus light client returns `Err`.
        assert!(result.is_err());
        // Assert that the error returned by the `get_class` method of the Beerus light client is the expected error.
        assert_eq!(result.unwrap_err().to_string(), expected_error.to_string());
        // Assert that the sync status of the Beerus light client is `SyncStatus::NotSynced`.
        assert_eq!(beerus.sync_status().clone(), SyncStatus::NotSynced);
    }

    /// Test that msg_fee + 1 for the message with the given 'msgHash is returned when the Ethereum light client returns a value.
    #[tokio::test]
    async fn given_normal_conditions_when_query_l2_to_l1_messages_then_should_work() {
        // Mock config, ethereum light client and starknet light client.
        let (config, mut ethereum_lightclient_mock, starknet_lightclient_mock) = mock_clients();

        // Expected fee
        let expected_fee = U256::from(1234);
        // Convert to bytes because that's what the mock returns.
        let mut expected_fee_bytes: Vec<u8> = vec![0; 32];
        expected_fee.to_big_endian(&mut expected_fee_bytes);

        // Set the expected return value for the Ethereum light client mock.
        ethereum_lightclient_mock
            .expect_call()
            .times(1)
            .return_once(move |_call_opts, _block_tag| Ok(expected_fee_bytes));

        // Create a new Beerus light client.
        let beerus = BeerusLightClient::new(
            config,
            Box::new(ethereum_lightclient_mock),
            Box::new(starknet_lightclient_mock),
        );

        // Perform the test call.
        let message_fee = beerus
            .starknet_l2_to_l1_messages(U256::from(0))
            .await
            .unwrap();

        // Assert that the result is correct.
        assert_eq!(message_fee, expected_fee);
    }

    /// Test that starknet_l2_to_l1_messages return an error when the Ethereum Light client returns an error.
    #[tokio::test]
    async fn given_ethereum_light_client_returns_error_when_query_l2_to_l1_messages_then_should_fail_with_same_error(
    ) {
        // Mock config, ethereum light client and starknet light client.
        let (config, mut ethereum_lightclient_mock, starknet_lightclient_mock) = mock_clients();

        // Set the expected return value for the Ethereum light client mock.
        let expected_error = "Ethereum_lightclient_error";
        ethereum_lightclient_mock
            .expect_call()
            .return_once(move |_call_opts, _block_tag| Err(eyre!(expected_error)));

        // Create a new Beerus light client.
        let beerus = BeerusLightClient::new(
            config,
            Box::new(ethereum_lightclient_mock),
            Box::new(starknet_lightclient_mock),
        );

        // Perform the test call.
        let result = beerus.starknet_l2_to_l1_messages(U256::from(0)).await;

        // Assert that the result is correct.
        assert!(result.is_err());
        assert_eq!(result.unwrap_err().to_string(), expected_error);
    }

    /// Test the `get_class_hash` method when everything is fine.
    /// This test mocks external dependencies.
    /// It does not test the `get_class_hash` method of the external dependencies.
    /// It tests the `get_class_hash` method of the Beerus light client.
    #[tokio::test]
    async fn given_normal_conditions_when_call_get_class_hash_then_should_return_ok() {
        // Given
        // Mock config, ethereum light client and starknet light client.
        let (config, ethereum_lightclient_mock, mut starknet_lightclient_mock) = mock_clients();

        // Mock the `get_class_hash` method of the Starknet light client.
        let expected_result = FieldElement::from_str("0x0123").unwrap();

        starknet_lightclient_mock
            .expect_get_class_hash_at()
            .return_once(move |_, _| Ok(expected_result));

        // When
        let beerus = BeerusLightClient::new(
            config.clone(),
            Box::new(ethereum_lightclient_mock),
            Box::new(starknet_lightclient_mock),
        );

        let block_id = BlockId::Hash(FieldElement::from_str("0x01").unwrap());
        let contract_address = FieldElement::from_str("0x0123").unwrap();
        let result = beerus
            .starknet_lightclient
            .get_class_hash_at(&block_id, contract_address)
            .await
            .unwrap();

        // Then
        // Assert that the contract class returned by the `get_class_hash` method of the Beerus light client
        // is the expected contract class.
        assert_eq!(result, expected_result)
    }

    /// Test the `get_class_hash` method when the StarkNet light client returns an error.
    /// This test mocks external dependencies.
    /// It does not test the `get_class_hash` method of the external dependencies.
    /// It tests the `get_class_hash` method of the Beerus light client.
    /// It tests the error handling of the `get_class_hash` method of the Beerus light client.
    #[tokio::test]
    async fn given_starknet_lightclient_error_when_call_get_class_hash_then_should_return_error() {
        // Given
        // Mock config, ethereum light client and starknet light client.
        let (config, ethereum_lightclient_mock, mut starknet_lightclient_mock) = mock_clients();

        let expected_error = "StarkNet light client error";

        // Mock the `get_class_hash` method of the StarkNet light client.
        starknet_lightclient_mock
            .expect_get_class_hash_at()
            .return_once(move |_, _| Err(eyre!(expected_error)));

        // When
        let beerus = BeerusLightClient::new(
            config.clone(),
            Box::new(ethereum_lightclient_mock),
            Box::new(starknet_lightclient_mock),
        );

        let block_id = BlockId::Hash(FieldElement::from_str("0x01").unwrap());
        let contract_address = FieldElement::from_str("0x0123").unwrap();
        let result = beerus
            .starknet_lightclient
            .get_class_hash_at(&block_id, contract_address)
            .await;

        // Assert that the `get_class_hash` method of the Beerus light client returns `Err`.
        assert!(result.is_err());
        // Assert that the error returned by the `get_class_hash` method of the Beerus light client is the expected error.
        assert_eq!(result.unwrap_err().to_string(), expected_error.to_string());
    }

    fn mock_clients() -> (Config, MockEthereumLightClient, MockStarkNetLightClient) {
        let config = Config {
            ethereum_network: "mainnet".to_string(),
            ethereum_consensus_rpc: "http://localhost:8545".to_string(),
            ethereum_execution_rpc: "http://localhost:8545".to_string(),
            starknet_rpc: "http://localhost:8545".to_string(),
            starknet_core_contract_address: Address::from_str(
                "0x0000000000000000000000000000000000000000",
            )
            .unwrap(),
        };
        (
            config,
            MockEthereumLightClient::new(),
            MockStarkNetLightClient::new(),
        )
    }

    /// Test the `get_class_at` method when everything is fine.
    /// This test mocks external dependencies.
    /// It does not test the `get_class_at` method of the external dependencies.
    /// It tests the `get_class_at` method of the Beerus light client.
    #[tokio::test]
    async fn given_normal_conditions_when_call_get_class_at_then_should_return_ok() {
        // Given
        // Mock config, ethereum light client and starknet light client.
        let (config, ethereum_lightclient_mock, mut starknet_lightclient_mock) = mock_clients();

        // Mock the `get_class_at` method of the Starknet light client.
        let (expected_result, expected_result_value) =
            beerus_core::starknet_helper::create_mock_contract_class();

        starknet_lightclient_mock
            .expect_get_class_at()
            .return_once(move |_block_id, _contract_address| Ok(expected_result));

        // When
        let beerus = BeerusLightClient::new(
            config.clone(),
            Box::new(ethereum_lightclient_mock),
            Box::new(starknet_lightclient_mock),
        );

        let block_id = BlockId::Hash(FieldElement::from_str("0x01").unwrap());
        let contract_address = FieldElement::from_str("0x0123").unwrap();
        let result = beerus
            .starknet_lightclient
            .get_class_at(&block_id, contract_address)
            .await
            .unwrap();

        // Then
        // Assert that the contract class returned by the `get_class_at` method of the Beerus light client
        // is the expected contract class.
        assert_eq!(
            serde_json::value::to_value(result).unwrap(),
            expected_result_value
        )
    }

    /// Test the `get_class_at` method when the StarkNet light client returns an error.
    /// This test mocks external dependencies.
    /// It does not test the `get_class_at` method of the external dependencies.
    /// It tests the `get_class_at` method of the Beerus light client.
    /// It tests the error handling of the `get_class_at` method of the Beerus light client.
    #[tokio::test]
    async fn given_starknet_lightclient_error_when_call_get_class_at_then_should_return_error() {
        // Given
        // Mock config, ethereum light client and starknet light client.
        let (config, ethereum_lightclient_mock, mut starknet_lightclient_mock) = mock_clients();

        let expected_error = "StarkNet light client error";

        // Mock the `get_class_at` method of the StarkNet light client.
        starknet_lightclient_mock
            .expect_get_class_at()
            .times(1)
            .return_once(move |_block_id, _contract_address| Err(eyre!(expected_error)));

        // When
        let beerus = BeerusLightClient::new(
            config.clone(),
            Box::new(ethereum_lightclient_mock),
            Box::new(starknet_lightclient_mock),
        );

        let block_id = BlockId::Hash(FieldElement::from_str("0x01").unwrap());
        let contract_address = FieldElement::from_str("0x0123").unwrap();
        let result = beerus
            .starknet_lightclient
            .get_class_at(&block_id, contract_address)
            .await;

        // Then
        // Assert that the `get_class_at` method of the Beerus light client returns `Err`.
        assert!(result.is_err());
        // Assert that the error returned by the `get_class_at` method of the Beerus light client is the expected error.
        assert_eq!(result.unwrap_err().to_string(), expected_error.to_string());
        // Assert that the sync status of the Beerus light client is `SyncStatus::NotSynced`.
        assert_eq!(beerus.sync_status().clone(), SyncStatus::NotSynced);
    }

    /// Test the `get_block_transaction_count` method when everything is fine.
    /// This test mocks external dependencies.
    /// It does not test the `get_block_transaction_count` method of the external dependencies.
    /// It tests the `get_block_transaction_count` method of the Beerus light client.
    #[tokio::test]
    async fn given_normal_conditions_when_call_get_block_transaction_count_then_should_return_ok() {
        // Given
        // Mock config, ethereum light client and starknet light client.
        let (config, ethereum_lightclient_mock, mut starknet_lightclient_mock) = mock_clients();

        // Mock the `get_block_transaction_count` method of the Starknet light client.
        let expected_result: u64 = 34;
        starknet_lightclient_mock
            .expect_get_block_transaction_count()
            .return_once(move |_block_id| Ok(expected_result));

        // When
        let beerus = BeerusLightClient::new(
            config.clone(),
            Box::new(ethereum_lightclient_mock),
            Box::new(starknet_lightclient_mock),
        );
        let block_id = BlockId::Hash(FieldElement::from_str("0x01").unwrap());
        let result = beerus
            .starknet_lightclient
            .get_block_transaction_count(&block_id)
            .await
            .unwrap();

        // Then
        // Assert that the number of transactions in a block returned by the `get_block_transaction_count` method of the Beerus light client is the expected number of transactions in a block.
        assert_eq!(result, expected_result);
    }

    /// Test the `get_block_transaction_count` method when the StarkNet light client returns an error.
    /// This test mocks external dependencies.
    /// It does not test the `get_block_transaction_count` method of the external dependencies.
    /// It tests the `get_block_transaction_count` method of the Beerus light client.
    /// It tests the error handling of the `get_block_transaction_count` method of the Beerus light client.
    #[tokio::test]
    async fn given_starknet_lightclient_error_when_call_get_block_transaction_count_then_should_return_error(
    ) {
        // Given
        // Mock config, ethereum light client and starknet light client.
        let (config, ethereum_lightclient_mock, mut starknet_lightclient_mock) = mock_clients();

        let expected_error = "StarkNet light client error";

        // Mock the `get_block_transaction_count` method of the StarkNet light client.
        starknet_lightclient_mock
            .expect_get_block_transaction_count()
            .times(1)
            .return_once(move |_block_id| Err(eyre!(expected_error)));

        // When
        let beerus = BeerusLightClient::new(
            config.clone(),
            Box::new(ethereum_lightclient_mock),
            Box::new(starknet_lightclient_mock),
        );

        let block_id = BlockId::Hash(FieldElement::from_str("0x01").unwrap());
        let result = beerus
            .starknet_lightclient
            .get_block_transaction_count(&block_id)
            .await;

        // Then
        // Assert that the `get_block_transaction_count` method of the Beerus light client returns `Err`.
        assert!(result.is_err());
        // Assert that the error returned by the `get_block_transaction_count` method of the Beerus light client is the expected error.
        assert_eq!(result.unwrap_err().to_string(), expected_error.to_string());
        // Assert that the sync status of the Beerus light client is `SyncStatus::NotSynced`.
        assert_eq!(beerus.sync_status().clone(), SyncStatus::NotSynced);
    }

    /// Test the `get_logs` when everything is fine.
    /// This test mocks external dependencies.
    /// It does not test the `get_logs` method of the external dependencies.
    /// It tests the `get_logs` method of the Beerus light client.
    #[tokio::test]
    async fn given_normal_conditions_when_query_get_logs_then_ok() {
        // Given
        // Mock config, ethereum light client and starknet light client.
        let (config, mut ethereum_lightclient_mock, starknet_lightclient_mock) = mock_clients();

        // Mock the `get_logs` method of the Ethereum light client.
        // Given
        // Mock dependencies
        ethereum_lightclient_mock
            .expect_get_logs()
            .return_once(move |_, _, _, _, _| Ok(vec![Log::default()]));
        // When
        let beerus = BeerusLightClient::new(
            config.clone(),
            Box::new(ethereum_lightclient_mock),
            Box::new(starknet_lightclient_mock),
        );
        // Query the transaction data given a hash on Ethereum.
        let result = beerus
            .ethereum_lightclient
            .get_logs(
                &Some("finalized".to_string()),
                &Some("pending".to_string()),
                &None,
                &None,
                &None,
            )
            .await;

        // Then
        // Assert that the `get_logs` method of the Beerus light client returns `Ok`.
        assert!(result.is_ok());
        // Assert that the code returned by the `get_logs` method of the Beerus light client is the expected code.
        assert_eq!(result.unwrap(), vec![Log::default()]);
    }

    /// Test the `get_logs` method when the Ethereum light client returns an error.
    /// This test mocks external dependencies.
    /// It does not test the `get_logs` method of the external dependencies.
    /// It tests the `get_logs` method of the Beerus light client.
    #[tokio::test]
    async fn given_ethereum_lightclient_returns_error_when_query_get_logs_then_error_is_propagated()
    {
        // Given
        // Mock config, ethereum light client and starknet light client.
        let (config, mut ethereum_lightclient_mock, starknet_lightclient_mock) = mock_clients();

        let expected_error = concat!(
            "Non valid combination of from_block, to_block and blockhash. ",
            "If you want to filter blocks, then ",
            "you can only use either from_block and to_block or blockhash, not both",
        );

        // Mock dependencies.
        ethereum_lightclient_mock
            .expect_get_logs()
            .return_once(move |_, _, _, _, _| Err(eyre::eyre!(expected_error.clone())));

        // When
        let beerus = BeerusLightClient::new(
            config.clone(),
            Box::new(ethereum_lightclient_mock),
            Box::new(starknet_lightclient_mock),
        );
        // Query the transaction data given a hash on Ethereum.
        let result = beerus
            .ethereum_lightclient
            .get_logs(&None, &None, &None, &None, &None)
            .await;

        // Then
        // Assert that the `get_logs` method of the Beerus light client returns `Err`.
        assert!(result.is_err());
        // Assert that the error returned by the `get_logs` method of the Beerus light client is the expected error.
        assert_eq!(result.unwrap_err().to_string(), expected_error.to_string());
    }

    /// Test the `syncing` method when everything is fine.
    /// This test mocks external dependencies.
    /// It does not test the `syncing` method of the external dependencies.
    /// It tests the `syncing` method of the Beerus light client.
    /// Case: node starknet is syncing.
    #[tokio::test]
    async fn given_normal_conditions_when_call_syncing_case_status_syncing_then_should_return_ok() {
        // Given
        // Mock config, ethereum light client and starknet light client.
        let (config, ethereum_lightclient_mock, mut starknet_lightclient_mock) = mock_clients();

        // Mock the `syncing` method of the Starknet light client.
        let (expected_result, _, expected_result_value) =
            beerus_core::starknet_helper::create_mock_syncing_case_syncing();

        starknet_lightclient_mock
            .expect_syncing()
            .return_once(move || Ok(expected_result));

        // When
        let beerus = BeerusLightClient::new(
            config.clone(),
            Box::new(ethereum_lightclient_mock),
            Box::new(starknet_lightclient_mock),
        );

        let result = beerus.starknet_lightclient.syncing().await.unwrap();

        // Then
        // Assert that the node starknet syncing returned by the `syncing` method of the Beerus light client
        // is the expected sync status type.
        assert_eq!(
            serde_json::value::to_value(result).unwrap(),
            expected_result_value
        )
    }

    /// Test the `syncing` method when everything is fine.
    /// This test mocks external dependencies.
    /// It does not test the `syncing` method of the external dependencies.
    /// It tests the `syncing` method of the Beerus light client.
    /// Case: node starknet is not syncing.
    #[tokio::test]
    async fn given_normal_conditions_when_call_syncing_case_status_not_syncing_then_should_return_ok(
    ) {
        // Given
        // Mock config, ethereum light client and starknet light client.
        let (config, ethereum_lightclient_mock, mut starknet_lightclient_mock) = mock_clients();

        // Mock the `syncing` method of the Starknet light client.
        let (expected_result, _) =
            beerus_core::starknet_helper::create_mock_syncing_case_not_syncing();
        let expected_result_value = SyncStatusType::NotSyncing;

        starknet_lightclient_mock
            .expect_syncing()
            .return_once(move || Ok(expected_result));

        // When
        let beerus = BeerusLightClient::new(
            config.clone(),
            Box::new(ethereum_lightclient_mock),
            Box::new(starknet_lightclient_mock),
        );

        let result = beerus.starknet_lightclient.syncing().await.unwrap();

        // Then
        // Assert that the node starknet syncing returned by the `syncing` method of the Beerus light client
        // is the expected sync status type.
        assert_eq!(
            serde_json::value::to_value(result).unwrap(),
            serde_json::value::to_value(expected_result_value).unwrap()
        )
    }

    /// Test the `syncing` method when the StarkNet light client returns an error.
    /// This test mocks external dependencies.
    /// It does not test the `syncing` method of the external dependencies.
    /// It tests the `syncing` method of the Beerus light client.
    /// It tests the error handling of the `syncing` method of the Beerus light client.
    #[tokio::test]
    async fn given_starknet_lightclient_error_when_call_syncing_then_should_return_error() {
        // Given
        // Mock config, ethereum light client and starknet light client.
        let (config, ethereum_lightclient_mock, mut starknet_lightclient_mock) = mock_clients();

        let expected_error = "StarkNet light client error";

        // Mock the `syncing` method of the StarkNet light client.
        starknet_lightclient_mock
            .expect_syncing()
            .times(1)
            .return_once(move || Err(eyre!(expected_error)));

        // When
        let beerus = BeerusLightClient::new(
            config.clone(),
            Box::new(ethereum_lightclient_mock),
            Box::new(starknet_lightclient_mock),
        );

        let result = beerus.starknet_lightclient.syncing().await;

        // Then
        // Assert that the `get_class_at` method of the Beerus light client returns `Err`.
        assert!(result.is_err());
        // Assert that the error returned by the `syncing` method of the Beerus light client is the expected error.
        assert_eq!(result.unwrap_err().to_string(), expected_error.to_string());
        // Assert that the sync status of the Beerus light client is `SyncStatus::NotSynced`.
        assert_eq!(beerus.sync_status().clone(), SyncStatus::NotSynced);
    }

    /// Test the `get_state_update` when everything is fine.
    /// This test mocks external dependencies.
    /// It does not test the `get_state_update` method of the external dependencies.
    /// It tests the `get_state_update` method of the Beerus light client.
    #[tokio::test]
    async fn given_normal_conditions_when_query_get_state_update_then_ok() {
        // Given
        // Mock config, ethereum light client and starknet light client.
        let (config, ethereum_lightclient_mock, mut starknet_lightclient_mock) = mock_clients();
        let felt = FieldElement::from_hex_be("0x1").unwrap();
        let expected_result = StateUpdate {
            block_hash: felt.clone(),
            new_root: felt.clone(),
            old_root: felt.clone(),
            state_diff: StateDiff {
                deployed_contracts: vec![],
                storage_diffs: vec![],
                declared_contract_hashes: vec![],
                nonces: vec![],
            },
        };
        let expected = expected_result.clone();
        // Mock the `get_state_update` method of the Starknet light client.
        // Given
        // Mock dependencies
        starknet_lightclient_mock
            .expect_get_state_update()
            .return_once(move |_| Ok(expected));
        // When
        let beerus = BeerusLightClient::new(
            config.clone(),
            Box::new(ethereum_lightclient_mock),
            Box::new(starknet_lightclient_mock),
        );
        // Query the transaction data given a hash on Ethereum.
        let block_id = block_id_string_to_block_id_type("tag", "latest").unwrap();
        let result = beerus
            .starknet_lightclient
            .get_state_update(&block_id)
            .await;

        // Then
        // Assert that the `get_state_update` method of the Beerus light client returns `Ok`.
        assert!(result.is_ok());
        // Assert that the code returned by the `get_state_update` method of the Beerus light client is the expected code.

        // Note:
        // StateUpdate does not implement Eq, so I do the asserts this way.
        assert_eq!(
            result.as_ref().unwrap().block_hash,
            expected_result.block_hash
        );
        assert_eq!(result.as_ref().unwrap().new_root, expected_result.new_root);
        assert_eq!(result.as_ref().unwrap().old_root, expected_result.old_root);
    }

    /// Test the `get_state_update` when starknet light client returns an error.
    /// This test mocks external dependencies.
    /// It does not test the `get_state_update` method of the external dependencies.
    /// It tests the `get_state_update` method of the Beerus light client.
    #[tokio::test]
    async fn given_ethereum_lightclient_returns_error_when_query_get_state_update_then_error_is_propagated(
    ) {
        // Given
        // Mock config, ethereum light client and starknet light client.
        let (config, ethereum_lightclient_mock, mut starknet_lightclient_mock) = mock_clients();
        let expected = "error decoding response body: data did not match any variant of untagged enum JsonRpcResponse";
        // Mock the `get_state` method of the Ethereum light client.
        // Given
        // Mock dependencies
        starknet_lightclient_mock
            .expect_get_state_update()
            .return_once(move |_| Err(eyre::eyre!(expected)));
        // When
        let beerus = BeerusLightClient::new(
            config.clone(),
            Box::new(ethereum_lightclient_mock),
            Box::new(starknet_lightclient_mock),
        );
        let block_id = block_id_string_to_block_id_type("tag", "latest").unwrap();
        let result = beerus
            .starknet_lightclient
            .get_state_update(&block_id)
            .await;

        // Then
        // Assert that the `get_state_update` method of the Beerus light client returns `Err`.
        assert!(result.is_err());
        // Assert that the error returned by the `get_state_update` method of the Beerus light client is the expected error.
        assert_eq!(result.unwrap_err().to_string(), expected.to_string());
    }

    /// Test the `add_invoke_transaction` when everything is fine.
    /// This test mocks external dependencies.
    /// It does not test the `add_invoke_transaction` method of the external dependencies.
    /// It tests the `add_invoke_transaction` method of the Beerus light client.
    #[tokio::test]
    async fn given_normal_conditions_when_query_add_invoke_transaction_then_ok() {
        // Given
        // Mock config, ethereum light client and starknet light client.
        let (config, ethereum_lightclient_mock, mut starknet_lightclient_mock) = mock_clients();

        let expected_result = InvokeTransactionResult {
            transaction_hash: FieldElement::from_str("0x01").unwrap(),
        };
        let expected_result_value = expected_result.clone();
        // Mock the `add_invoke_transaction` method of the Ethereum light client.
        // Given
        // Mock dependencies
        starknet_lightclient_mock
            .expect_add_invoke_transaction()
            .return_once(move |_| Ok(expected_result));
        // When
        let beerus = BeerusLightClient::new(
            config.clone(),
            Box::new(ethereum_lightclient_mock),
            Box::new(starknet_lightclient_mock),
        );

        let max_fee: FieldElement = FieldElement::from_str("0x01").unwrap();
        let signature: Vec<FieldElement> = vec![];
        let nonce: FieldElement = FieldElement::from_str("0x01").unwrap();
        let contract_address: FieldElement = FieldElement::from_str("0x01").unwrap();
        let entry_point_selector: FieldElement = FieldElement::from_str("0x01").unwrap();
        let calldata: Vec<FieldElement> = vec![];

        let transaction_data = BroadcastedInvokeTransactionV0 {
            max_fee,
            signature,
            nonce,
            contract_address,
            entry_point_selector,
            calldata,
        };

        let invoke_transaction = BroadcastedInvokeTransaction::V0(transaction_data);
        // Query the transaction data given a hash on Ethereum.
        let result = beerus
            .starknet_lightclient
            .add_invoke_transaction(&invoke_transaction)
            .await;

        // Then
        // Assert that the `add_invoke_transaction` method of the Beerus light client returns `Ok`.
        assert!(result.is_ok());
        // Assert that the code returned by the `add_invoke_transaction` method of the Beerus light client is the expected code.
        assert_eq!(
            format!("{result:?}"),
            format!("Ok({expected_result_value:?})")
        );
    }

    /// Test the `add_invoke_transaction` method when the Ethereum light client returns an error.
    /// This test mocks external dependencies.
    /// It does not test the `add_invoke_transaction` method of the external dependencies.
    /// It tests the `add_invoke_transaction` method of the Beerus light client.
    #[tokio::test]
    async fn given_ethereum_lightclient_returns_error_when_query_add_invoke_transaction_then_error_is_propagated(
    ) {
        // Given
        // Mock config, ethereum light client and starknet light client.
        let (config, ethereum_lightclient_mock, mut starknet_lightclient_mock) = mock_clients();

        let expected_error = concat!(
            "Non valid combination of from_block, to_block and blockhash. ",
            "If you want to filter blocks, then ",
            "you can only use either from_block and to_block or blockhash, not both",
        );

        // Mock dependencies.
        starknet_lightclient_mock
            .expect_add_invoke_transaction()
            .return_once(move |_| Err(eyre::eyre!(expected_error.clone())));

        // When
        let beerus = BeerusLightClient::new(
            config.clone(),
            Box::new(ethereum_lightclient_mock),
            Box::new(starknet_lightclient_mock),
        );

        let max_fee: FieldElement = FieldElement::from_str("0x01").unwrap();
        let signature: Vec<FieldElement> = vec![];
        let nonce: FieldElement = FieldElement::from_str("0x01").unwrap();
        let contract_address: FieldElement = FieldElement::from_str("0x01").unwrap();
        let entry_point_selector: FieldElement = FieldElement::from_str("0x01").unwrap();
        let calldata: Vec<FieldElement> = vec![];

        let transaction_data = BroadcastedInvokeTransactionV0 {
            max_fee,
            signature,
            nonce,
            contract_address,
            entry_point_selector,
            calldata,
        };

        let invoke_transaction = BroadcastedInvokeTransaction::V0(transaction_data);

        // Query the transaction data given a hash on Ethereum.
        let result = beerus
            .starknet_lightclient
            .add_invoke_transaction(&invoke_transaction)
            .await;

        // Then
        // Assert that the `add_invoke_transaction` method of the Beerus light client returns `Err`.
        assert!(result.is_err());
        // Assert that the error returned by the `add_invoke_transaction` method of the Beerus light client is the expected error.
        assert_eq!(result.unwrap_err().to_string(), expected_error.to_string());
    }

    /// Test the `add_deploy_transaction` when everything is fine.
    /// This test mocks external dependencies.
    /// It does not test the `add_deploy_transaction` method of the external dependencies.
    /// It tests the `add_deploy_transaction` method of the Beerus light client.
    #[tokio::test]
    async fn given_normal_conditions_when_query_add_deploy_transaction_then_ok() {
        // Given
        // Mock config, ethereum light client and starknet light client.
        let (config, ethereum_lightclient_mock, mut starknet_lightclient_mock) = mock_clients();

        let expected_result = DeployTransactionResult {
            transaction_hash: FieldElement::from_str("0x01").unwrap(),
            contract_address: FieldElement::from_str("0x01").unwrap(),
        };
        let expected_result_value = expected_result.clone();
        // Mock the `add_deploy_transaction` method of the Ethereum light client.
        // Given
        // Mock dependencies
        starknet_lightclient_mock
            .expect_add_deploy_transaction()
            .return_once(move |_| Ok(expected_result));
        // When
        let beerus = BeerusLightClient::new(
            config.clone(),
            Box::new(ethereum_lightclient_mock),
            Box::new(starknet_lightclient_mock),
        );

        let program = vec![];
        let constructor = vec![ContractEntryPoint {
            offset: 10,
            selector: FieldElement::from_str("0").unwrap(),
        }];

        let external = vec![ContractEntryPoint {
            offset: 10,
            selector: FieldElement::from_str("0").unwrap(),
        }];

        let l1_handler = vec![ContractEntryPoint {
            offset: 10,
            selector: FieldElement::from_str("0").unwrap(),
        }];
        let entry_points_by_type = EntryPointsByType {
            constructor,
            external,
            l1_handler,
        };
        let abi = None;

        let contract_class: ContractClass = ContractClass {
            program,
            entry_points_by_type,
            abi,
        };

        let deploy_transaction = BroadcastedDeployTransaction {
            contract_class,
            version: 10,
            contract_address_salt: FieldElement::from_str("0").unwrap(),
            constructor_calldata: vec![],
        };
        // Query the transaction data given a hash on Ethereum.
        let result = beerus
            .starknet_lightclient
            .add_deploy_transaction(&deploy_transaction)
            .await;

        // Then
        // Assert that the `add_deploy_transaction` method of the Beerus light client returns `Ok`.
        assert!(result.is_ok());
        // Assert that the code returned by the `add_deploy_transaction` method of the Beerus light client is the expected code.
        assert_eq!(
            format!("{result:?}"),
            format!("Ok({expected_result_value:?})")
        );
    }

    /// Test the `add_deploy_transaction` method when the Ethereum light client returns an error.
    /// This test mocks external dependencies.
    /// It does not test the `add_deploy_transaction` method of the external dependencies.
    /// It tests the `add_deploy_transaction` method of the Beerus light client.
    #[tokio::test]
    async fn given_ethereum_lightclient_returns_error_when_query_add_deploy_transaction_then_error_is_propagated(
    ) {
        // Given
        // Mock config, ethereum light client and starknet light client.
        let (config, ethereum_lightclient_mock, mut starknet_lightclient_mock) = mock_clients();

        let expected_error = concat!(
            "Non valid combination of from_block, to_block and blockhash. ",
            "If you want to filter blocks, then ",
            "you can only use either from_block and to_block or blockhash, not both",
        );

        // Mock dependencies.
        starknet_lightclient_mock
            .expect_add_deploy_transaction()
            .return_once(move |_| Err(eyre::eyre!(expected_error.clone())));

        // When
        let beerus = BeerusLightClient::new(
            config.clone(),
            Box::new(ethereum_lightclient_mock),
            Box::new(starknet_lightclient_mock),
        );

        let program = vec![];
        let constructor = vec![ContractEntryPoint {
            offset: 10,
            selector: FieldElement::from_str("0").unwrap(),
        }];

        let external = vec![ContractEntryPoint {
            offset: 10,
            selector: FieldElement::from_str("0").unwrap(),
        }];

        let l1_handler = vec![ContractEntryPoint {
            offset: 10,
            selector: FieldElement::from_str("0").unwrap(),
        }];
        let entry_points_by_type = EntryPointsByType {
            constructor,
            external,
            l1_handler,
        };
        let abi = None;

        let contract_class: ContractClass = ContractClass {
            program,
            entry_points_by_type,
            abi,
        };

        let deploy_transaction = BroadcastedDeployTransaction {
            contract_class,
            version: 10,
            contract_address_salt: FieldElement::from_str("0").unwrap(),
            constructor_calldata: vec![],
        };

        // Query the transaction data given a hash on Ethereum.
        let result = beerus
            .starknet_lightclient
            .add_deploy_transaction(&deploy_transaction)
            .await;

        // Then
        // Assert that the `add_deploy_transaction` method of the Beerus light client returns `Err`.
        assert!(result.is_err());
        // Assert that the error returned by the `add_deploy_transaction` method of the Beerus light client is the expected error.
        assert_eq!(result.unwrap_err().to_string(), expected_error.to_string());
    }
}<|MERGE_RESOLUTION|>--- conflicted
+++ resolved
@@ -17,16 +17,10 @@
         core::types::FieldElement,
         macros::selector,
         providers::jsonrpc::models::{
-<<<<<<< HEAD
-            BlockHashAndNumber, BlockId, BroadcastedInvokeTransaction,
-            BroadcastedInvokeTransactionV0, InvokeTransactionResult, StateDiff, StateUpdate,
-            SyncStatusType,
-=======
             BlockHashAndNumber, BlockId, BroadcastedDeployTransaction,
             BroadcastedInvokeTransaction, BroadcastedInvokeTransactionV0, ContractClass,
             ContractEntryPoint, DeployTransactionResult, EntryPointsByType,
-            InvokeTransactionResult, SyncStatusType,
->>>>>>> 50250283
+            InvokeTransactionResult, StateDiff, StateUpdate, SyncStatusType,
         },
     };
     use std::str::FromStr;
