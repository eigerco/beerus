--- conflicted
+++ resolved
@@ -219,74 +219,24 @@
         assert_eq!(result.unwrap(), expected_block_number);
     }
 
-<<<<<<< HEAD
-    /// Test the `get_code` method when everything is fine.
-    /// This test mocks external dependencies.
-    /// It does not test the `get_code` method of the external dependencies.
-    /// It tests the `get_code` method of the Beerus light client.    
-    #[tokio::test]
-    async fn given_normal_conditions_when_get_code_then_should_return_ok() {
-        let (config, mut ethereum_lightclient_mock, starknet_lightclient_mock) = mock_clients();
-
-        // Mock the `get_code` method of the Ethereum light client.
-        let expected_code = vec![0, 100, 87, 63];
-        ethereum_lightclient_mock
-            .expect_get_code()
-            .return_once(move |_, _| Ok(expected_code));
-        let beerus = BeerusLightClient::new(
-            config.clone(),
-            Box::new(ethereum_lightclient_mock),
-            Box::new(starknet_lightclient_mock),
-        );
-
-        // Prepare variables
-        let address = "0xc24215226336d22238a20a72f8e489c005b44c4a".to_owned();
-        let addr = Address::from_str(&address).unwrap();
-        let block = BlockTag::Latest;
-
-        // When
-        let result = beerus.ethereum_lightclient.get_code(&addr, block).await;
-
-        // Then
-        // Assert that the `get_code` method of the Beerus light client returns `Ok`.
-        assert!(result.is_ok());
-        // Assert that the code returned byt `get_code` method of the Beerus light client is the expected code.
-        assert_eq!(result.unwrap(), vec![0, 100, 87, 63]);
-    }
-
-    /// Test the `get_code` method when the Ethereum light client returns an error.
-    /// This test mocks external dependencies.
-    /// It does not test the `get_code` method of the external dependencies.
-    /// It tests the `get_code` method of the Beerus light client.
-    /// It tests the error handling of the `start` method of the Beerus light client.
-    #[tokio::test]
-    async fn given_ethereum_lightclient_error_when_call_get_code_then_should_return_error() {
-=======
     /// Test the `chain_id` method when everything is fine.
     /// This test mocks external dependencies.
     /// It does not test the `chain_id` method of the external dependencies.
     /// It tests the `chain_id` method of the Beerus light client.
     #[tokio::test]
     async fn given_normal_conditions_when_call_chain_id_then_should_return_ok() {
->>>>>>> 15e746b5
+
         // Given
         // Mock config, ethereum light client and starknet light client.
         let (config, mut ethereum_lightclient_mock, starknet_lightclient_mock) = mock_clients();
 
-<<<<<<< HEAD
-        let expected_error = "ethereum_lightclient_error";
-
-        // Mock dependencies.
-        ethereum_lightclient_mock
-            .expect_get_code()
-            .return_once(move |_, _| Err(eyre::eyre!("ethereum_lightclient_error")));
-=======
+
         // Mock the `chain_id` method of the Ethereum light client.
         let expected_chain_id = 1;
         ethereum_lightclient_mock
             .expect_chain_id()
             .return_once(move || expected_chain_id);
->>>>>>> 15e746b5
+
 
         // When
         let beerus = BeerusLightClient::new(
@@ -295,28 +245,13 @@
             Box::new(starknet_lightclient_mock),
         );
 
-<<<<<<< HEAD
-        let address = "0xc24215226336d22238a20a72f8e489c005b44c4a".to_owned();
-
-        let addr: Address = Address::from_str(&address).unwrap();
-
-        let block = BlockTag::Latest;
-
-        // Query the balance of the Ethereum address.
-        let result = beerus.ethereum_lightclient.get_code(&addr, block).await;
-
-        // Then
-        // Assert that the `get_code` method of the Beerus light client returns `Err`.
-        assert!(result.is_err());
-        // Assert that the error returned by the `get_code` method of the Beerus light client is the expected error.
-        assert_eq!(result.unwrap_err().to_string(), expected_error.to_string());
-=======
+
         let result = beerus.ethereum_lightclient.chain_id().await;
 
         // Then
         // Assert that the chain id returned by the `chain_id` method of the Beerus light client is the expected chain id.
         assert_eq!(result, expected_chain_id);
->>>>>>> 15e746b5
+
     }
 
     /// Test the `start` method when the StarkNet light client returns an error.
