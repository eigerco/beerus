--- conflicted
+++ resolved
@@ -17,12 +17,8 @@
         core::types::FieldElement,
         macros::selector,
         providers::jsonrpc::models::{
-<<<<<<< HEAD
-            BlockHashAndNumber, BlockId, StateDiff, StateUpdate, SyncStatusType,
-=======
             BlockHashAndNumber, BlockId, BroadcastedInvokeTransaction,
             BroadcastedInvokeTransactionV0, InvokeTransactionResult, SyncStatusType,
->>>>>>> 1ca5dfb8
         },
     };
     use std::str::FromStr;
@@ -2639,7 +2635,6 @@
         assert_eq!(beerus.sync_status().clone(), SyncStatus::NotSynced);
     }
 
-<<<<<<< HEAD
     /// Test the `get_state_update` when everything is fine.
     /// This test mocks external dependencies.
     /// It does not test the `get_state_update` method of the external dependencies.
@@ -2668,7 +2663,70 @@
         starknet_lightclient_mock
             .expect_get_state_update()
             .return_once(move |_| Ok(expected));
-=======
+        // When
+        let beerus = BeerusLightClient::new(
+            config.clone(),
+            Box::new(ethereum_lightclient_mock),
+            Box::new(starknet_lightclient_mock),
+        );
+        // Query the transaction data given a hash on Ethereum.
+        let block_id = block_id_string_to_block_id_type("tag", "latest").unwrap();
+        let result = beerus
+            .starknet_lightclient
+            .get_state_update(&block_id)
+            .await;
+
+        // Then
+        // Assert that the `get_state_update` method of the Beerus light client returns `Ok`.
+        assert!(result.is_ok());
+        // Assert that the code returned by the `get_state_update` method of the Beerus light client is the expected code.
+
+        // Note:
+        // StateUpdate does not implement Eq, so I do the asserts this way.
+        assert_eq!(
+            result.as_ref().unwrap().block_hash,
+            expected_result.block_hash
+        );
+        assert_eq!(result.as_ref().unwrap().new_root, expected_result.new_root);
+        assert_eq!(result.as_ref().unwrap().old_root, expected_result.old_root);
+    }
+
+    /// Test the `get_state_update` when starknet light client returns an error.
+    /// This test mocks external dependencies.
+    /// It does not test the `get_state_update` method of the external dependencies.
+    /// It tests the `get_state_update` method of the Beerus light client.
+    #[tokio::test]
+    async fn given_ethereum_lightclient_returns_error_when_query_get_state_update_then_error_is_propagated(
+    ) {
+        // Given
+        // Mock config, ethereum light client and starknet light client.
+        let (config, ethereum_lightclient_mock, mut starknet_lightclient_mock) = mock_clients();
+        let expected = "error decoding response body: data did not match any variant of untagged enum JsonRpcResponse";
+        // Mock the `get_state` method of the Ethereum light client.
+        // Given
+        // Mock dependencies
+        starknet_lightclient_mock
+            .expect_get_state_update()
+            .return_once(move |_| Err(eyre::eyre!(expected)));
+        // When
+        let beerus = BeerusLightClient::new(
+            config.clone(),
+            Box::new(ethereum_lightclient_mock),
+            Box::new(starknet_lightclient_mock),
+        );
+        let block_id = block_id_string_to_block_id_type("tag", "latest").unwrap();
+        let result = beerus
+            .starknet_lightclient
+            .get_state_update(&block_id)
+            .await;
+
+        // Then
+        // Assert that the `get_state_update` method of the Beerus light client returns `Err`.
+        assert!(result.is_err());
+        // Assert that the error returned by the `get_state_update` method of the Beerus light client is the expected error.
+        assert_eq!(result.unwrap_err().to_string(), expected.to_string());
+    }
+
     /// Test the `add_invoke_transaction` when everything is fine.
     /// This test mocks external dependencies.
     /// It does not test the `add_invoke_transaction` method of the external dependencies.
@@ -2689,43 +2747,12 @@
         starknet_lightclient_mock
             .expect_add_invoke_transaction()
             .return_once(move |_| Ok(expected_result));
->>>>>>> 1ca5dfb8
-        // When
-        let beerus = BeerusLightClient::new(
-            config.clone(),
-            Box::new(ethereum_lightclient_mock),
-            Box::new(starknet_lightclient_mock),
-        );
-<<<<<<< HEAD
-        // Query the transaction data given a hash on Ethereum.
-        let block_id = block_id_string_to_block_id_type("tag", "latest").unwrap();
-        let result = beerus
-            .starknet_lightclient
-            .get_state_update(&block_id)
-            .await;
-
-        // Then
-        // Assert that the `get_state_update` method of the Beerus light client returns `Ok`.
-        assert!(result.is_ok());
-        // Assert that the code returned by the `get_state_update` method of the Beerus light client is the expected code.
-
-        // Note:
-        // StateUpdate does not implement Eq, so I do the asserts this way.
-        assert_eq!(
-            result.as_ref().unwrap().block_hash,
-            expected_result.block_hash
-        );
-        assert_eq!(result.as_ref().unwrap().new_root, expected_result.new_root);
-        assert_eq!(result.as_ref().unwrap().old_root, expected_result.old_root);
-    }
-
-    /// Test the `get_state_update` when starknet light client returns an error.
-    /// This test mocks external dependencies.
-    /// It does not test the `get_state_update` method of the external dependencies.
-    /// It tests the `get_state_update` method of the Beerus light client.
-    #[tokio::test]
-    async fn given_ethereum_lightclient_returns_error_when_query_get_state_update_then_error_is_propagated(
-=======
+        // When
+        let beerus = BeerusLightClient::new(
+            config.clone(),
+            Box::new(ethereum_lightclient_mock),
+            Box::new(starknet_lightclient_mock),
+        );
 
         let max_fee: FieldElement = FieldElement::from_str("0x01").unwrap();
         let signature: Vec<FieldElement> = vec![];
@@ -2766,20 +2793,10 @@
     /// It tests the `add_invoke_transaction` method of the Beerus light client.
     #[tokio::test]
     async fn given_ethereum_lightclient_returns_error_when_query_add_invoke_transaction_then_error_is_propagated(
->>>>>>> 1ca5dfb8
     ) {
         // Given
         // Mock config, ethereum light client and starknet light client.
         let (config, ethereum_lightclient_mock, mut starknet_lightclient_mock) = mock_clients();
-<<<<<<< HEAD
-        let expected = "error decoding response body: data did not match any variant of untagged enum JsonRpcResponse";
-        // Mock the `get_state` method of the Ethereum light client.
-        // Given
-        // Mock dependencies
-        starknet_lightclient_mock
-            .expect_get_state_update()
-            .return_once(move |_| Err(eyre::eyre!(expected)));
-=======
 
         let expected_error = concat!(
             "Non valid combination of from_block, to_block and blockhash. ",
@@ -2792,26 +2809,12 @@
             .expect_add_invoke_transaction()
             .return_once(move |_| Err(eyre::eyre!(expected_error.clone())));
 
->>>>>>> 1ca5dfb8
-        // When
-        let beerus = BeerusLightClient::new(
-            config.clone(),
-            Box::new(ethereum_lightclient_mock),
-            Box::new(starknet_lightclient_mock),
-        );
-<<<<<<< HEAD
-        let block_id = block_id_string_to_block_id_type("tag", "latest").unwrap();
-        let result = beerus
-            .starknet_lightclient
-            .get_state_update(&block_id)
-            .await;
-
-        // Then
-        // Assert that the `get_state_update` method of the Beerus light client returns `Err`.
-        assert!(result.is_err());
-        // Assert that the error returned by the `get_state_update` method of the Beerus light client is the expected error.
-        assert_eq!(result.unwrap_err().to_string(), expected.to_string());
-=======
+        // When
+        let beerus = BeerusLightClient::new(
+            config.clone(),
+            Box::new(ethereum_lightclient_mock),
+            Box::new(starknet_lightclient_mock),
+        );
 
         let max_fee: FieldElement = FieldElement::from_str("0x01").unwrap();
         let signature: Vec<FieldElement> = vec![];
@@ -2842,6 +2845,5 @@
         assert!(result.is_err());
         // Assert that the error returned by the `add_invoke_transaction` method of the Beerus light client is the expected error.
         assert_eq!(result.unwrap_err().to_string(), expected_error.to_string());
->>>>>>> 1ca5dfb8
     }
 }