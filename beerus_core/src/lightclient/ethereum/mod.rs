--- conflicted
+++ resolved
@@ -70,7 +70,7 @@
     /// Add examples.
     async fn get_block_number(&self) -> Result<u64>;
 
-<<<<<<< HEAD
+
     /// Get the code of a given address.
     /// This function should be called after `start`.
     /// # Returns
@@ -80,7 +80,7 @@
     /// # TODO
     /// Add examples.
     async fn get_code(&self, address: &Address, block: BlockTag) -> Result<Vec<u8>>;
-=======
+
     /// Get the chain ID.
     /// This function should be called after `start`.
     /// # Returns
@@ -88,5 +88,5 @@
     /// # Errors
     /// Cannot fail.
     async fn chain_id(&self) -> u64;
->>>>>>> 15e746b5
+
 }