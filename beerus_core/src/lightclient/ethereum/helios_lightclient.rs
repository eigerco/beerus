--- conflicted
+++ resolved
@@ -49,17 +49,15 @@
         self.helios_light_client.get_block_number().await
     }
 
-<<<<<<< HEAD
     async fn get_code(
         &self,
         address: &ethers::types::Address,
         block: helios::types::BlockTag,
     ) -> eyre::Result<Vec<u8>> {
         self.helios_light_client.get_code(address, block).await
-=======
+
     async fn chain_id(&self) -> u64 {
         self.helios_light_client.chain_id().await
->>>>>>> 15e746b5
     }
 }
 
