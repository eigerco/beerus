use crate::{config::Config, lightclient::starknet::storage_proof::GetProofOutput};
use async_trait::async_trait;
use ethers::providers::{Http, Provider};
use eyre::Result;
use mockall::automock;
use serde::Serialize;
use starknet::{
    core::types::FieldElement,
    providers::jsonrpc::{
        models::{
            BlockHashAndNumber, BlockId, BroadcastedDeployTransaction,
<<<<<<< HEAD
            BroadcastedInvokeTransaction, ContractClass, DeployTransactionResult, EventFilter,
            EventsPage, InvokeTransactionResult, MaybePendingBlockWithTxHashes,
            MaybePendingBlockWithTxs, SyncStatusType, Transaction,
=======
            BroadcastedInvokeTransaction, ContractClass, DeployTransactionResult,
            InvokeTransactionResult, MaybePendingBlockWithTxHashes, MaybePendingBlockWithTxs,
            MaybePendingTransactionReceipt, SyncStatusType, Transaction,
>>>>>>> 036c8d52
        },
        models::{FunctionCall, StateUpdate},
        HttpTransport, JsonRpcClient,
    },
};
use url::Url;

pub mod storage_proof;

#[automock]
#[async_trait]
pub trait StarkNetLightClient: Send + Sync {
    async fn start(&self) -> Result<()>;
    async fn call(&self, opts: FunctionCall, block_number: u64) -> Result<Vec<FieldElement>>;
    async fn get_storage_at(
        &self,
        address: FieldElement,
        key: FieldElement,
        block_number: u64,
    ) -> Result<FieldElement>;
    async fn get_nonce(&self, _block_number: u64, address: FieldElement) -> Result<FieldElement>;
    async fn chain_id(&self) -> Result<FieldElement>;
    async fn block_number(&self) -> Result<u64>;
    async fn block_hash_and_number(&self) -> Result<BlockHashAndNumber>;
    async fn get_class(
        &self,
        block_id: &BlockId,
        class_hash: FieldElement,
    ) -> Result<ContractClass>;
    async fn get_class_hash_at(
        &self,
        block_id: &BlockId,
        contract_address: FieldElement,
    ) -> Result<FieldElement>;
    async fn get_class_at(
        &self,
        block_id: &BlockId,
        contract_address: FieldElement,
    ) -> Result<ContractClass>;
    async fn get_block_transaction_count(&self, block_id: &BlockId) -> Result<u64>;
    async fn get_state_update(&self, block_id: &BlockId) -> Result<StateUpdate>;
    async fn get_events(
        &self,
        filter: EventFilter,
        continuation_token: Option<String>,
        chunk_size: u64,
    ) -> Result<EventsPage>;
    async fn syncing(&self) -> Result<SyncStatusType>;
    async fn add_invoke_transaction(
        &self,
        invoke_transaction: &BroadcastedInvokeTransaction,
    ) -> Result<InvokeTransactionResult>;
    async fn add_deploy_transaction(
        &self,
        deploy_transaction: &BroadcastedDeployTransaction,
    ) -> Result<DeployTransactionResult>;

    async fn get_transaction_by_hash(&self, hash: FieldElement) -> Result<Transaction>;

    async fn get_block_with_txs(&self, block_id: &BlockId) -> Result<MaybePendingBlockWithTxs>;
    async fn get_block_with_tx_hashes(
        &self,
        block_id: &BlockId,
    ) -> Result<MaybePendingBlockWithTxHashes>;

    async fn get_transaction_receipt(
        &self,
        hash: FieldElement,
    ) -> Result<MaybePendingTransactionReceipt>;

    async fn get_transaction_by_block_id_and_index(
        &self,
        block_id: &BlockId,
        index: u64,
    ) -> Result<Transaction>;
    async fn pending_transactions(&self) -> Result<Vec<Transaction>>;

    async fn get_contract_storage_proof(
        &self,
        contract_address: FieldElement,
        keys: Vec<FieldElement>,
        block: &BlockId,
    ) -> Result<GetProofOutput>;
}

pub struct StarkNetLightClientImpl {
    client: JsonRpcClient<HttpTransport>,
    provider: Provider<Http>,
}

impl StarkNetLightClientImpl {
    pub fn new(config: &Config) -> Result<Self> {
        let url = Url::parse(config.starknet_rpc.clone().as_str())?;
        let provider = Provider::try_from(config.starknet_rpc.clone().as_str())?;
        Ok(Self {
            client: JsonRpcClient::new(HttpTransport::new(url)),
            provider,
        })
    }
}

#[async_trait]
impl StarkNetLightClient for StarkNetLightClientImpl {
    async fn start(&self) -> Result<()> {
        Ok(())
    }

    /// Get the value at a specific key in a contract's storage.
    /// Returns the value at the key.
    ///
    /// # Arguments
    ///
    /// * `address` - Address of the contract.
    /// * `key` - Key of the storage.
    ///
    /// # Returns
    ///
    /// `Ok(FieldElement)` if the operation was successful.
    /// `Err(eyre::Report)` if the operation failed.
    async fn get_storage_at(
        &self,
        address: FieldElement,
        key: FieldElement,
        block_number: u64,
    ) -> Result<FieldElement> {
        self.client
            .get_storage_at(
                address,
                key,
                &starknet::providers::jsonrpc::models::BlockId::Number(block_number),
            )
            .await
            .map_err(|e| eyre::eyre!(e))
    }

    /// Call a contract on StarkNet.
    /// Returns the result of the call.
    /// WARNING: This function is untrusted as there's no access list on StarkNet (yet @Avihu).
    ///
    /// # Arguments
    ///
    /// * `contract_address` - Address of the contract.
    /// * `selector` - Selector of the function to call.
    /// * `calldata` - Calldata of the function to call.
    ///
    /// # Returns
    ///
    /// `Ok(Vec<FieldElement>)` if the operation was successful.
    /// `Err(eyre::Report)` if the operation failed.
    async fn call(&self, request: FunctionCall, block_number: u64) -> Result<Vec<FieldElement>> {
        self.client
            .call(
                request,
                &starknet::providers::jsonrpc::models::BlockId::Number(block_number),
            )
            .await
            .map_err(|e| eyre::eyre!(e))
    }

    /// Get contract's nonce.
    /// Returns the nonce value.
    ///
    /// # Arguments
    ///
    /// * `address` - Address of the contract.
    ///
    ///
    /// # Returns
    ///
    /// `Ok(FieldElement)` if the operation was successful.
    /// `Err(eyre::Report)` if the operation failed.
    async fn get_nonce(&self, _block_number: u64, address: FieldElement) -> Result<FieldElement> {
        self.client
            .get_nonce(
                &starknet::providers::jsonrpc::models::BlockId::Number(_block_number),
                address,
            )
            .await
            .map_err(|e| eyre::eyre!(e))
    }

    async fn chain_id(&self) -> Result<FieldElement> {
        self.client.chain_id().await.map_err(|e| eyre::eyre!(e))
    }

    async fn block_number(&self) -> Result<u64> {
        self.client.block_number().await.map_err(|e| eyre::eyre!(e))
    }

    async fn block_hash_and_number(&self) -> Result<BlockHashAndNumber> {
        self.client
            .block_hash_and_number()
            .await
            .map_err(|e| eyre::eyre!(e))
    }

    /// Get the contract class definition in the given block associated with the given hash.
    /// The contract class definition.
    ///
    /// # Arguments
    ///
    /// * `block_id` - The block identifier.
    /// * `class_hash` - The class hash.
    ///
    /// # Returns
    ///
    /// `Ok(ContractClass)` if the operation was successful.
    /// `Err(eyre::Report)` if the operation failed.
    async fn get_class(
        &self,
        block_id: &BlockId,
        class_hash: FieldElement,
    ) -> Result<ContractClass> {
        self.client
            .get_class(block_id, class_hash)
            .await
            .map_err(|e| eyre::eyre!(e))
    }

    /// Get the contract class hash given a block Id and contract_address;

    ///
    /// # Arguments
    ///
    /// * `block_id` - The block identifier.
    /// * `contract_address` - The class hash.
    ///
    /// # Returns
    ///
    /// `Ok(FieldElement)` if the operation was successful.
    /// `Err(eyre::Report)` if the operation failed.
    async fn get_class_hash_at(
        &self,
        block_id: &BlockId,
        contract_address: FieldElement,
    ) -> Result<FieldElement> {
        self.client
            .get_class_hash_at(block_id, contract_address)
            .await
            .map_err(|e| eyre::eyre!(e))
    }

    /// Get the contract class definition in the given block associated with the contract address.
    /// The contract class definition.
    ///
    /// # Arguments
    ///
    /// * `block_id` - The block identifier.
    /// * `contract_address` - The contract address.
    ///
    /// # Returns
    ///
    /// `Ok(ContractClass)` if the operation was successful.
    /// `Err(eyre::Report)` if the operation failed.
    async fn get_class_at(
        &self,
        block_id: &BlockId,
        contract_address: FieldElement,
    ) -> Result<ContractClass> {
        self.client
            .get_class_at(block_id, contract_address)
            .await
            .map_err(|e| eyre::eyre!(e))
    }

    /// Get the number of transactions in a block given a block id.
    /// The number of transactions in a block.
    ///
    /// # Arguments
    ///
    /// * `block_id` - The block identifier.
    ///
    /// # Returns
    ///
    /// `Ok(ContractClass)` if the operation was successful.
    /// `Err(eyre::Report)` if the operation failed.
    async fn get_block_transaction_count(&self, block_id: &BlockId) -> Result<u64> {
        self.client
            .get_block_transaction_count(block_id)
            .await
            .map_err(|e| eyre::eyre!(e))
    }
    /// Get the events.
    /// The list events.
    ///
    /// # Arguments
    ///
    /// * `params` - The query filters.
    ///
    /// # Returns
    ///
    /// `Ok(EventsPage)` if the operation was successful.
    /// `Err(eyre::Report)` if the operation failed.
    async fn get_events(
        &self,
        filter: EventFilter,
        continuation_token: Option<String>,
        chunk_size: u64,
    ) -> Result<EventsPage> {
        self.client
            .get_events(filter, continuation_token, chunk_size)
            .await
            .map_err(|e| eyre::eyre!(e))
    }
    /// Get an object about the sync status, or false if the node is not synching.
    /// An object about the sync status, or false if the node is not synching.
    ///
    /// # Arguments
    ///
    /// # Returns
    ///
    /// `Ok(SyncStatusType)` if the operation was successful.
    /// `Err(eyre::Report)` if the operation failed.
    async fn syncing(&self) -> Result<SyncStatusType> {
        self.client.syncing().await.map_err(|e| eyre::eyre!(e))
    }

    /// Get information about the result of executing the requested block.
    /// # Arguments
    ///
    /// * `block_id` - The block identifier.
    ///
    /// # Returns
    ///
    /// `Ok(StateUpdate)` if the operation was successful.
    /// `Err(eyre::Report)` if the operation failed.
    async fn get_state_update(&self, block_id: &BlockId) -> Result<StateUpdate> {
        self.client
            .get_state_update(block_id)
            .await
            .map_err(|e| eyre::eyre!(e))
    }

    /// Add an invoke transaction
    ///
    /// # Arguments
    ///
    /// invoke_transaction : Transaction data
    ///  
    ///
    /// # Returns
    ///
    /// Result : Invoke Transaction Result
    ///
    /// `Ok(InvokeTransactionResult)` if the operation was successful.
    /// `Err(eyre::Report)` if the operation failed.
    async fn add_invoke_transaction(
        &self,
        invoke_transaction: &BroadcastedInvokeTransaction,
    ) -> Result<InvokeTransactionResult> {
        self.client
            .add_invoke_transaction(invoke_transaction)
            .await
            .map_err(|e| eyre::eyre!(e))
    }

    /// Add an invoke transaction
    ///
    /// # Arguments
    ///
    /// deploy_transaction : Transaction data
    ///
    ///
    /// # Returns
    ///
    /// Result : Deploy Transaction Result
    ///
    /// `Ok(DeployTransactionResult)` if the operation was successful.
    /// `Err(eyre::Report)` if the operation failed.
    async fn add_deploy_transaction(
        &self,
        deploy_transaction: &BroadcastedDeployTransaction,
    ) -> Result<DeployTransactionResult> {
        self.client
            .add_deploy_transaction(deploy_transaction)
            .await
            .map_err(|e| eyre::eyre!(e))
    }

    /// Get the transactions of a given block.
    ///
    /// # Arguments
    ///
    /// * `block_id` - The block identifier.
    ///
    /// # Returns
    ///
    /// `Ok(MaybePendingBlockWithTxs)` if the operation was successful.
    /// `Err(eyre::Report)` if the operation failed.
    async fn get_block_with_txs(&self, block_id: &BlockId) -> Result<MaybePendingBlockWithTxs> {
        self.client
            .get_block_with_txs(block_id)
            .await
            .map_err(|e| eyre::eyre!(e))
    }

    /// Get the transaction that matches the
    /// given hash.
    /// # Arguments
    /// * `hash` - Transaction hash.
    /// # Returns
    /// `Ok(Transaction)` if the operation was successful.
    /// `Err(eyre::Report)` if the operation failed.
    async fn get_transaction_by_hash(&self, hash: FieldElement) -> Result<Transaction> {
        self.client
            .get_transaction_by_hash(hash)
            .await
            .map_err(|e| eyre::eyre!(e))
    }
    /// Get the transaction given a block id and index
    /// The number of transactions in a block.
    ///
    /// # Arguments
    ///
    /// * `block_id` - The block identifier.
    /// * `index` - Transaction index
    /// # Returns
    ///
    /// `Ok(Transaction)` if the operation was successful.
    /// `Err(eyre::Report)` if the operation failed.
    async fn get_transaction_by_block_id_and_index(
        &self,
        block_id: &BlockId,
        index: u64,
    ) -> Result<Transaction> {
        self.client
            .get_transaction_by_block_id_and_index(block_id, index)
            .await
            .map_err(|e| eyre::eyre!(e))
    }

    /// Get the pending transactions.
    ///
    /// # Arguments
    /// # Returns
    ///
    /// Ok(Vec<Transaction>) if the operation was successful.
    /// Err(eyre::Report) if the operation failed.
    async fn pending_transactions(&self) -> Result<Vec<Transaction>> {
        self.client
            .pending_transactions()
            .await
            .map_err(|e| eyre::eyre!(e))
    }

    /// Get a transaction's receipt, querying
    /// the transaction by its hash.
    /// # Arguments
    ///
    /// * `hash` - Hash of the transaction.
    ///
    /// # Returns
    ///
    /// `Ok(TransactionReceipt)` if the operation was successful.
    /// `Err(eyre::Report)` if the operation failed.
    async fn get_transaction_receipt(
        &self,
        hash: FieldElement,
    ) -> Result<MaybePendingTransactionReceipt> {
        self.client
            .get_transaction_receipt(hash)
            .await
            .map_err(|e| eyre::eyre!(e))
    }

    /// Get the block with tx hashes of a given block.
    ///
    /// # Arguments
    ///
    /// * `block_id` - The block identifier.
    ///
    /// # Returns
    ///
    /// `Ok(MaybePendingBlockWithTxHashes)` if the operation was successful.
    /// `Err(eyre::Report)` if the operation failed.
    async fn get_block_with_tx_hashes(
        &self,
        block_id: &BlockId,
    ) -> Result<MaybePendingBlockWithTxHashes> {
        self.client
            .get_block_with_tx_hashes(block_id)
            .await
            .map_err(|e| eyre::eyre!(e))
    }

    /// Get a contract storage storage proof
    ///
    /// # Arguments
    ///
    /// contract_address: Address of the contract
    /// keys: Storage slots of the contract keys that needs a proof
    /// block_id : ID of the block the proof is needed for
    ///
    /// # Returns
    ///
    /// Result: Storage proof for each keys requested.
    ///
    /// `Ok(InvokeTransactionResult)` if the operation was successful.
    /// `Err(eyre::Report)` if the operation failed.
    async fn get_contract_storage_proof(
        &self,
        contract_address: FieldElement,
        keys: Vec<FieldElement>,
        block_id: &BlockId,
    ) -> Result<GetProofOutput> {
        let contract_address_str = format!("0x{contract_address:x}");
        let keys_str = keys.iter().map(|k| format!("0x{k:x}")).collect();

        #[derive(Debug, Serialize)]
        #[serde(untagged)]
        enum Param<'a> {
            Block(&'a BlockId),
            ContractAddress(String),
            Keys(Vec<String>),
        }

        let params = [
            Param::Block(block_id),
            Param::ContractAddress(contract_address_str),
            Param::Keys(keys_str),
        ];

        self.provider
            .request::<Vec<Param>, GetProofOutput>("pathfinder_getProof", Vec::from(params))
            .await
            .map_err(|e| eyre::eyre!(e))
    }
}<|MERGE_RESOLUTION|>--- conflicted
+++ resolved
@@ -9,15 +9,9 @@
     providers::jsonrpc::{
         models::{
             BlockHashAndNumber, BlockId, BroadcastedDeployTransaction,
-<<<<<<< HEAD
             BroadcastedInvokeTransaction, ContractClass, DeployTransactionResult, EventFilter,
             EventsPage, InvokeTransactionResult, MaybePendingBlockWithTxHashes,
-            MaybePendingBlockWithTxs, SyncStatusType, Transaction,
-=======
-            BroadcastedInvokeTransaction, ContractClass, DeployTransactionResult,
-            InvokeTransactionResult, MaybePendingBlockWithTxHashes, MaybePendingBlockWithTxs,
-            MaybePendingTransactionReceipt, SyncStatusType, Transaction,
->>>>>>> 036c8d52
+            MaybePendingBlockWithTxs, MaybePendingTransactionReceipt, SyncStatusType, Transaction,
         },
         models::{FunctionCall, StateUpdate},
         HttpTransport, JsonRpcClient,
@@ -300,6 +294,7 @@
             .await
             .map_err(|e| eyre::eyre!(e))
     }
+
     /// Get the events.
     /// The list events.
     ///
@@ -322,6 +317,7 @@
             .await
             .map_err(|e| eyre::eyre!(e))
     }
+
     /// Get an object about the sync status, or false if the node is not synching.
     /// An object about the sync status, or false if the node is not synching.
     ///
@@ -427,6 +423,7 @@
             .await
             .map_err(|e| eyre::eyre!(e))
     }
+
     /// Get the transaction given a block id and index
     /// The number of transactions in a block.
     ///
