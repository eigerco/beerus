--- conflicted
+++ resolved
@@ -5,13 +5,8 @@
 use starknet::{
     core::types::FieldElement,
     providers::jsonrpc::{
-<<<<<<< HEAD
-        models::{BlockHashAndNumber, BlockId, ContractClass},
+        models::{BlockHashAndNumber, BlockId, ContractClass, SyncStatusType},
         models::{FunctionCall, StateUpdate},
-=======
-        models::FunctionCall,
-        models::{BlockHashAndNumber, BlockId, ContractClass, SyncStatusType},
->>>>>>> a4f99d6b
         HttpTransport, JsonRpcClient,
     },
 };
@@ -45,11 +40,8 @@
         contract_address: FieldElement,
     ) -> Result<ContractClass>;
     async fn get_block_transaction_count(&self, block_id: &BlockId) -> Result<u64>;
-<<<<<<< HEAD
     async fn get_state_update(&self, block_id: &BlockId) -> Result<StateUpdate>;
-=======
     async fn syncing(&self) -> Result<SyncStatusType>;
->>>>>>> a4f99d6b
 }
 
 pub struct StarkNetLightClientImpl {
@@ -224,22 +216,6 @@
             .map_err(|e| eyre::eyre!(e))
     }
 
-<<<<<<< HEAD
-    /// Get information about the result of executing the requested block.
-    /// # Arguments
-    ///
-    /// * `block_id` - The block identifier.
-    ///
-    /// # Returns
-    ///
-    /// `Ok(StateUpdate)` if the operation was successful.
-    /// `Err(eyre::Report)` if the operation failed.
-    async fn get_state_update(&self, block_id: &BlockId) -> Result<StateUpdate> {
-        self.client
-            .get_state_update(block_id)
-            .await
-            .map_err(|e| eyre::eyre!(e))
-=======
     /// Get an object about the sync status, or false if the node is not synching.
     /// An object about the sync status, or false if the node is not synching.
     ///
@@ -251,6 +227,21 @@
     /// `Err(eyre::Report)` if the operation failed.
     async fn syncing(&self) -> Result<SyncStatusType> {
         self.client.syncing().await.map_err(|e| eyre::eyre!(e))
->>>>>>> a4f99d6b
+    }
+
+    /// Get information about the result of executing the requested block.
+    /// # Arguments
+    ///
+    /// * `block_id` - The block identifier.
+    ///
+    /// # Returns
+    ///
+    /// `Ok(StateUpdate)` if the operation was successful.
+    /// `Err(eyre::Report)` if the operation failed.
+    async fn get_state_update(&self, block_id: &BlockId) -> Result<StateUpdate> {
+        self.client
+            .get_state_update(block_id)
+            .await
+            .map_err(|e| eyre::eyre!(e))
     }
 }