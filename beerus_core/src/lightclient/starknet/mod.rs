--- conflicted
+++ resolved
@@ -8,18 +8,11 @@
     core::types::FieldElement,
     providers::jsonrpc::{
         models::{
-<<<<<<< HEAD
-            BlockHashAndNumber, BlockId, BroadcastedDeployTransaction,
-            BroadcastedInvokeTransaction, ContractClass, DeployTransactionResult, EventFilter,
-            EventsPage, InvokeTransactionResult, MaybePendingBlockWithTxHashes,
-            MaybePendingBlockWithTxs, MaybePendingTransactionReceipt, SyncStatusType, Transaction,
-=======
             BlockHashAndNumber, BlockId, BroadcastedDeclareTransaction,
             BroadcastedDeployTransaction, BroadcastedInvokeTransaction, ContractClass,
-            DeclareTransactionResult, DeployTransactionResult, InvokeTransactionResult,
-            MaybePendingBlockWithTxHashes, MaybePendingBlockWithTxs,
+            DeclareTransactionResult, DeployTransactionResult, EventFilter, EventsPage,
+            InvokeTransactionResult, MaybePendingBlockWithTxHashes, MaybePendingBlockWithTxs,
             MaybePendingTransactionReceipt, SyncStatusType, Transaction,
->>>>>>> fcc0766c
         },
         models::{FunctionCall, StateUpdate},
         HttpTransport, JsonRpcClient,
