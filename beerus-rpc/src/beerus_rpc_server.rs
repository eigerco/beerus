use beerus_core::lightclient::beerus::BeerusLightClient;
/// The RPC module for the Ethereum protocol required by Kakarot.
use jsonrpsee::{
    core::{async_trait, RpcResult as Result},
    proc_macros::rpc,
};

<<<<<<< HEAD
use beerus_core::starknet_helper::block_id_string_to_block_id_type;
=======
use starknet::providers::jsonrpc::models::BlockHashAndNumber;

>>>>>>> bc71268d
pub struct BeerusRpc {
    _beerus: BeerusLightClient,
}

#[rpc(server, client)]
trait BeerusApi {
    #[method(name = "hello_world")]
    async fn hello_world(&self) -> Result<String>;

<<<<<<< HEAD
    #[method(name = "stark_chainId")]
    async fn stark_chain_id(&self) -> Result<String>;

    #[method(name = "stark_blockNumber")]
    async fn stark_block_number(&self) -> Result<u64>;

    #[method(name = "stark_blockTransactionCount")]
    async fn stark_block_transaction_count(
        &self,
        block_id_type: String,
        block_id: String,
    ) -> Result<u64>;
=======
    #[method(name = "stark_blockHashAndNumber")]
    async fn get_block_hash_and_number(&self) -> Result<BlockHashAndNumber>;
>>>>>>> bc71268d
}

#[async_trait]
impl BeerusApiServer for BeerusRpc {
    async fn hello_world(&self) -> Result<String> {
        Ok("Hello World!".to_string())
    }

<<<<<<< HEAD
    async fn stark_chain_id(&self) -> Result<String> {
        let chain_id = self
            ._beerus
            .starknet_lightclient
            .chain_id()
            .await
            .unwrap()
            .to_string();

        Ok(chain_id)
    }

    async fn stark_block_number(&self) -> Result<u64> {
        let block_number = self
            ._beerus
            .starknet_lightclient
            .block_number()
            .await
            .unwrap();

        Ok(block_number)
    }

    async fn stark_block_transaction_count(
        &self,
        block_id_type: String,
        block_id: String,
    ) -> Result<u64> {
        let block_id = block_id_string_to_block_id_type(&block_id_type, &block_id).unwrap();
        let block_transaction_count = self
            ._beerus
            .starknet_lightclient
            .get_block_transaction_count(&block_id)
            .await
            .unwrap();
        Ok(block_transaction_count)
=======
    async fn get_block_hash_and_number(&self) -> Result<BlockHashAndNumber> {
        Ok(self
            ._beerus
            .starknet_lightclient
            .block_hash_and_number()
            .await
            .unwrap())
>>>>>>> bc71268d
    }
}

impl BeerusRpc {
    pub fn new(beerus: BeerusLightClient) -> Self {
        Self { _beerus: beerus }
    }
}<|MERGE_RESOLUTION|>--- conflicted
+++ resolved
@@ -5,12 +5,9 @@
     proc_macros::rpc,
 };
 
-<<<<<<< HEAD
 use beerus_core::starknet_helper::block_id_string_to_block_id_type;
-=======
 use starknet::providers::jsonrpc::models::BlockHashAndNumber;
 
->>>>>>> bc71268d
 pub struct BeerusRpc {
     _beerus: BeerusLightClient,
 }
@@ -20,7 +17,6 @@
     #[method(name = "hello_world")]
     async fn hello_world(&self) -> Result<String>;
 
-<<<<<<< HEAD
     #[method(name = "stark_chainId")]
     async fn stark_chain_id(&self) -> Result<String>;
 
@@ -33,10 +29,9 @@
         block_id_type: String,
         block_id: String,
     ) -> Result<u64>;
-=======
+
     #[method(name = "stark_blockHashAndNumber")]
     async fn get_block_hash_and_number(&self) -> Result<BlockHashAndNumber>;
->>>>>>> bc71268d
 }
 
 #[async_trait]
@@ -45,7 +40,6 @@
         Ok("Hello World!".to_string())
     }
 
-<<<<<<< HEAD
     async fn stark_chain_id(&self) -> Result<String> {
         let chain_id = self
             ._beerus
@@ -81,8 +75,10 @@
             .get_block_transaction_count(&block_id)
             .await
             .unwrap();
+
         Ok(block_transaction_count)
-=======
+    }
+
     async fn get_block_hash_and_number(&self) -> Result<BlockHashAndNumber> {
         Ok(self
             ._beerus
@@ -90,7 +86,6 @@
             .block_hash_and_number()
             .await
             .unwrap())
->>>>>>> bc71268d
     }
 }
 
