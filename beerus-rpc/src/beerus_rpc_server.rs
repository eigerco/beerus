use beerus_core::lightclient::beerus::BeerusLightClient;
/// The RPC module for the Ethereum protocol required by Kakarot.
use jsonrpsee::{
    core::{async_trait, RpcResult as Result},
    proc_macros::rpc,
};

use beerus_core::starknet_helper::block_id_string_to_block_id_type;
pub struct BeerusRpc {
    _beerus: BeerusLightClient,
}

#[rpc(server, client)]
trait BeerusApi {
    #[method(name = "hello_world")]
    async fn hello_world(&self) -> Result<String>;

<<<<<<< HEAD
    #[method(name = "stark_chainId")]
    async fn stark_chain_id(&self) -> Result<String>;

    #[method(name = "stark_blockNumber")]
    async fn stark_block_number(&self) -> Result<u64>;
=======
    #[method(name = "stark_blockTransactionCount")]
    async fn stark_block_transaction_count(
        &self,
        block_id_type: String,
        block_id: String,
    ) -> Result<u64>;
>>>>>>> 70470ca2
}

#[async_trait]
impl BeerusApiServer for BeerusRpc {
    async fn hello_world(&self) -> Result<String> {
        Ok("Hello World!".to_string())
    }

<<<<<<< HEAD
    async fn stark_chain_id(&self) -> Result<String> {
        let chain_id = self
            ._beerus
            .starknet_lightclient
            .chain_id()
            .await
            .unwrap()
            .to_string();

        Ok(chain_id)
    }

    async fn stark_block_number(&self) -> Result<u64> {
        let block_number = self
            ._beerus
            .starknet_lightclient
            .block_number()
            .await
            .unwrap();

        Ok(block_number)
=======
    async fn stark_block_transaction_count(
        &self,
        block_id_type: String,
        block_id: String,
    ) -> Result<u64> {
        let block_id = block_id_string_to_block_id_type(&block_id_type, &block_id).unwrap();
        let block_transaction_count = self
            ._beerus
            .starknet_lightclient
            .get_block_transaction_count(&block_id)
            .await
            .unwrap();
        Ok(block_transaction_count)
>>>>>>> 70470ca2
    }
}

impl BeerusRpc {
    pub fn new(beerus: BeerusLightClient) -> Self {
        Self { _beerus: beerus }
    }
}<|MERGE_RESOLUTION|>--- conflicted
+++ resolved
@@ -15,20 +15,18 @@
     #[method(name = "hello_world")]
     async fn hello_world(&self) -> Result<String>;
 
-<<<<<<< HEAD
     #[method(name = "stark_chainId")]
     async fn stark_chain_id(&self) -> Result<String>;
 
     #[method(name = "stark_blockNumber")]
     async fn stark_block_number(&self) -> Result<u64>;
-=======
+
     #[method(name = "stark_blockTransactionCount")]
     async fn stark_block_transaction_count(
         &self,
         block_id_type: String,
         block_id: String,
     ) -> Result<u64>;
->>>>>>> 70470ca2
 }
 
 #[async_trait]
@@ -37,7 +35,6 @@
         Ok("Hello World!".to_string())
     }
 
-<<<<<<< HEAD
     async fn stark_chain_id(&self) -> Result<String> {
         let chain_id = self
             ._beerus
@@ -59,7 +56,8 @@
             .unwrap();
 
         Ok(block_number)
-=======
+    }
+
     async fn stark_block_transaction_count(
         &self,
         block_id_type: String,
@@ -73,7 +71,6 @@
             .await
             .unwrap();
         Ok(block_transaction_count)
->>>>>>> 70470ca2
     }
 }
 
