use beerus_core::lightclient::beerus::BeerusLightClient;
/// The RPC module for the Ethereum protocol required by Kakarot.
use jsonrpsee::{
    core::{async_trait, RpcResult as Result},
    proc_macros::rpc,
};

pub struct BeerusRpc {
    _beerus: BeerusLightClient,
}

#[rpc(server, client)]
trait BeerusApi {
    #[method(name = "hello_world")]
    async fn hello_world(&self) -> Result<String>;

<<<<<<< HEAD
    #[method(name = "stark_chainId")]
    async fn stark_chain_id(&self) -> Result<String>;
=======
    #[method(name = "stark_blockNumber")]
    async fn stark_block_number(&self) -> Result<u64>;
>>>>>>> 41a4a18d
}

#[async_trait]
impl BeerusApiServer for BeerusRpc {
    async fn hello_world(&self) -> Result<String> {
        Ok("Hello World!".to_string())
    }

<<<<<<< HEAD
    async fn stark_chain_id(&self) -> Result<String> {
        let chain_id = self
            ._beerus
            .starknet_lightclient
            .chain_id()
            .await
            .unwrap()
            .to_string();
        Ok(chain_id)
=======
    async fn stark_block_number(&self) -> Result<u64> {
        let block_number = self
            ._beerus
            .starknet_lightclient
            .block_number()
            .await
            .unwrap();

        Ok(block_number)
>>>>>>> 41a4a18d
    }
}

impl BeerusRpc {
    pub fn new(beerus: BeerusLightClient) -> Self {
        Self { _beerus: beerus }
    }
}<|MERGE_RESOLUTION|>--- conflicted
+++ resolved
@@ -14,13 +14,11 @@
     #[method(name = "hello_world")]
     async fn hello_world(&self) -> Result<String>;
 
-<<<<<<< HEAD
     #[method(name = "stark_chainId")]
     async fn stark_chain_id(&self) -> Result<String>;
-=======
+
     #[method(name = "stark_blockNumber")]
     async fn stark_block_number(&self) -> Result<u64>;
->>>>>>> 41a4a18d
 }
 
 #[async_trait]
@@ -29,7 +27,7 @@
         Ok("Hello World!".to_string())
     }
 
-<<<<<<< HEAD
+
     async fn stark_chain_id(&self) -> Result<String> {
         let chain_id = self
             ._beerus
@@ -39,7 +37,7 @@
             .unwrap()
             .to_string();
         Ok(chain_id)
-=======
+
     async fn stark_block_number(&self) -> Result<u64> {
         let block_number = self
             ._beerus
@@ -49,7 +47,6 @@
             .unwrap();
 
         Ok(block_number)
->>>>>>> 41a4a18d
     }
 }
 
