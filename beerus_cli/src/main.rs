--- conflicted
+++ resolved
@@ -19,18 +19,10 @@
     let cli = Cli::parse();
     // Read the config from the environment.
     let config = Config::new_from_env()?;
-    let config_clone = config.clone();
     // Create a new Ethereum light client.
-
     let ethereum_lightclient = HeliosLightClient::new(config.clone()).await?;
-    let ethereum_lightclient_clone = HeliosLightClient::new(config.clone()).await?;
-
     // Create a new StarkNet light client.
     let starknet_lightclient = StarkNetLightClientImpl::new(&config)?;
-<<<<<<< HEAD
-    let starknet_lightclient_clone = StarkNetLightClientImpl::new(&config)?;
-=======
->>>>>>> 6f578112
 
     // Create a new Beerus light client.
     let mut beerus = BeerusLightClient::new(
@@ -40,23 +32,9 @@
     );
 
     // Start the Beerus light client.
-<<<<<<< HEAD
-    beerus
-        .start(
-            config_clone,
-            Box::new(ethereum_lightclient_clone),
-            Box::new(starknet_lightclient_clone),
-        )
-        .await?;
-
-    // Comment for testing payload update
-    // tokio::time::sleep(Duration::from_secs(500)).await;
-
-=======
     println!("Starting Beerus light client...");
     beerus.start().await?;
     println!("Beerus light client started!");
->>>>>>> 6f578112
     // Run the CLI command.
     println!("Before Running command");
     let command_response = runner::run(beerus, cli).await?;
