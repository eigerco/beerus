--- conflicted
+++ resolved
@@ -352,13 +352,12 @@
         #[arg(short, long, value_name = "BLOCK_ID")]
         block_id: String,
     },
-<<<<<<< HEAD
     QueryTxReceipt {
         /// The transaction hash, as
         /// a hex-string.
         #[arg(short, long, value_name = "TX_HASH")]
         tx_hash: String,
-=======
+    },
 
     QueryContractStorageProof {
         /// Type of block identifier
@@ -377,7 +376,6 @@
         /// Storage keys
         #[arg(short, long, value_name = "KEYS", value_delimiter = ',')]
         keys: Vec<String>,
->>>>>>> 56354ae0
     },
 }
 
@@ -422,11 +420,8 @@
     StarkNetL2ToL1Messages(U256),
     StarknetQueryTransactionByBlockIdAndIndex(Transaction),
     StarknetQueryPendingTransactions(Vec<Transaction>),
-<<<<<<< HEAD
     StarknetQueryTxReceipt(MaybePendingTransactionReceipt),
-=======
     StarknetQueryContractStorageProof(GetProofOutput),
->>>>>>> 56354ae0
 }
 
 /// Display implementation for the CLI command response.
@@ -727,18 +722,16 @@
             CommandResponse::StarknetQueryBlockWithTxHashes(response) => {
                 write!(f, "Block : {response:?}")
             }
-<<<<<<< HEAD
             CommandResponse::StarknetQueryTxReceipt(maybe_receipt) => {
                 let response = serde_json::to_value(maybe_receipt)
                     .expect("Error parsing the received transaction")
                     .to_string();
                 write!(f, "{response}")
-=======
+            }
 
             // Print the contract and storage keys proofs
             CommandResponse::StarknetQueryContractStorageProof(response) => {
                 write!(f, "{response:?}")
->>>>>>> 56354ae0
             }
         }
     }
