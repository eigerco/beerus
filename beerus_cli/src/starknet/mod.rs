--- conflicted
+++ resolved
@@ -519,9 +519,8 @@
             .get_block_with_tx_hashes(&block_id)
             .await?,
     ))
-<<<<<<< HEAD
-=======
-}
+}
+
 
 /// Query Contract Storage proof for a given contract and keys
 /// # Arguments
@@ -551,5 +550,4 @@
         .await?;
 
     Ok(CommandResponse::StarknetQueryContractStorageProof(proof))
->>>>>>> 9d9b69f9
 }