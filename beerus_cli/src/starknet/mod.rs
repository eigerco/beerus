--- conflicted
+++ resolved
@@ -283,7 +283,6 @@
     ))
 }
 
-<<<<<<< HEAD
 /// Query information about the result of executing the requested block.
 /// # Arguments
 /// * `beerus` - The Beerus light client.
@@ -302,7 +301,8 @@
             .starknet_lightclient
             .get_state_update(&block_id)
             .await?,
-=======
+    ))
+}
 /// Query if the node is synchronized on the StarkNet network.
 /// # Arguments
 /// * `beerus` - The Beerus light client.
@@ -311,6 +311,5 @@
 pub async fn query_starknet_syncing(beerus: BeerusLightClient) -> Result<CommandResponse> {
     Ok(CommandResponse::StarknetQuerySyncing(
         beerus.starknet_lightclient.syncing().await?,
->>>>>>> a4f99d6b
     ))
 }