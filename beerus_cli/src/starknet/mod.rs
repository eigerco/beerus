use std::str::FromStr;

use crate::model::CommandResponse;
use beerus_core::lightclient::beerus::BeerusLightClient;
use ethers::types::U256;
use eyre::Result;
use starknet::core::types::FieldElement;
use starknet::providers::jsonrpc::models::{
    BroadcastedDeployTransaction, BroadcastedInvokeTransaction, BroadcastedInvokeTransactionV0,
};
/// Query the StarkNet state root.
/// # Arguments
/// * `beerus` - The Beerus light client.
/// # Returns
/// * `Result<CommandResponse>` - The result of the query.
/// # Errors
/// * If the StarkNet state root query fails.
pub async fn query_starknet_state_root(beerus: BeerusLightClient) -> Result<CommandResponse> {
    // Call the StarkNet contract to get the state root.
    Ok(CommandResponse::StarkNetQueryStateRoot(
        beerus.starknet_state_root().await?,
    ))
}

/// Query starknet_storageAt
/// # Arguments
/// * `beerus` - The Beerus light client.
/// * `address` - The StarkNet address.
/// * `slot` - The StarkNet slot.
/// # Returns
/// * `Result<()>` - The result of the query.
/// # Errors
/// * If the StarkNet storageAt query fails.
/// * If the StarkNet address is invalid.
/// * If the StarkNet slot is invalid.
pub async fn query_starknet_get_storage_at(
    beerus: BeerusLightClient,
    address: String,
    slot: String,
) -> Result<CommandResponse> {
    // Convert address to FieldElement.
    let address = FieldElement::from_str(&address)?;
    // Convert slot to FieldElement.
    let slot = FieldElement::from_str(&slot)?;

    // Call the StarkNet contract to get the state root.
    Ok(CommandResponse::StarkNetQueryGetStorageAt(
        beerus.starknet_get_storage_at(address, slot).await?,
    ))
}

/// Query a StarkNet contract view.
/// WARNING: This is a very unsafe function. It is not recommended to use it.
/// # Arguments
/// * `beerus` - The Beerus light client.
/// * `address` - The StarkNet address.
/// * `selector` - The StarkNet selector.
/// * `calldata` - The StarkNet calldata.
/// # Returns
/// * `Result<()>` - The result of the query.
/// # Errors
/// * If the StarkNet contract view query fails.
/// * If the StarkNet address is invalid.
/// * If the StarkNet selector is invalid.
/// * If the StarkNet calldata is invalid.
pub async fn query_starknet_contract_view(
    beerus: BeerusLightClient,
    address: String,
    selector: String,
    calldata: Vec<String>,
) -> Result<CommandResponse> {
    // Convert address to FieldElement.
    let address = FieldElement::from_str(&address)?;
    // Convert selector to FieldElement.
    let selector = FieldElement::from_str(&selector)?;
    // Convert calldata to FieldElements.
    let calldata = calldata
        .iter()
        .map(|x| FieldElement::from_str(x).unwrap())
        .collect();

    // Call the StarkNet contract to get the state root.
    Ok(CommandResponse::StarkNetQueryContract(
        beerus
            .starknet_call_contract(address, selector, calldata)
            .await?,
    ))
}

/// Query starknet_nonce
/// # Arguments
/// * `beerus` - The Beerus light client.
/// * `address` - The StarkNet address.
/// # Returns
/// * `Result<()>` - The result of the query.
/// # Errors
/// * If the StarkNet nonce query fails.
/// * If the StarkNet address is invalid.
pub async fn query_starknet_nonce(
    beerus: BeerusLightClient,
    address: String,
) -> Result<CommandResponse> {
    let addr = FieldElement::from_str(&address)?;

    Ok(CommandResponse::StarkNetQueryNonce(
        beerus.starknet_get_nonce(addr).await?,
    ))
}

/// Query L1 to L2 messages cancellation timestamp.
/// # Arguments
/// * `beerus` - The Beerus light client.
/// * `msg_hash` - The message hash.
/// # Returns
/// * `Result<CommandResponse>` - The result of the query.
/// # Errors
/// * If the L1 to L2 messages cancellation timestamp query fails.
/// * If the message hash is invalid.
pub async fn query_starknet_l1_to_l2_messages_cancellation_timestamp(
    beerus: BeerusLightClient,
    msg_hash: String,
) -> Result<CommandResponse> {
    let msg_hash = U256::from_str(&msg_hash)?;
    Ok(CommandResponse::StarkNetL1ToL2MessageCancellations(
        beerus
            .starknet_l1_to_l2_message_cancellations(msg_hash)
            .await?,
    ))
}

/// Query L1 to L2 the msg_fee + 1 for the message with the given 'msgHash'
/// # Arguments
/// * `beerus` - The Beerus light client.
/// * `msg_hash` - The message hash.
/// # Returns
/// * `Result<CommandResponse>` - The result of the query.
/// # Errors
/// * If the L1 to L2 messages query fails.
/// * If the message hash is invalid.
pub async fn query_starknet_l1_to_l2_messages(
    beerus: BeerusLightClient,
    msg_hash: String,
) -> Result<CommandResponse> {
    let msg_hash = U256::from_str(&msg_hash)?;
    Ok(CommandResponse::StarkNetL1ToL2Messages(
        beerus.starknet_l1_to_l2_messages(msg_hash).await?,
    ))
}

/// Query (msg_fee+1) for the L2 to L1 message with the given 'msgHash'
/// # Arguments
/// * `beerus` - The Beerus light client.
/// * `msg_hash` - The message hash.
/// # Returns
/// * `Result<CommandResponse>` - The result of the query.
/// # Errors
/// * If the L2 to L1 messages query fails.
/// * If the message hash is invalid.
pub async fn query_starknet_l2_to_l1_messages(
    beerus: BeerusLightClient,
    msg_hash: String,
) -> Result<CommandResponse> {
    let msg_hash = U256::from_str(&msg_hash)?;
    Ok(CommandResponse::StarkNetL2ToL1Messages(
        beerus.starknet_l2_to_l1_messages(msg_hash).await?,
    ))
}

/// Query l1 to l2 message nonce
/// # Arguments
/// * `beerus` - The Beerus light client.
/// # Returns
/// * `Result<CommandResponse>` - The result of the query.
/// # Errors
/// * If the StarkNet nonce query fails.
pub async fn query_starknet_l1_to_l2_message_nonce(
    beerus: BeerusLightClient,
) -> Result<CommandResponse> {
    Ok(CommandResponse::StarkNetL1ToL2MessageNonce(
        beerus.starknet_l1_to_l2_message_nonce().await?,
    ))
}

/// Query the chain id of the StarkNet network.
/// # Arguments
/// * `beerus` - The Beerus light client.
/// # Returns
/// * `Result<CommandResponse>` - The chain id of the StarkNet network.
pub async fn query_chain_id(beerus: BeerusLightClient) -> Result<CommandResponse> {
    let chain_id = beerus.starknet_lightclient.chain_id().await?;
    Ok(CommandResponse::StarknetQueryChainId(chain_id))
}

/// Query the current block number of the StarkNet network.
/// # Arguments
/// * `beerus` - The Beerus light client.
/// # Returns
/// * `Result<CommandResponse>` - The current block number of the StarkNet network.
pub async fn query_block_number(beerus: BeerusLightClient) -> Result<CommandResponse> {
    let block_number = beerus.starknet_lightclient.block_number().await?;
    Ok(CommandResponse::StarknetQueryBlockNumber(block_number))
}

/// Query the current block hash and number of the StarkNet network.
/// # Arguments
/// * `beerus` - The Beerus light client.
/// # Returns
/// * `Result<CommandResponse>` - The current block hash and number of the StarkNet network.
pub async fn query_block_hash_and_number(beerus: BeerusLightClient) -> Result<CommandResponse> {
    Ok(CommandResponse::StarknetQueryBlockHashAndNumber(
        beerus.starknet_lightclient.block_hash_and_number().await?,
    ))
}

/// Query the contract class definition in the given block associated with the given hash.
/// # Arguments
/// * `beerus` - The Beerus light client.
/// * `block_id_type` - The type of block identifier.
/// * `block_id` - The block identifier.
/// * `class_hash` - The class hash.
/// # Returns
/// * `Result<CommandResponse>` - The contract class definition.
pub async fn get_class(
    beerus: BeerusLightClient,
    block_id_type: String,
    block_id: String,
    class_hash: String,
) -> Result<CommandResponse> {
    let block_id =
        beerus_core::starknet_helper::block_id_string_to_block_id_type(&block_id_type, &block_id)?;
    let class_hash = FieldElement::from_str(&class_hash)?;
    Ok(CommandResponse::StarknetQueryGetClass(
        beerus
            .starknet_lightclient
            .get_class(&block_id, class_hash)
            .await?,
    ))
}

/// Query the contract class hash given block associated with the contract address.

/// # Arguments
/// * `beerus` - The Beerus light client.
/// * `block_id_type` - The type of block identifier.
/// * `block_id` - The block identifier.
/// * `contract_address` - The class hash.
/// # Returns
/// * `Result<CommandResponse>` - The contract class definition.
pub async fn get_class_hash(
    beerus: BeerusLightClient,
    block_id_type: String,
    block_id: String,
    contract_address: String,
) -> Result<CommandResponse> {
    let block_id =
        beerus_core::starknet_helper::block_id_string_to_block_id_type(&block_id_type, &block_id)?;
    let contract_address = FieldElement::from_str(&contract_address)?;
    Ok(CommandResponse::StarknetQueryGetClassHash(
        beerus
            .starknet_lightclient
            .get_class_hash_at(&block_id, contract_address)
            .await?,
    ))
}

/// Query the contract class definition in the given block associated with the contract address.
/// # Arguments
/// * `beerus` - The Beerus light client.
/// * `block_id_type` - The type of block identifier.
/// * `block_id` - The block identifier.
/// * `contract_address` - The class hash.
/// # Returns
/// * `Result<CommandResponse>` - The contract class definition.

pub async fn get_class_at(
    beerus: BeerusLightClient,
    block_id_type: String,
    block_id: String,
    contract_address: String,
) -> Result<CommandResponse> {
    let block_id =
        beerus_core::starknet_helper::block_id_string_to_block_id_type(&block_id_type, &block_id)?;
    let contract_address = FieldElement::from_str(&contract_address)?;

    Ok(CommandResponse::StarknetQueryGetClass(
        beerus
            .starknet_lightclient
            .get_class_at(&block_id, contract_address)
            .await?,
    ))
}

/// Query the number of transactions in a block given a block id of the StarkNet network.
/// # Arguments
/// * `beerus` - The Beerus light client.
/// * `block_id_type` - The type of block identifier.
/// * `block_id` - The block identifier.
/// # Returns
/// * `Result<CommandResponse>` - The number of transactions in a block.
pub async fn get_block_transaction_count(
    beerus: BeerusLightClient,
    block_id_type: String,
    block_id: String,
) -> Result<CommandResponse> {
    let block_id =
        beerus_core::starknet_helper::block_id_string_to_block_id_type(&block_id_type, &block_id)?;
    Ok(CommandResponse::StarknetQueryGetBlockTransactionCount(
        beerus
            .starknet_lightclient
            .get_block_transaction_count(&block_id)
            .await?,
    ))
}

/// Query information about the result of executing the requested block.
/// # Arguments
/// * `beerus` - The Beerus light client.
/// * `block_id` - The block identifier.
/// # Returns
/// * `Result<CommandResponse>` - The state update.
pub async fn get_state_update(
    beerus: BeerusLightClient,
    block_id_type: String,
    block_id: String,
) -> Result<CommandResponse> {
    let block_id =
        beerus_core::starknet_helper::block_id_string_to_block_id_type(&block_id_type, &block_id)?;
    Ok(CommandResponse::StarknetQueryGetStateUpdate(
        beerus
            .starknet_lightclient
            .get_state_update(&block_id)
            .await?,
    ))
}
/// Query if the node is synchronized on the StarkNet network.
/// # Arguments
/// * `beerus` - The Beerus light client.
/// # Returns
/// * `Result<CommandResponse>` - If the node is synchronized on the StarkNet network.
pub async fn query_starknet_syncing(beerus: BeerusLightClient) -> Result<CommandResponse> {
    Ok(CommandResponse::StarknetQuerySyncing(
        beerus.starknet_lightclient.syncing().await?,
    ))
}

/// Add an Invoke transaction to the StarkNet network.
/// # Arguments
/// * `beerus` - The Beerus light client.
/// * `max_fee` - The maximum fee.
/// * `signature` - The signature.
/// * `nonce` - The nonce.
/// * `contract_address` - The contract address.
/// * `entry_point_selector` - The entry point selector.
/// * `calldata` - The calldata.
///
/// # Returns
///
/// * `Result<CommandResponse>` - If the node is synchronized on the StarkNet network.
pub async fn add_invoke_transaction(
    beerus: BeerusLightClient,
    max_fee: String,
    signature: Vec<String>,
    nonce: String,
    contract_address: String,
    entry_point_selector: String,
    calldata: Vec<String>,
) -> Result<CommandResponse> {
    let max_fee: FieldElement = FieldElement::from_str(&max_fee).unwrap();
    let signature = signature
        .iter()
        .map(|x| FieldElement::from_str(x).unwrap())
        .collect();
    let nonce: FieldElement = FieldElement::from_str(&nonce).unwrap();
    let contract_address: FieldElement = FieldElement::from_str(&contract_address).unwrap();
    let entry_point_selector: FieldElement = FieldElement::from_str(&entry_point_selector).unwrap();
    let calldata = calldata
        .iter()
        .map(|x| FieldElement::from_str(x).unwrap())
        .collect();

    let transaction_data = BroadcastedInvokeTransactionV0 {
        max_fee,
        signature,
        nonce,
        contract_address,
        entry_point_selector,
        calldata,
    };

    let invoke_transaction = BroadcastedInvokeTransaction::V0(transaction_data);

    Ok(CommandResponse::StarknetAddInvokeTransaction(
        beerus
            .starknet_lightclient
            .add_invoke_transaction(&invoke_transaction)
            .await?,
    ))
}

/// Add an Deploy transaction to the StarkNet network.
/// # Arguments
/// * `beerus` - The Beerus light client.
/// * `contract_class` - The contract class.
/// * `version` - The version.
/// * `contract_address_salt` - The contract address salt.
/// * `constructor_calldata` - The constructor calldata.
///
/// # Returns
///
/// * `Result<CommandResponse>` - The deploy transaction.
pub async fn add_deploy_transaction(
    beerus: BeerusLightClient,
    contract_class: String,
    version: String,
    contract_address_salt: String,
    constructor_calldata: Vec<String>,
) -> Result<CommandResponse> {
    let contract_class_bytes = contract_class.as_bytes();
    let contract_class = serde_json::from_slice(contract_class_bytes)?;
    let version: u64 = version.parse().unwrap();
    let contract_address_salt: FieldElement =
        FieldElement::from_str(&contract_address_salt).unwrap();
    let constructor_calldata = constructor_calldata
        .iter()
        .map(|x| FieldElement::from_str(x).unwrap())
        .collect();

    let deploy_transaction = BroadcastedDeployTransaction {
        contract_class,
        version,
        contract_address_salt,
        constructor_calldata,
    };

    Ok(CommandResponse::StarknetAddDeployTransaction(
        beerus
            .starknet_lightclient
            .add_deploy_transaction(&deploy_transaction)
            .await?,
    ))
}

/// Query Block with Txs array
/// # Arguments
/// * `beerus` - The Beerus light client.
/// * `block_id_type` - The type of block identifier.
/// * `block_id` - The block identifier.
/// # Returns
/// * `Result<CommandResponse>` - The contract class definition.
pub async fn query_block_with_txs(
    beerus: BeerusLightClient,
    block_id_type: String,
    block_id: String,
) -> Result<CommandResponse> {
    let block_id =
        beerus_core::starknet_helper::block_id_string_to_block_id_type(&block_id_type, &block_id)?;
    Ok(CommandResponse::StarknetQueryBlockWithTxs(
        beerus
            .starknet_lightclient
            .get_block_with_txs(&block_id)
            .await?,
    ))
}

/// Query the number of transactions in a block given a block id of the StarkNet network.
/// # Arguments
/// * `beerus` - The Beerus light client.
/// * `block_id_type` - The type of block identifier.
/// * `block_id` - The block identifier.
/// # Returns
/// * `Result<CommandResponse>` - The number of transactions in a block.
pub async fn get_transaction_by_block_id_and_index(
    beerus: BeerusLightClient,
    block_id_type: String,
    block_id: String,
    index: String,
) -> Result<CommandResponse> {
    let index = u64::from_str(&index)?;
    let block_id =
        beerus_core::starknet_helper::block_id_string_to_block_id_type(&block_id_type, &block_id)?;
    Ok(CommandResponse::StarknetQueryTransactionByBlockIdAndIndex(
        beerus
            .starknet_lightclient
            .get_transaction_by_block_id_and_index(&block_id, index)
            .await?,
    ))
}

/// Query the number of transactions in a block given a block id of the StarkNet network.
/// # Arguments
/// * `beerus` - The Beerus light client.
/// * `block_id_type` - The type of block identifier.
/// * `block_id` - The block identifier.
/// # Returns
/// * `Result<CommandResponse>` - The number of transactions in a block.
pub async fn query_pending_transactions(beerus: BeerusLightClient) -> Result<CommandResponse> {
    Ok(CommandResponse::StarknetQueryPendingTransactions(
        beerus.starknet_lightclient.pending_transactions().await?,
    ))
}

/// Query Block with Txs Hashes
/// # Arguments
/// * `beerus` - The Beerus light client.
/// * `block_id_type` - The type of block identifier.
/// * `block_id` - The block identifier.
/// # Returns
/// * `Result<CommandResponse>` - The contract class definition.
pub async fn query_block_with_tx_hashes(
    beerus: BeerusLightClient,
    block_id_type: String,
    block_id: String,
) -> Result<CommandResponse> {
    let block_id =
        beerus_core::starknet_helper::block_id_string_to_block_id_type(&block_id_type, &block_id)?;
    Ok(CommandResponse::StarknetQueryBlockWithTxHashes(
        beerus
            .starknet_lightclient
            .get_block_with_tx_hashes(&block_id)
            .await?,
    ))
}

<<<<<<< HEAD
/// Query Tx Receipt
/// # Arguments
/// * `beerus` - The Beerus light client.
/// * `hash` - The transaction's hash, as a hex-string.
/// # Returns
/// * `Result<CommandResponse>` - The receipt.
pub async fn query_tx_receipt(beerus: BeerusLightClient, hash: String) -> Result<CommandResponse> {
    let hash = FieldElement::from_str(&hash)?;
    Ok(CommandResponse::StarknetQueryTxReceipt(
        beerus
            .starknet_lightclient
            .get_transaction_receipt(hash)
            .await?,
    ))
=======
/// Query Contract Storage proof for a given contract and keys
/// # Arguments
/// * `beerus` - The Beerus light client.
/// * `block_id_type` - The type of block identifier.
/// * `block_id` - The block identifier.
/// * `contract_address` - The contract address.
/// * `keys` - The contract's storage slots.
/// # Returns
/// * `Result<CommandResponse>` - The contract & keys storage proofs
pub async fn query_contract_storage_proof(
    beerus: BeerusLightClient,
    block_id_type: String,
    block_id: String,
    contract_address: String,
    keys: &[String],
) -> Result<CommandResponse> {
    let block_id =
        beerus_core::starknet_helper::block_id_string_to_block_id_type(&block_id_type, &block_id)?;
    let contract_address = FieldElement::from_str(&contract_address)?;
    let keys: Result<Vec<FieldElement>, _> =
        keys.iter().map(|k| FieldElement::from_str(k)).collect();

    let proof = beerus
        .starknet_lightclient
        .get_contract_storage_proof(contract_address, keys?, &block_id)
        .await?;

    Ok(CommandResponse::StarknetQueryContractStorageProof(proof))
>>>>>>> 56354ae0
}<|MERGE_RESOLUTION|>--- conflicted
+++ resolved
@@ -521,7 +521,6 @@
     ))
 }
 
-<<<<<<< HEAD
 /// Query Tx Receipt
 /// # Arguments
 /// * `beerus` - The Beerus light client.
@@ -536,7 +535,8 @@
             .get_transaction_receipt(hash)
             .await?,
     ))
-=======
+}
+
 /// Query Contract Storage proof for a given contract and keys
 /// # Arguments
 /// * `beerus` - The Beerus light client.
@@ -565,5 +565,4 @@
         .await?;
 
     Ok(CommandResponse::StarknetQueryContractStorageProof(proof))
->>>>>>> 56354ae0
 }