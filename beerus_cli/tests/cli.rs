--- conflicted
+++ resolved
@@ -2207,7 +2207,123 @@
         }
     }
 
-<<<<<<< HEAD
+    /// Test the `syncing` CLI command.
+    /// Given normal conditions, when query syncing, then ok.
+    /// Case: Nodo starknet is syncing.
+    #[tokio::test]
+    async fn given_normal_conditions_when_starknet_query_syncing_case_status_syncing_then_ok() {
+        // Build mocks.
+        let (config, ethereum_lightclient, mut starknet_lightclient) = config_and_mocks();
+
+        // Given
+        let (expected_result, expected_result_value, _) =
+            beerus_core::starknet_helper::create_mock_syncing_case_syncing();
+
+        // Set the expected return value for the StarkNet light client mock.
+        starknet_lightclient
+            .expect_syncing()
+            .return_once(move || Ok(expected_result));
+
+        let beerus = BeerusLightClient::new(
+            config,
+            Box::new(ethereum_lightclient),
+            Box::new(starknet_lightclient),
+        );
+
+        // Mock the command line arguments.
+        let cli = Cli {
+            config: None,
+            command: Commands::StarkNet(StarkNetCommands {
+                command: StarkNetSubCommands::QuerySyncing {},
+            }),
+        };
+        // When
+        let result = runner::run(beerus, cli).await.unwrap();
+
+        // Then
+        assert_eq!(
+            result.to_string(),
+            serde_json::to_string(&expected_result_value).unwrap()
+        );
+    }
+
+    /// Test the `syncing` CLI command.
+    /// Given normal conditions, when query syncing, then ok.
+    /// Case: Nodo starknet is not syncing.
+    #[tokio::test]
+    async fn given_normal_conditions_when_starknet_query_syncing_case_status_not_syncing_then_ok() {
+        // Build mocks.
+        let (config, ethereum_lightclient, mut starknet_lightclient) = config_and_mocks();
+
+        // Given
+        let (expected_result, expected_result_value) =
+            beerus_core::starknet_helper::create_mock_syncing_case_not_syncing();
+
+        // Set the expected return value for the StarkNet light client mock.
+        starknet_lightclient
+            .expect_syncing()
+            .return_once(move || Ok(expected_result));
+
+        let beerus = BeerusLightClient::new(
+            config,
+            Box::new(ethereum_lightclient),
+            Box::new(starknet_lightclient),
+        );
+
+        // Mock the command line arguments.
+        let cli = Cli {
+            config: None,
+            command: Commands::StarkNet(StarkNetCommands {
+                command: StarkNetSubCommands::QuerySyncing {},
+            }),
+        };
+        // When
+        let result = runner::run(beerus, cli).await.unwrap();
+
+        // Then
+        assert_eq!(
+            result.to_string(),
+            serde_json::to_string(&expected_result_value).unwrap()
+        );
+    }
+
+    /// Test the `syncing` CLI command.
+    /// Given starknet lightclient returns an error, when query syncing, then the error is propagated.
+    /// Error case.
+    #[tokio::test]
+    async fn given_starknet_lightclient_returns_error_when_starknet_syncing_then_error_is_propagated(
+    ) {
+        // Build mocks.
+        let (config, ethereum_lightclient, mut starknet_lightclient) = config_and_mocks();
+
+        // Given
+        // Set the expected return value for the StarkNet light client mock.
+        starknet_lightclient
+            .expect_syncing()
+            .return_once(move || Err(eyre::eyre!("starknet_lightclient_error")));
+
+        let beerus = BeerusLightClient::new(
+            config,
+            Box::new(ethereum_lightclient),
+            Box::new(starknet_lightclient),
+        );
+
+        // Mock the command line arguments.
+        let cli = Cli {
+            config: None,
+            command: Commands::StarkNet(StarkNetCommands {
+                command: StarkNetSubCommands::QuerySyncing {},
+            }),
+        };
+        // When
+        let result = runner::run(beerus, cli).await;
+
+        // Then
+        match result {
+            Err(e) => assert_eq!("starknet_lightclient_error", e.to_string()),
+            Ok(_) => panic!("Expected error, got ok"),
+        }
+    }
     /// Test the `get_state_update` CLI command.
     /// Given starknet lightclient returns an error, when query get_state_update, then the error is propagated.
     /// Error case.
@@ -2235,139 +2351,53 @@
         starknet_lightclient
             .expect_get_state_update()
             .return_once(move |_block_id| Ok(expected));
-=======
-    /// Test the `syncing` CLI command.
-    /// Given normal conditions, when query syncing, then ok.
-    /// Case: Nodo starknet is syncing.
-    #[tokio::test]
-    async fn given_normal_conditions_when_starknet_query_syncing_case_status_syncing_then_ok() {
-        // Build mocks.
-        let (config, ethereum_lightclient, mut starknet_lightclient) = config_and_mocks();
-
-        // Given
-        let (expected_result, expected_result_value, _) =
-            beerus_core::starknet_helper::create_mock_syncing_case_syncing();
-
-        // Set the expected return value for the StarkNet light client mock.
-        starknet_lightclient
-            .expect_syncing()
-            .return_once(move || Ok(expected_result));
->>>>>>> a4f99d6b
-
-        let beerus = BeerusLightClient::new(
-            config,
-            Box::new(ethereum_lightclient),
-            Box::new(starknet_lightclient),
-        );
-
-<<<<<<< HEAD
+
+        let beerus = BeerusLightClient::new(
+            config,
+            Box::new(ethereum_lightclient),
+            Box::new(starknet_lightclient),
+        );
+
         let params = StarkNetSubCommands::QueryGetStateUpdate {
             block_id: "latest".to_string(),
             block_id_type: "tag".to_string(),
         };
-=======
-        // Mock the command line arguments.
-        let cli = Cli {
-            config: None,
-            command: Commands::StarkNet(StarkNetCommands {
-                command: StarkNetSubCommands::QuerySyncing {},
-            }),
-        };
-        // When
-        let result = runner::run(beerus, cli).await.unwrap();
-
-        // Then
-        assert_eq!(
-            result.to_string(),
-            serde_json::to_string(&expected_result_value).unwrap()
-        );
-    }
-
-    /// Test the `syncing` CLI command.
-    /// Given normal conditions, when query syncing, then ok.
-    /// Case: Nodo starknet is not syncing.
-    #[tokio::test]
-    async fn given_normal_conditions_when_starknet_query_syncing_case_status_not_syncing_then_ok() {
+
+
+        // Mock the command line arguments.
+        let cli = Cli {
+            config: None,
+
+            command: Commands::StarkNet(StarkNetCommands { command: params }),
+        };
+        // When
+        let result = runner::run(beerus, cli).await;
+
+        // Then
+        assert!(result.is_ok());
+    }
+
+    /// Test the `get_state_update` CLI command.
+    /// Given starknet lightclient returns an error, when query get_state_update, then the error is propagated.
+    /// Error case.
+    #[tokio::test]
+    async fn given_starknet_lightclient_returns_error_when_starknet_get_state_update_then_error_is_propagated() {
         // Build mocks.
         let (config, ethereum_lightclient, mut starknet_lightclient) = config_and_mocks();
 
         // Given
-        let (expected_result, expected_result_value) =
-            beerus_core::starknet_helper::create_mock_syncing_case_not_syncing();
-
         // Set the expected return value for the StarkNet light client mock.
         starknet_lightclient
-            .expect_syncing()
-            .return_once(move || Ok(expected_result));
-
-        let beerus = BeerusLightClient::new(
-            config,
-            Box::new(ethereum_lightclient),
-            Box::new(starknet_lightclient),
-        );
->>>>>>> a4f99d6b
-
-        // Mock the command line arguments.
-        let cli = Cli {
-            config: None,
-<<<<<<< HEAD
-            command: Commands::StarkNet(StarkNetCommands { command: params }),
-        };
-        // When
-        let result = runner::run(beerus, cli).await;
-
-        // Then
-        assert!(result.is_ok());
-    }
-
-    /// Test the `get_state_update` CLI command.
-    /// Given starknet lightclient returns an error, when query get_state_update, then the error is propagated.
-    /// Error case.
-    #[tokio::test]
-    async fn given_starknet_lightclient_returns_error_when_starknet_get_state_update_then_error_is_propagated(
-=======
-            command: Commands::StarkNet(StarkNetCommands {
-                command: StarkNetSubCommands::QuerySyncing {},
-            }),
-        };
-        // When
-        let result = runner::run(beerus, cli).await.unwrap();
-
-        // Then
-        assert_eq!(
-            result.to_string(),
-            serde_json::to_string(&expected_result_value).unwrap()
-        );
-    }
-
-    /// Test the `syncing` CLI command.
-    /// Given starknet lightclient returns an error, when query syncing, then the error is propagated.
-    /// Error case.
-    #[tokio::test]
-    async fn given_starknet_lightclient_returns_error_when_starknet_syncing_then_error_is_propagated(
->>>>>>> a4f99d6b
-    ) {
-        // Build mocks.
-        let (config, ethereum_lightclient, mut starknet_lightclient) = config_and_mocks();
-
-        // Given
-        // Set the expected return value for the StarkNet light client mock.
-        starknet_lightclient
-<<<<<<< HEAD
             .expect_get_state_update()
             .return_once(move |_block_id| Err(eyre::eyre!("Error: Invalid Tag")));
-=======
-            .expect_syncing()
-            .return_once(move || Err(eyre::eyre!("starknet_lightclient_error")));
->>>>>>> a4f99d6b
-
-        let beerus = BeerusLightClient::new(
-            config,
-            Box::new(ethereum_lightclient),
-            Box::new(starknet_lightclient),
-        );
-
-<<<<<<< HEAD
+
+
+        let beerus = BeerusLightClient::new(
+            config,
+            Box::new(ethereum_lightclient),
+            Box::new(starknet_lightclient),
+        );
+
         let params = StarkNetSubCommands::QueryGetStateUpdate {
             block_id: "nonvalid".to_string(),
             block_id_type: "tag".to_string(),
@@ -2377,32 +2407,17 @@
         let cli = Cli {
             config: None,
             command: Commands::StarkNet(StarkNetCommands { command: params }),
-=======
-        // Mock the command line arguments.
-        let cli = Cli {
-            config: None,
-            command: Commands::StarkNet(StarkNetCommands {
-                command: StarkNetSubCommands::QuerySyncing {},
-            }),
->>>>>>> a4f99d6b
-        };
-        // When
-        let result = runner::run(beerus, cli).await;
-
-        // Then
-        match result {
-<<<<<<< HEAD
+        };
+        // When
+        let result = runner::run(beerus, cli).await;
+
+        // Then
+        match result {
             Err(e) => assert_eq!("Invalid Tag", e.to_string()),
             Ok(_) => panic!("Expected error, got ok"),
         }
     }
-=======
-            Err(e) => assert_eq!("starknet_lightclient_error", e.to_string()),
-            Ok(_) => panic!("Expected error, got ok"),
-        }
-    }
-
->>>>>>> a4f99d6b
+
     fn config_and_mocks() -> (Config, MockEthereumLightClient, MockStarkNetLightClient) {
         let config = Config {
             ethereum_network: "mainnet".to_string(),
