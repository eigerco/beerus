#[cfg(test)]
mod test {
    use std::str::FromStr;

    use beerus_cli::{
        model::{
            Cli, Commands, EthereumCommands, EthereumSubCommands, StarkNetCommands,
            StarkNetSubCommands,
        },
        runner,
    };
    use beerus_core::{
        config::Config,
        lightclient::{
            beerus::BeerusLightClient, ethereum::MockEthereumLightClient,
            starknet::MockStarkNetLightClient,
        },
    };
    use ethers::types::{Address, Transaction, H256, U256};
    use helios::types::{ExecutionBlock, Transactions};
    use starknet::{
        core::types::FieldElement,
        providers::jsonrpc::models::{
<<<<<<< HEAD
            BlockHashAndNumber, BlockStatus, BlockWithTxs, ContractClass, ContractEntryPoint,
            DeployTransactionResult, EntryPointsByType, InvokeTransaction, InvokeTransactionResult,
            InvokeTransactionV0, InvokeTransactionV1, MaybePendingBlockWithTxs, StateDiff,
            StateUpdate, Transaction as StarknetTransaction,
=======
            BlockHashAndNumber, BlockStatus, BlockWithTxHashes, BlockWithTxs, ContractClass,
            ContractEntryPoint, DeployTransactionResult, EntryPointsByType, InvokeTransaction,
            InvokeTransactionResult, InvokeTransactionV0, MaybePendingBlockWithTxHashes,
            MaybePendingBlockWithTxs, StateDiff, StateUpdate, Transaction as StarknetTransaction,
>>>>>>> f78f69fb
        },
    };

    /// Test the `send_raw_transaction` CLI command.
    /// Given normal conditions, when sending raw transaction, then ok.
    /// Success case.
    #[tokio::test]
    async fn given_normal_conditions_when_send_raw_transaction_ok() {
        // Build mocks.
        let (config, mut ethereum_lightclient, starknet_lightclient) = config_and_mocks();
        let expected_value =
            H256::from_str("0xc9bb964b3fe087354bc1c1904518acc2b9df7ebedcb89215e9f3b41f47b6c31d")
                .unwrap();
        // Given
        // Mock dependencies.
        ethereum_lightclient
            .expect_send_raw_transaction()
            .return_once(move |_| Ok(expected_value));

        let beerus = BeerusLightClient::new(
            config,
            Box::new(ethereum_lightclient),
            Box::new(starknet_lightclient),
        );

        // Mock the command line arguments.
        let cli = Cli {
            config: None,
            command: Commands::Ethereum(EthereumCommands {
                command: EthereumSubCommands::SendRawTransaction {
                    bytes: "0xc24215226336d22238a20a72f8e489c005b44c4a".to_string(),
                },
            }),
        };
        // When
        let result = runner::run(beerus, cli).await.unwrap();

        println!("{}", &result);
        // Then
        assert_eq!("0xc9bb…c31d", format!("{}", result));
    }

    /// Test the `send_raw_transaction` CLI command.
    /// Given ethereum lightclient returns an error, when sending a raw transaction, then the error is propagated.
    /// Error case.
    #[tokio::test]
    async fn given_ethereum_lightclient_returns_error_when_send_raw_transaction_then_error_is_propagated(
    ) {
        // Build mocks.
        let (config, mut ethereum_lightclient, starknet_lightclient) = config_and_mocks();

        // Given
        // Mock dependencies.
        ethereum_lightclient
            .expect_send_raw_transaction()
            .return_once(move |_| Err(eyre::eyre!("ethereum_lightclient_error")));

        let beerus = BeerusLightClient::new(
            config,
            Box::new(ethereum_lightclient),
            Box::new(starknet_lightclient),
        );

        // Mock the command line arguments.
        let cli = Cli {
            config: None,
            command: Commands::Ethereum(EthereumCommands {
                command: EthereumSubCommands::SendRawTransaction {
                    bytes: "0xc24215226336d22238a20a72f8e489c005b44c4a".to_string(),
                },
            }),
        };
        // When
        let result = runner::run(beerus, cli).await;

        // Then
        match result {
            Err(e) => assert_eq!("ethereum_lightclient_error", e.to_string()),
            Ok(_) => panic!("Expected error, got ok"),
        }
    }

    /// Test the `query_balance` CLI command.
    /// Given normal conditions, when query balance, then ok.
    /// Success case.
    #[tokio::test]

    async fn given_normal_conditions_when_query_balance_then_ok() {
        // Build mocks.
        let (config, mut ethereum_lightclient, starknet_lightclient) = config_and_mocks();

        // Given
        // Mock dependencies.
        ethereum_lightclient
            .expect_get_balance()
            .return_once(move |_, _| Ok(123.into()));

        let beerus = BeerusLightClient::new(
            config,
            Box::new(ethereum_lightclient),
            Box::new(starknet_lightclient),
        );

        // Mock the command line arguments.
        let cli = Cli {
            config: None,
            command: Commands::Ethereum(EthereumCommands {
                command: EthereumSubCommands::QueryBalance {
                    address: "0xc24215226336d22238a20a72f8e489c005b44c4a".to_string(),
                },
            }),
        };
        // When
        let result = runner::run(beerus, cli).await.unwrap();

        // Then
        assert_eq!("0.000000000000000123 ETH", result.to_string());
    }

    /// Test `query_nonce` CLI command.
    /// Given normal conditions, when query nonce, then ok.
    /// Success case.
    #[tokio::test]
    async fn given_normal_conditions_when_query_nonce_then_ok() {
        // Build mocks
        let (config, mut ethereum_lightclient, starknet_lightclient) = config_and_mocks();

        // Given
        // Mock dependencies.
        ethereum_lightclient
            .expect_get_nonce()
            .return_once(move |_, _| Ok(123));

        let beerus = BeerusLightClient::new(
            config,
            Box::new(ethereum_lightclient),
            Box::new(starknet_lightclient),
        );

        // Mock the command line arguments,
        let cli = Cli {
            config: None,
            command: Commands::Ethereum(EthereumCommands {
                command: EthereumSubCommands::QueryNonce {
                    address: "0xc24215226336d22238a20a72f8e489c005b44c4a".to_string(),
                },
            }),
        };

        // When
        let result = runner::run(beerus, cli).await.unwrap();

        //Then
        assert_eq!("Nonce: 123", result.to_string());
    }

    /// Test `query_block_number` CLI command.
    /// Given normal conditions, when query block_number, then ok.
    /// Success case.
    #[tokio::test]
    async fn given_normal_conditions_when_query_block_number_then_ok() {
        // Build mocks.
        let (config, mut ethereum_lightclient, starknet_lightclient) = config_and_mocks();

        // Given
        // Mock dependencies.
        ethereum_lightclient
            .expect_get_block_number()
            .return_once(move || Ok(123));

        let beerus = BeerusLightClient::new(
            config,
            Box::new(ethereum_lightclient),
            Box::new(starknet_lightclient),
        );

        // Mock the command line arguments.
        let cli = Cli {
            config: None,
            command: Commands::Ethereum(EthereumCommands {
                command: EthereumSubCommands::QueryBlockNumber {},
            }),
        };
        // When
        let result = runner::run(beerus, cli).await.unwrap();

        // Then
        assert_eq!("123", result.to_string());
    }

    /// Test the `query_balance` CLI command.
    /// Given ethereum lightclient returns an error, when query balance, then the error is propagated.
    /// Error case.
    #[tokio::test]
    async fn given_ethereum_lightclient_returns_error_when_query_balance_then_error_is_propagated()
    {
        // Build mocks.
        let (config, mut ethereum_lightclient, starknet_lightclient) = config_and_mocks();

        // Given
        // Mock dependencies.
        ethereum_lightclient
            .expect_get_balance()
            .return_once(move |_, _| Err(eyre::eyre!("ethereum_lightclient_error")));

        let beerus = BeerusLightClient::new(
            config,
            Box::new(ethereum_lightclient),
            Box::new(starknet_lightclient),
        );

        // Mock the command line arguments.
        let cli = Cli {
            config: None,
            command: Commands::Ethereum(EthereumCommands {
                command: EthereumSubCommands::QueryBalance {
                    address: "0xc24215226336d22238a20a72f8e489c005b44c4a".to_string(),
                },
            }),
        };
        // When
        let result = runner::run(beerus, cli).await;

        // Then
        match result {
            Err(e) => assert_eq!("ethereum_lightclient_error", e.to_string()),
            Ok(_) => panic!("Expected error, got ok"),
        }
    }

    /// Test the `query_nonce` CLI command.
    /// Given ethereum lightclient returns an error, when query nonce, then the error is propagated.
    /// Error case.
    #[tokio::test]
    async fn given_ethereum_lightclient_returns_error_when_query_nonce_then_error_is_propagated() {
        // Build mocks.
        let (config, mut ethereum_lightclient, starknet_lightclient) = config_and_mocks();

        // Given
        // Mock dependencies.
        ethereum_lightclient
            .expect_get_nonce()
            .return_once(move |_, _| Err(eyre::eyre!("ethereum_lightclient_error")));

        let beerus = BeerusLightClient::new(
            config,
            Box::new(ethereum_lightclient),
            Box::new(starknet_lightclient),
        );

        // Mock the command line arguments.
        let cli = Cli {
            config: None,
            command: Commands::Ethereum(EthereumCommands {
                command: EthereumSubCommands::QueryNonce {
                    address: "0xc24215226336d22238a20a72f8e489c005b44c4a".to_string(),
                },
            }),
        };
        // When
        let result = runner::run(beerus, cli).await;

        // Then
        match result {
            Err(e) => assert_eq!("ethereum_lightclient_error", e.to_string()),
            Ok(_) => panic!("Expected error, got ok"),
        }
    }

    /// Test `query_block_number` CLI command.
    /// Given ethereum lightclient returns an error, when query block_number, then the error is propagated.
    /// Error case.
    #[tokio::test]
    async fn given_ethereum_lightclient_returns_error_when_query_block_number_then_error_is_propagated(
    ) {
        // Build mocks.
        let (config, mut ethereum_lightclient, starknet_lightclient) = config_and_mocks();

        // Given
        // Mock dependencies.
        ethereum_lightclient
            .expect_get_block_number()
            .return_once(move || Err(eyre::eyre!("ethereum_lightclient_error")));

        let beerus = BeerusLightClient::new(
            config,
            Box::new(ethereum_lightclient),
            Box::new(starknet_lightclient),
        );

        // Mock the command line arguments.
        let cli = Cli {
            config: None,
            command: Commands::Ethereum(EthereumCommands {
                command: EthereumSubCommands::QueryBlockNumber {},
            }),
        };
        // When
        let result = runner::run(beerus, cli).await;

        // Then
        match result {
            Err(e) => assert_eq!("ethereum_lightclient_error", e.to_string()),
            Ok(_) => panic!("Expected error, got ok"),
        }
    }

    /// Test the `query_chain_id` CLI command.
    /// Given normal conditions, when query chain_id, then ok.
    /// Success case.
    #[tokio::test]
    async fn given_normal_conditions_when_query_chain_id_then_ok() {
        // Build mocks.
        let (config, mut ethereum_lightclient, starknet_lightclient) = config_and_mocks();

        // Given
        // Mock dependencies.
        ethereum_lightclient
            .expect_chain_id()
            .return_once(move || 1);

        let beerus = BeerusLightClient::new(
            config,
            Box::new(ethereum_lightclient),
            Box::new(starknet_lightclient),
        );

        // Mock the command line arguments.
        let cli = Cli {
            config: None,
            command: Commands::Ethereum(EthereumCommands {
                command: EthereumSubCommands::QueryChainId {},
            }),
        };
        // When
        let result = runner::run(beerus, cli).await.unwrap();

        // Then
        assert_eq!("1", result.to_string());
    }

    /// Test the `query_code` CLI command.
    /// Given normal conditions, when query code, then ok.
    /// Success case.
    #[tokio::test]
    async fn given_normal_conditions_when_query_code_then_ok() {
        let (config, mut ethereum_lightclient, starknet_lightclient) = config_and_mocks();

        let check_value = vec![0, 0, 0, 1];
        // Given
        // Mock dependencies
        ethereum_lightclient
            .expect_get_code()
            .return_once(move |_, _| Ok(check_value));

        let beerus = BeerusLightClient::new(
            config,
            Box::new(ethereum_lightclient),
            Box::new(starknet_lightclient),
        );

        let address = "0xc24215226336d22238a20a72f8e489c005b44c4a".to_owned();
        // Mock the command line arguments.
        let cli = Cli {
            config: None,
            command: Commands::Ethereum(EthereumCommands {
                command: EthereumSubCommands::QueryCode { address },
            }),
        };

        let result = runner::run(beerus, cli).await.unwrap();

        assert_eq!("[0, 0, 0, 1]", result.to_string());
    }

    /// Test `query-code` CLI command.
    /// Given ethereum lightclient returns an error, when query code, then the error is propagated.
    /// Error case.
    #[tokio::test]
    async fn given_ethereum_lightclient_returns_error_when_query_code_then_error_is_propagated() {
        // Build mocks.
        let (config, mut ethereum_lightclient, starknet_lightclient) = config_and_mocks();

        // Given
        // Mock dependencies.
        ethereum_lightclient
            .expect_get_code()
            .return_once(move |_, _| Err(eyre::eyre!("ethereum_lightclient_error")));

        let beerus = BeerusLightClient::new(
            config,
            Box::new(ethereum_lightclient),
            Box::new(starknet_lightclient),
        );

        let address = "0xc24215226336d22238a20a72f8e489c005b44c4a".to_owned();

        // Mock the command line arguments.
        let cli = Cli {
            config: None,
            command: Commands::Ethereum(EthereumCommands {
                command: EthereumSubCommands::QueryCode { address },
            }),
        };

        // When
        let result = runner::run(beerus, cli).await;

        // Then
        match result {
            Err(e) => assert_eq!("ethereum_lightclient_error", e.to_string()),
            Ok(_) => panic!("Expected error,got ok"),
        }
    }

    /// Test the `query_block_tx_count_by_number` CLI command.
    /// Given normal conditions, when `query_block_tx_count_by_number`, then ok.
    /// Success case.
    #[tokio::test]
    async fn given_normal_conditions_when_query_tx_count_by_block_number_then_ok() {
        let (config, mut ethereum_lightclient, starknet_lightclient) = config_and_mocks();

        let check_value: u64 = 120;
        // Given
        // Mock dependencies
        ethereum_lightclient
            .expect_get_block_transaction_count_by_number()
            .return_once(move |_| Ok(check_value));

        let beerus = BeerusLightClient::new(
            config,
            Box::new(ethereum_lightclient),
            Box::new(starknet_lightclient),
        );

        let block: u64 = 1;
        // Mock the command line arguments.
        let cli = Cli {
            config: None,
            command: Commands::Ethereum(EthereumCommands {
                command: EthereumSubCommands::QueryBlockTxCountByNumber { block },
            }),
        };

        let result = runner::run(beerus, cli).await.unwrap();

        assert_eq!("120", result.to_string());
    }

    /// Test `query_block_tx_count_by_number` CLI command.
    /// Given ethereum lightclient returns an error, when `query_block_tx_count_by_number`, then the error is propagated.
    /// Error case.
    #[tokio::test]
    async fn given_ethereum_lightclient_returns_error_when_query_tx_count_by_block_number_then_error_is_propagated(
    ) {
        // Build mocks.
        let (config, mut ethereum_lightclient, starknet_lightclient) = config_and_mocks();

        // Given
        // Mock dependencies.
        ethereum_lightclient
            .expect_get_block_transaction_count_by_number()
            .return_once(move |_| Err(eyre::eyre!("ethereum_lightclient_error")));

        let beerus = BeerusLightClient::new(
            config,
            Box::new(ethereum_lightclient),
            Box::new(starknet_lightclient),
        );

        let block: u64 = 1;
        // Mock the command line arguments.
        let cli = Cli {
            config: None,
            command: Commands::Ethereum(EthereumCommands {
                command: EthereumSubCommands::QueryBlockTxCountByNumber { block },
            }),
        };

        // When
        let result = runner::run(beerus, cli).await;

        // Then
        match result {
            Err(e) => assert_eq!("ethereum_lightclient_error", e.to_string()),
            Ok(_) => panic!("Expected error,got ok"),
        }
    }

    /// Test the `query-tx-count` CLI command.
    /// Given normal conditions, when `query-tx-count`, then ok.
    /// Success case.
    #[tokio::test]
    async fn given_normal_conditions_when_query_tx_count_then_ok() {
        let (config, mut ethereum_lightclient, starknet_lightclient) = config_and_mocks();

        let expected_result: u64 = 123;
        // Given
        // Mock dependencies
        ethereum_lightclient
            .expect_get_transaction_count()
            .return_once(move |_, _| Ok(expected_result));

        let beerus = BeerusLightClient::new(
            config,
            Box::new(ethereum_lightclient),
            Box::new(starknet_lightclient),
        );

        let address = "0xc24215226336d22238a20a72f8e489c005b44c4a".to_string();
        let block = "latest".to_string();

        // Mock the command line arguments.
        let cli = Cli {
            config: None,
            command: Commands::Ethereum(EthereumCommands {
                command: EthereumSubCommands::QueryTxCount { address, block },
            }),
        };

        let result = runner::run(beerus, cli).await.unwrap();

        assert_eq!("123", result.to_string());
    }

    /// Test `query-tx-count` CLI command.
    /// Given ethereum lightclient returns an error, when `query-tx-count`, then the error is propagated.
    /// Error case.
    #[tokio::test]
    async fn given_ethereum_lightclient_returns_error_when_query_tx_count_then_error_is_propagated()
    {
        // Build mocks.
        let (config, mut ethereum_lightclient, starknet_lightclient) = config_and_mocks();

        // Given
        // Mock dependencies.
        ethereum_lightclient
            .expect_get_transaction_count()
            .return_once(move |_, _| Err(eyre::eyre!("ethereum_lightclient_error")));

        let beerus = BeerusLightClient::new(
            config,
            Box::new(ethereum_lightclient),
            Box::new(starknet_lightclient),
        );

        let address = "0xc24215226336d22238a20a72f8e489c005b44c4a".to_string();
        let block = "latest".to_string();

        // Mock the command line arguments.
        let cli = Cli {
            config: None,
            command: Commands::Ethereum(EthereumCommands {
                command: EthereumSubCommands::QueryTxCount { address, block },
            }),
        };

        // When
        let result = runner::run(beerus, cli).await;

        // Then
        match result {
            Err(e) => assert_eq!("ethereum_lightclient_error", e.to_string()),
            Ok(_) => panic!("Expected error,got ok"),
        }
    }

    /// Test the `query_block_tx_count_by_hash` CLI command.
    /// Given normal conditions, when `query_block_tx_count_by_hash`, then ok.
    /// Success case.
    #[tokio::test]
    async fn given_normal_conditions_when_query_tx_count_by_block_hash_then_ok() {
        let (config, mut ethereum_lightclient, starknet_lightclient) = config_and_mocks();

        let check_value: u64 = 120;
        // Given
        // Mock dependencies
        ethereum_lightclient
            .expect_get_block_transaction_count_by_hash()
            .return_once(move |_| Ok(check_value));

        let beerus = BeerusLightClient::new(
            config,
            Box::new(ethereum_lightclient),
            Box::new(starknet_lightclient),
        );

        let hash = "0xc24215226336d22238a20a72f8e489c005b44c4a".to_string();
        // Mock the command line arguments.
        let cli = Cli {
            config: None,
            command: Commands::Ethereum(EthereumCommands {
                command: EthereumSubCommands::QueryBlockTxCountByHash { hash },
            }),
        };

        let result = runner::run(beerus, cli).await.unwrap();

        assert_eq!("120", result.to_string());
    }

    /// Test `query_block_tx_count_by_hash` CLI command.
    /// Given ethereum lightclient returns an error, when `query_block_tx_count_by_hash`, then the error is propagated.
    /// Error case.
    #[tokio::test]
    async fn given_ethereum_lightclient_returns_error_when_query_tx_count_by_block_hash_then_error_is_propagated(
    ) {
        // Build mocks.
        let (config, mut ethereum_lightclient, starknet_lightclient) = config_and_mocks();

        // Given
        // Mock dependencies.
        ethereum_lightclient
            .expect_get_block_transaction_count_by_hash()
            .return_once(move |_| Err(eyre::eyre!("ethereum_lightclient_error")));

        let beerus = BeerusLightClient::new(
            config,
            Box::new(ethereum_lightclient),
            Box::new(starknet_lightclient),
        );

        let hash = "0xc24215226336d22238a20a72f8e489c005b44c4a".to_string();
        // Mock the command line arguments.
        let cli = Cli {
            config: None,
            command: Commands::Ethereum(EthereumCommands {
                command: EthereumSubCommands::QueryBlockTxCountByHash { hash },
            }),
        };

        // When
        let result = runner::run(beerus, cli).await;

        // Then
        match result {
            Err(e) => assert_eq!("ethereum_lightclient_error", e.to_string()),
            Ok(_) => panic!("Expected error,got ok"),
        }
    }

    /// Test the `query_transaction_by_hash` CLI command.
    /// Given normal conditions, when `query_transaction_by_hash`, then ok.
    /// Success case.
    #[tokio::test]
    async fn given_normal_conditions_when_query_transaction_by_hash_then_ok() {
        let (config, mut ethereum_lightclient, starknet_lightclient) = config_and_mocks();

        let transaction = Transaction::default();
        let _transaction = transaction.clone();
        // Given
        // Mock dependencies
        ethereum_lightclient
            .expect_get_transaction_by_hash()
            .return_once(move |_| Ok(Some(_transaction)));

        let beerus = BeerusLightClient::new(
            config,
            Box::new(ethereum_lightclient),
            Box::new(starknet_lightclient),
        );

        let hash = "0xc9bb964b3fe087354bc1c1904518acc2b9df7ebedcb89215e9f3b41f47b6c31d".to_string();

        // Mock the command line arguments.
        let cli = Cli {
            config: None,
            command: Commands::Ethereum(EthereumCommands {
                command: EthereumSubCommands::QueryTxByHash { hash },
            }),
        };

        let result = runner::run(beerus, cli).await.unwrap();

        assert_eq!(result.to_string(), "Transaction Data: \"Some(Transaction { hash: 0x0000000000000000000000000000000000000000000000000000000000000000, nonce: 0, block_hash: None, block_number: None, transaction_index: None, from: 0x0000000000000000000000000000000000000000, to: None, value: 0, gas_price: None, gas: 0, input: Bytes(0x), v: 0, r: 0, s: 0, transaction_type: None, access_list: None, max_priority_fee_per_gas: None, max_fee_per_gas: None, chain_id: None, other: OtherFields { inner: {} } })\"");
    }

    /// Test `query_query_transaction_by_hash` CLI command.
    /// Given ethereum lightclient returns an error, when `query_transaction_by_hash`, then the error is propagated.
    /// Error case.
    #[tokio::test]
    async fn given_ethereum_lightclient_returns_error_when_query_transaction_by_hash_then_error_is_propagated(
    ) {
        // Build mocks.
        let (config, mut ethereum_lightclient, starknet_lightclient) = config_and_mocks();

        // Given
        // Mock dependencies.
        ethereum_lightclient
            .expect_get_transaction_by_hash()
            .return_once(move |_| Err(eyre::eyre!("ethereum_lightclient_error")));

        let beerus = BeerusLightClient::new(
            config,
            Box::new(ethereum_lightclient),
            Box::new(starknet_lightclient),
        );

        let hash = "0xc9bb964b3fe087354bc1c1904518acc2b9df7ebedcb89215e9f3b41f47b6c31d".to_string();
        // Mock the command line arguments.
        let cli = Cli {
            config: None,
            command: Commands::Ethereum(EthereumCommands {
                command: EthereumSubCommands::QueryTxByHash { hash },
            }),
        };

        // When
        let result = runner::run(beerus, cli).await;

        // Then
        match result {
            Err(e) => assert_eq!("ethereum_lightclient_error", e.to_string()),
            Ok(_) => panic!("Expected error,got ok"),
        }
    }

    /// Test the `query_get_gas_price` CLI command.
    /// Given normal conditions, when `query_get_gas_price`, then ok.
    /// Success case.
    #[tokio::test]
    async fn given_normal_conditions_when_query_get_gas_price_then_ok() {
        let (config, mut ethereum_lightclient, starknet_lightclient) = config_and_mocks();

        let gas_price = U256::default();

        // Given
        // Mock dependencies
        ethereum_lightclient
            .expect_get_gas_price()
            .return_once(move || Ok(gas_price));

        let beerus = BeerusLightClient::new(
            config,
            Box::new(ethereum_lightclient),
            Box::new(starknet_lightclient),
        );

        // Mock the command line arguments.
        let cli = Cli {
            config: None,
            command: Commands::Ethereum(EthereumCommands {
                command: EthereumSubCommands::QueryGasPrice {},
            }),
        };

        let result = runner::run(beerus, cli).await.unwrap();

        assert_eq!(result.to_string(), "0");
    }

    /// Test `query_get_gas_price` CLI command.
    /// Given ethereum lightclient returns an error, when `query_get_gas_price`, then the error is propagated.
    /// Error case.
    #[tokio::test]
    async fn given_ethereum_lightclient_returns_error_when_query_get_gas_price_then_error_is_propagated(
    ) {
        // Build mocks.
        let (config, mut ethereum_lightclient, starknet_lightclient) = config_and_mocks();

        // Given
        // Mock dependencies.
        ethereum_lightclient
            .expect_get_gas_price()
            .return_once(move || Err(eyre::eyre!("ethereum_lightclient_error")));

        let beerus = BeerusLightClient::new(
            config,
            Box::new(ethereum_lightclient),
            Box::new(starknet_lightclient),
        );

        // Mock the command line arguments.
        let cli = Cli {
            config: None,
            command: Commands::Ethereum(EthereumCommands {
                command: EthereumSubCommands::QueryGasPrice {},
            }),
        };

        // When
        let result = runner::run(beerus, cli).await;

        // Then
        match result {
            Err(e) => assert_eq!("ethereum_lightclient_error", e.to_string()),
            Ok(_) => panic!("Expected error,got ok"),
        }
    }

    /// Test the `query_estimate_gas` CLI command.
    /// Given normal conditions, when `query_estimate_gas`, then ok.
    /// Success case.
    #[tokio::test]
    async fn given_normal_conditions_when_query_estimate_gas_then_ok() {
        let (config, mut ethereum_lightclient, starknet_lightclient) = config_and_mocks();

        // Given
        // Mock dependencies
        ethereum_lightclient
            .expect_estimate_gas()
            .return_once(move |_| Ok(10));

        let beerus = BeerusLightClient::new(
            config,
            Box::new(ethereum_lightclient),
            Box::new(starknet_lightclient),
        );

        let params = (r#"{"from":"0x0000000000000000000000000000000000000000","to":"0x0000000000000000000000000000000000000000","value":"10","data":"0x41"}"#).to_string();
        // Mock the command line arguments.
        let cli = Cli {
            config: None,
            command: Commands::Ethereum(EthereumCommands {
                command: EthereumSubCommands::QueryEstimateGas { params },
            }),
        };

        let result = runner::run(beerus, cli).await.unwrap();

        assert_eq!(result.to_string(), "10");
    }

    /// Test `query_estimate_gas` CLI command.
    /// Given ethereum lightclient returns an error, when `query_estimate_gas`, then the error is propagated.
    /// Error case.
    #[tokio::test]
    async fn given_ethereum_lightclient_returns_error_when_query_estimate_gas_then_error_is_propagated(
    ) {
        // Build mocks.
        let (config, mut ethereum_lightclient, starknet_lightclient) = config_and_mocks();

        // Given
        // Mock dependencies.
        ethereum_lightclient
            .expect_estimate_gas()
            .return_once(move |_| Err(eyre::eyre!("ethereum_lightclient_error")));

        let beerus = BeerusLightClient::new(
            config,
            Box::new(ethereum_lightclient),
            Box::new(starknet_lightclient),
        );

        let params = (r#"{"from":"0x0000000000000000000000000000000000000000","to":"0x0000000000000000000000000000000000000000","value":"10","data":"0x41"}"#).to_string();
        // Mock the command line arguments.
        let cli = Cli {
            config: None,
            command: Commands::Ethereum(EthereumCommands {
                command: EthereumSubCommands::QueryEstimateGas { params },
            }),
        };

        // When
        let result = runner::run(beerus, cli).await;

        // Then
        match result {
            Err(e) => assert_eq!("ethereum_lightclient_error", e.to_string()),
            Ok(_) => panic!("Expected error,got ok"),
        }
    }

    /// Test the `query_block_by_hash` CLI command.
    /// Given normal conditions, when query block by hash, then ok.
    /// Success case.
    #[tokio::test]
    async fn given_normal_conditions_when_query_block_by_hash_then_ok() {
        // Build mocks.
        let (config, mut ethereum_lightclient, starknet_lightclient) = config_and_mocks();

        // Given
        // Expected block return.
        let expected_block = ExecutionBlock {
            number: 1,
            base_fee_per_gas: U256::from(1),
            difficulty: U256::from(1),
            extra_data: vec![],
            gas_limit: 1,
            gas_used: 1,
            hash: H256::from_low_u64_be(1),
            logs_bloom: vec![],
            miner: Address::from_low_u64_be(1),
            mix_hash: H256::from_low_u64_be(1),
            nonce: String::from("1"),
            parent_hash: H256::from_low_u64_be(1),
            receipts_root: H256::from_low_u64_be(1),
            sha3_uncles: H256::from_low_u64_be(1),
            size: 1,
            state_root: H256::from_low_u64_be(1),
            timestamp: 1,
            total_difficulty: 1,
            transactions: Transactions::Full(vec![]),
            transactions_root: H256::from_low_u64_be(1),
            uncles: vec![],
        };

        let expected_block_json = serde_json::to_string(&expected_block).unwrap();

        ethereum_lightclient
            .expect_get_block_by_hash()
            .return_once(move |_, _| Ok(Some(expected_block)));

        let beerus = BeerusLightClient::new(
            config,
            Box::new(ethereum_lightclient),
            Box::new(starknet_lightclient),
        );

        // Mock the command line arguments.
        let cli = Cli {
            config: None,
            command: Commands::Ethereum(EthereumCommands {
                command: EthereumSubCommands::QueryBlockByHash {
                    hash: "0xc24215226336d22238a20a72f8e489c005b44c4a".to_string(),
                    full_tx: false,
                },
            }),
        };

        // When
        let result = runner::run(beerus, cli).await.unwrap();
        // Then
        assert_eq!(expected_block_json, result.to_string());
    }

    /// Test the `query_block_by_hash` CLI command.
    /// Given ethereum lightclient returns an error, when query block by hash, then the error is propagated.
    /// Error case.
    #[tokio::test]
    async fn given_ethereum_lightclient_returns_error_when_query_block_by_hash_then_error_is_propagated(
    ) {
        // Build mocks.
        let (config, mut ethereum_lightclient, starknet_lightclient) = config_and_mocks();

        // Given
        ethereum_lightclient
            .expect_get_block_by_hash()
            .return_once(move |_, _| Err(eyre::eyre!("ethereum_lightclient_error")));

        let beerus = BeerusLightClient::new(
            config,
            Box::new(ethereum_lightclient),
            Box::new(starknet_lightclient),
        );

        // Mock the command line arguments.
        let cli = Cli {
            config: None,
            command: Commands::Ethereum(EthereumCommands {
                command: EthereumSubCommands::QueryBlockByHash {
                    hash: "0xc24215226336d22238a20a72f8e489c005b44c4a".to_string(),
                    full_tx: false,
                },
            }),
        };

        // When
        let result = runner::run(beerus, cli).await;

        // Then
        match result {
            Err(e) => assert_eq!("ethereum_lightclient_error", e.to_string()),
            Ok(_) => panic!("Expected error, got ok"),
        }
    }

    /// Given ethereum lightclient returns an error, when wrong address input, then the error is propagated.
    /// Error case.
    #[tokio::test]
    async fn given_ethereum_lightclient_returns_error_when_wrong_address_input_then_error_is_propagated(
    ) {
        // Build mocks.
        let (config, mut ethereum_lightclient, starknet_lightclient) = config_and_mocks();

        // Given
        // Mock dependencies.
        ethereum_lightclient
            .expect_get_balance()
            .return_once(move |_, _| Ok(123.into()));

        let beerus = BeerusLightClient::new(
            config,
            Box::new(ethereum_lightclient),
            Box::new(starknet_lightclient),
        );

        // Mock the command line arguments.
        let cli = Cli {
            config: None,
            command: Commands::Ethereum(EthereumCommands {
                command: EthereumSubCommands::QueryBalance {
                    // Testing wrong address input
                    address: "ABCDE".to_string(),
                },
            }),
        };
        // When
        let result = runner::run(beerus, cli).await;

        // Then
        match result {
            Err(e) => assert_eq!("Invalid input length", e.to_string()),
            Ok(_) => panic!("Expected error, got ok"),
        }
    }

    /// Test the `query_get_priority_fee` CLI command.
    /// Given normal conditions, when `query_get_priority_fee`, then ok.
    /// Success case.
    #[tokio::test]
    async fn given_normal_conditions_when_query_get_priority_fee_then_ok() {
        let (config, mut ethereum_lightclient, starknet_lightclient) = config_and_mocks();

        let gas_price = U256::default();

        // Given
        // Mock dependencies
        ethereum_lightclient
            .expect_get_priority_fee()
            .return_once(move || Ok(gas_price));

        let beerus = BeerusLightClient::new(
            config,
            Box::new(ethereum_lightclient),
            Box::new(starknet_lightclient),
        );

        // Mock the command line arguments.
        let cli = Cli {
            config: None,
            command: Commands::Ethereum(EthereumCommands {
                command: EthereumSubCommands::QueryPriorityFee {},
            }),
        };

        let result = runner::run(beerus, cli).await.unwrap();

        assert_eq!(result.to_string(), "0");
    }

    /// Test `query_get_priority_fee` CLI command.
    /// Given ethereum lightclient returns an error, when `query_get_priority_fee`, then the error is propagated.
    /// Error case.
    #[tokio::test]
    async fn given_ethereum_lightclient_returns_error_when_query_get_priority_fee_then_error_is_propagated(
    ) {
        // Build mocks.
        let (config, mut ethereum_lightclient, starknet_lightclient) = config_and_mocks();

        // Given
        // Mock dependencies.
        ethereum_lightclient
            .expect_get_priority_fee()
            .return_once(move || Err(eyre::eyre!("ethereum_lightclient_error")));

        let beerus = BeerusLightClient::new(
            config,
            Box::new(ethereum_lightclient),
            Box::new(starknet_lightclient),
        );

        // Mock the command line arguments.
        let cli = Cli {
            config: None,
            command: Commands::Ethereum(EthereumCommands {
                command: EthereumSubCommands::QueryPriorityFee {},
            }),
        };

        // When
        let result = runner::run(beerus, cli).await;

        // Then
        match result {
            Err(e) => assert_eq!("ethereum_lightclient_error", e.to_string()),
            Ok(_) => panic!("Expected error,got ok"),
        }
    }

    /// Test the `query_block_by_number` CLI command.
    /// Given normal conditions, when query block by number, then ok.
    /// Success case.
    #[tokio::test]
    async fn given_normal_conditions_when_query_block_by_number_then_ok() {
        // Build mocks.
        let (config, mut ethereum_lightclient, starknet_lightclient) = config_and_mocks();

        // Given
        // Expected block return.
        let expected_block = ExecutionBlock {
            number: 1,
            base_fee_per_gas: U256::from(1),
            difficulty: U256::from(1),
            extra_data: vec![],
            gas_limit: 1,
            gas_used: 1,
            hash: H256::from_low_u64_be(1),
            logs_bloom: vec![],
            miner: Address::from_low_u64_be(1),
            mix_hash: H256::from_low_u64_be(1),
            nonce: String::from("1"),
            parent_hash: H256::from_low_u64_be(1),
            receipts_root: H256::from_low_u64_be(1),
            sha3_uncles: H256::from_low_u64_be(1),
            size: 1,
            state_root: H256::from_low_u64_be(1),
            timestamp: 1,
            total_difficulty: 1,
            transactions: Transactions::Full(vec![]),
            transactions_root: H256::from_low_u64_be(1),
            uncles: vec![],
        };

        let expected_block_json = serde_json::to_string(&expected_block).unwrap();

        ethereum_lightclient
            .expect_get_block_by_number()
            .return_once(move |_, _| Ok(Some(expected_block)));

        let beerus = BeerusLightClient::new(
            config,
            Box::new(ethereum_lightclient),
            Box::new(starknet_lightclient),
        );

        // Mock the command line arguments.
        let cli = Cli {
            config: None,
            command: Commands::Ethereum(EthereumCommands {
                command: EthereumSubCommands::QueryBlockByNumber {
                    block: "1".to_string(),
                    full_tx: false,
                },
            }),
        };

        // When
        let result = runner::run(beerus, cli).await.unwrap();
        // Then
        assert_eq!(expected_block_json, result.to_string());
    }

    /// Test the `query_block_by_number` CLI command.
    /// Given ethereum lightclient returns an error, when query block by number, then the error is propagated.
    /// Error case.
    #[tokio::test]
    async fn given_ethereum_lightclient_returns_error_when_query_block_by_number_then_error_is_propagated(
    ) {
        // Build mocks.
        let (config, mut ethereum_lightclient, starknet_lightclient) = config_and_mocks();

        // Given
        ethereum_lightclient
            .expect_get_block_by_number()
            .return_once(move |_, _| Err(eyre::eyre!("ethereum_lightclient_error")));

        let beerus = BeerusLightClient::new(
            config,
            Box::new(ethereum_lightclient),
            Box::new(starknet_lightclient),
        );

        // Mock the command line arguments.
        let cli = Cli {
            config: None,
            command: Commands::Ethereum(EthereumCommands {
                command: EthereumSubCommands::QueryBlockByNumber {
                    block: "1".to_string(),
                    full_tx: false,
                },
            }),
        };

        // When
        let result = runner::run(beerus, cli).await;

        // Then
        match result {
            Err(e) => assert_eq!("ethereum_lightclient_error", e.to_string()),
            Ok(_) => panic!("Expected error, got ok"),
        }
    }

    /// Test the `query_state_root` CLI command.
    /// Given normal conditions, when query state root, then ok.
    #[tokio::test]
    async fn given_normal_conditions_when_query_state_root_then_ok() {
        // Build mocks.
        let (config, mut ethereum_lightclient, starknet_lightclient) = config_and_mocks();

        // Given
        // Expected state root.
        let expected_starknet_state_root =
            U256::from_str("0x5bb9692622e817c39663e69dce50777daf4c167bdfa95f3e5cef99c6b8a344d")
                .unwrap();
        // Convert to bytes because that's what the mock returns.
        let mut expected_starknet_state_root_bytes: Vec<u8> = vec![0; 32];
        expected_starknet_state_root.to_big_endian(&mut expected_starknet_state_root_bytes);
        // Given
        // Mock dependencies.
        ethereum_lightclient
            .expect_call()
            .return_once(move |_, _| Ok(expected_starknet_state_root_bytes));

        let beerus = BeerusLightClient::new(
            config,
            Box::new(ethereum_lightclient),
            Box::new(starknet_lightclient),
        );

        // Mock the command line arguments.
        let cli = Cli {
            config: None,
            command: Commands::StarkNet(StarkNetCommands {
                command: StarkNetSubCommands::QueryStateRoot {},
            }),
        };
        // When
        let result = runner::run(beerus, cli).await.unwrap();

        // Then
        assert_eq!(
            "2593003852473857760763774375943570015682902311385614557145528717605591462989",
            result.to_string()
        );
    }

    /// Test the `query_state_root` CLI command.
    /// Given ethereum lightclient returns an error, when query state root, then the error is propagated.
    /// Error case.
    #[tokio::test]
    async fn given_ethereum_lightclient_returns_error_when_query_state_root_then_error_is_propagated(
    ) {
        // Build mocks.
        let (config, mut ethereum_lightclient, starknet_lightclient) = config_and_mocks();

        // Given
        // Mock dependencies.
        ethereum_lightclient
            .expect_call()
            .return_once(move |_, _| Err(eyre::eyre!("ethereum_lightclient_error")));

        let beerus = BeerusLightClient::new(
            config,
            Box::new(ethereum_lightclient),
            Box::new(starknet_lightclient),
        );

        // Mock the command line arguments.
        let cli = Cli {
            config: None,
            command: Commands::StarkNet(StarkNetCommands {
                command: StarkNetSubCommands::QueryStateRoot {},
            }),
        };
        // When
        let result = runner::run(beerus, cli).await;

        // Then
        match result {
            Err(e) => assert_eq!("ethereum_lightclient_error", e.to_string()),
            Ok(_) => panic!("Expected error, got ok"),
        }
    }

    /// Test the `query_storage` CLI command.
    /// Given normal conditions, when query storage, then ok.
    #[tokio::test]
    async fn given_normal_conditions_when_query_storage_then_ok() {
        // Build mocks.
        let (config, mut ethereum_lightclient, mut starknet_lightclient) = config_and_mocks();

        // Given
        let expected_result = FieldElement::from_dec_str("298305742194").unwrap();
        // Set the expected return value for the StarkNet light client mock.
        starknet_lightclient
            .expect_get_storage_at()
            .times(1)
            .return_once(move |_address, _key, _block_nb| Ok(expected_result));
        ethereum_lightclient
            .expect_call()
            .times(1)
            .return_once(move |_req, _block_nb| Ok(vec![2]));

        let beerus = BeerusLightClient::new(
            config,
            Box::new(ethereum_lightclient),
            Box::new(starknet_lightclient),
        );

        // Mock the command line arguments.
        let cli = Cli {
            config: None,
            command: Commands::StarkNet(StarkNetCommands {
                command: StarkNetSubCommands::QueryGetStorageAt {
                    address: "0x049d36570d4e46f48e99674bd3fcc84644ddd6b96f7c741b1562b82f9e004dc7"
                        .to_string(),
                    key: "0x341c1bdfd89f69748aa00b5742b03adbffd79b8e80cab5c50d91cd8c2a79be1"
                        .to_string(),
                },
            }),
        };
        // When
        let result = runner::run(beerus, cli).await.unwrap();

        // Then
        assert_eq!("298305742194", result.to_string());
    }

    /// Test the `query_storage` CLI command.
    /// Given starknet lightclient returns an error, when query storage, then the error is propagated.
    /// Error case.
    #[tokio::test]
    async fn given_ethereum_lightclient_returns_error_when_query_logs_then_error_is_propagated() {
        let (config, mut ethereum_lightclient, starknet_lightclient) = config_and_mocks();

        let mut log = ethers::types::Log::default();
        let topic =
            "0xddf252ad1be2c89b69c2b068fc378daa952ba7f163c4a11628f55a4df523b3ef".to_string();
        let data = ethers::types::Bytes::from_str(
            "0x0000000000000000000000000000000000000000000000000000000000016931",
        )
        .unwrap();
        let block_hash = "0x92ef607b2b14dc2e6bf866325a1e84c9129ef741a5c2bc169dc36ea282d9d060";
        log.topics = vec![ethers::types::TxHash::from_str(&topic).unwrap()];
        log.data = data.clone();
        log.block_hash = Some(ethers::types::H256::from_str(&block_hash).unwrap());
        let logs = vec![log];

        // Given
        // Mock dependencies
        ethereum_lightclient
            .expect_get_logs()
            .return_once(move |_, _, _, _, _| Ok(logs));

        let beerus = BeerusLightClient::new(
            config,
            Box::new(ethereum_lightclient),
            Box::new(starknet_lightclient),
        );

        let params = EthereumSubCommands::QueryLogs {
            address: None,
            blockhash: Some(block_hash.to_string()),
            from_block: None,
            to_block: None,
            topics: Some(vec![topic]),
        };

        // Mock the command line arguments.
        let cli = Cli {
            config: None,
            command: Commands::Ethereum(EthereumCommands { command: params }),
        };

        let result = runner::run(beerus, cli).await.unwrap();
        let expected = "[{\"address\":\"0x0000000000000000000000000000000000000000\",\"topics\":[\"0xddf252ad1be2c89b69c2b068fc378daa952ba7f163c4a11628f55a4df523b3ef\"],\"data\":\"0x0000000000000000000000000000000000000000000000000000000000016931\",\"blockHash\":\"0x92ef607b2b14dc2e6bf866325a1e84c9129ef741a5c2bc169dc36ea282d9d060\"}]";
        assert_eq!(result.to_string(), expected);
    }

    /// Test the `query_logs` CLI command.
    /// Given normal conditions, when `query_logs`, then ok.
    /// Success case.
    #[tokio::test]
    async fn given_normal_conditions_when_query_logs_then_ok() {
        let (config, mut ethereum_lightclient, starknet_lightclient) = config_and_mocks();

        let mut log = ethers::types::Log::default();
        let topic =
            "0xddf252ad1be2c89b69c2b068fc378daa952ba7f163c4a11628f55a4df523b3ef".to_string();
        let block_hash = "0x92ef607b2b14dc2e6bf866325a1e84c9129ef741a5c2bc169dc36ea282d9d060";
        log.topics = vec![ethers::types::TxHash::from_str(&topic).unwrap()];
        log.data = ethers::types::Bytes::from_str(
            "0x0000000000000000000000000000000000000000000000000000000000016931",
        )
        .unwrap();
        log.block_hash = Some(ethers::types::H256::from_str(&block_hash).unwrap());
        let logs = vec![log];

        // Given
        // Mock dependencies
        ethereum_lightclient
            .expect_get_logs()
            .return_once(move |_, _, _, _, _| Ok(logs));

        let beerus = BeerusLightClient::new(
            config,
            Box::new(ethereum_lightclient),
            Box::new(starknet_lightclient),
        );

        let params = EthereumSubCommands::QueryLogs {
            address: None,
            blockhash: Some("0x1".to_string()),
            from_block: Some("0x1".to_string()),
            to_block: Some("0x1".to_string()),
            topics: Some(vec![topic]),
        };

        // Mock the command line arguments.
        let cli = Cli {
            config: None,
            command: Commands::Ethereum(EthereumCommands { command: params }),
        };

        let result = runner::run(beerus, cli).await.unwrap();
        let expected = "[{\"address\":\"0x0000000000000000000000000000000000000000\",\"topics\":[\"0xddf252ad1be2c89b69c2b068fc378daa952ba7f163c4a11628f55a4df523b3ef\"],\"data\":\"0x0000000000000000000000000000000000000000000000000000000000016931\",\"blockHash\":\"0x92ef607b2b14dc2e6bf866325a1e84c9129ef741a5c2bc169dc36ea282d9d060\"}]";
        assert_eq!(result.to_string(), expected);
    }
    /// Test the `query_storage` CLI command.
    /// Given starknet lightclient returns an error, when query storage, then the error is propagated.
    /// Error case.
    #[tokio::test]
    async fn given_starknet_lightclient_returns_error_when_query_storage_then_error_is_propagated()
    {
        // Build mocks.
        let (config, mut ethereum_lightclient, mut starknet_lightclient) = config_and_mocks();

        // Given
        // Set the expected return value for the StarkNet light client mock.
        starknet_lightclient
            .expect_get_storage_at()
            .times(1)
            .return_once(move |_address, _key, _block_nb| {
                Err(eyre::eyre!("starknet_lightclient_error"))
            });
        ethereum_lightclient
            .expect_call()
            .times(1)
            .return_once(move |_req, _block_nb| Ok(vec![2]));
        let beerus = BeerusLightClient::new(
            config,
            Box::new(ethereum_lightclient),
            Box::new(starknet_lightclient),
        );

        // Mock the command line arguments.
        let cli = Cli {
            config: None,
            command: Commands::StarkNet(StarkNetCommands {
                command: StarkNetSubCommands::QueryGetStorageAt {
                    address: "0x049d36570d4e46f48e99674bd3fcc84644ddd6b96f7c741b1562b82f9e004dc7"
                        .to_string(),
                    key: "0x341c1bdfd89f69748aa00b5742b03adbffd79b8e80cab5c50d91cd8c2a79be1"
                        .to_string(),
                },
            }),
        };
        // When
        let result = runner::run(beerus, cli).await;

        // Then
        match result {
            Err(e) => assert_eq!("starknet_lightclient_error", e.to_string()),
            Ok(_) => panic!("Expected error, got ok"),
        }
    }

    /// Test the `query_nonce` CLI command.
    /// Given normal conditions, when query contract, then ok.
    /// Success case.
    #[tokio::test]
    async fn given_normal_conditions_when_query_contract_then_ok() {
        // Build mocks.
        let (config, mut ethereum_lightclient, mut starknet_lightclient) = config_and_mocks();

        // Given
        let expected_result = vec![
            FieldElement::from_dec_str("123").unwrap(),
            FieldElement::from_dec_str("456").unwrap(),
        ];

        // Set the expected return value for the Ethereum light client mock.
        starknet_lightclient
            .expect_call()
            .times(1)
            .return_once(move |_req, _block_nb| Ok(expected_result));

        ethereum_lightclient
            .expect_call()
            .times(1)
            .return_once(move |_req, _block_nb| Ok(vec![2]));

        let beerus = BeerusLightClient::new(
            config,
            Box::new(ethereum_lightclient),
            Box::new(starknet_lightclient),
        );

        // Mock the command line arguments.
        let cli = Cli {
            config: None,
            command: Commands::StarkNet(StarkNetCommands {
                command: StarkNetSubCommands::QueryContract {
                    address: "0x049d36570d4e46f48e99674bd3fcc84644ddd6b96f7c741b1562b82f9e004dc7"
                        .to_string(),
                    selector: "0x341c1bdfd89f69748aa00b5742b03adbffd79b8e80cab5c50d91cd8c2a79be1"
                        .to_string(),
                    calldata: vec![
                        "0x341c1bdfd89f69748aa00b5742b03adbffd79b8e80cab5c50d91cd8c2a79be1"
                            .to_string(),
                        "0x341c1bdfd89f69748aa00b5742b03adbffd79b8e80cab5c50d91cd8c2a79be1"
                            .to_string(),
                    ],
                },
            }),
        };
        // When
        let result = runner::run(beerus, cli).await.unwrap();
        // Then
        assert_eq!("[123, 456]", result.to_string());
    }

    /// Test the `query_nonce` CLI command.
    /// Given normal conditions, when query nonce, then ok.
    #[tokio::test]
    async fn given_normal_conditions_when_starknet_query_nonce_then_ok() {
        // Build mocks.
        let (config, mut ethereum_lightclient, mut starknet_lightclient) = config_and_mocks();

        // Given
        let expected_result = FieldElement::from_dec_str("298305742194").unwrap();
        // Set the expected return value for the StarkNet light client mock.
        starknet_lightclient
            .expect_get_nonce()
            .return_once(move |_block_nb, _address| Ok(expected_result));
        ethereum_lightclient
            .expect_call()
            .times(1)
            .return_once(move |_req, _block_nb| Ok(vec![2]));

        let beerus = BeerusLightClient::new(
            config,
            Box::new(ethereum_lightclient),
            Box::new(starknet_lightclient),
        );

        // Mock the command line arguments.
        let cli = Cli {
            config: None,
            command: Commands::StarkNet(StarkNetCommands {
                command: StarkNetSubCommands::QueryNonce {
                    address: "0x049d36570d4e46f48e99674bd3fcc84644ddd6b96f7c741b1562b82f9e004dc7"
                        .to_string(),
                },
            }),
        };
        // When
        let result = runner::run(beerus, cli).await.unwrap();

        // Then
        assert_eq!("298305742194", result.to_string());
    }

    /// Test the `query_nonce` CLI command.
    /// Given starknet lightclient returns an error, when query nonce, then the error is propagated.
    /// Error case.
    #[tokio::test]
    async fn given_starknet_lightclient_returns_error_when_starknet_query_nonce_then_error_is_propagated(
    ) {
        // Build mocks.
        let (config, mut ethereum_lightclient, mut starknet_lightclient) = config_and_mocks();

        // Given
        // Set the expected return value for the StarkNet light client mock.
        starknet_lightclient
            .expect_get_nonce()
            .return_once(move |_block_nb, _address| Err(eyre::eyre!("starknet_lightclient_error")));
        ethereum_lightclient
            .expect_call()
            .times(1)
            .return_once(move |_req, _block_nb| Ok(vec![2]));

        let beerus = BeerusLightClient::new(
            config,
            Box::new(ethereum_lightclient),
            Box::new(starknet_lightclient),
        );

        // Mock the command line arguments.
        let cli = Cli {
            config: None,
            command: Commands::StarkNet(StarkNetCommands {
                command: StarkNetSubCommands::QueryNonce {
                    address: "0x049d36570d4e46f48e99674bd3fcc84644ddd6b96f7c741b1562b82f9e004dc7"
                        .to_string(),
                },
            }),
        };
        // When
        let result = runner::run(beerus, cli).await;

        // Then
        match result {
            Err(e) => assert_eq!("starknet_lightclient_error", e.to_string()),
            Ok(_) => panic!("Expected error, got ok"),
        }
    }

    /// Test the `query_chain_id` CLI command.
    /// Given normal conditions, when query chain_id, then ok.
    /// Success case.
    #[tokio::test]
    async fn starknet_chain_id_should_return_the_chain_id() {
        // Given
        let (config, ethereum_lightclient, mut starknet_lightclient) = config_and_mocks();
        let expected_result = FieldElement::from_dec_str("123").unwrap();
        starknet_lightclient
            .expect_chain_id()
            .return_once(move || Ok(expected_result));
        let beerus = BeerusLightClient::new(
            config,
            Box::new(ethereum_lightclient),
            Box::new(starknet_lightclient),
        );
        let cli = Cli {
            config: None,
            command: Commands::StarkNet(StarkNetCommands {
                command: StarkNetSubCommands::QueryChainId {},
            }),
        };

        // When
        let result = runner::run(beerus, cli).await.unwrap();

        // Then
        assert_eq!("Chain id: 123", result.to_string());
    }

    /// Test the `query_block_number` CLI command.
    /// Given normal conditions, when query block_number, then ok.
    #[tokio::test]
    async fn given_normal_conditions_when_starknet_query_block_number_then_ok() {
        // Build mocks.
        let (config, ethereum_lightclient, mut starknet_lightclient) = config_and_mocks();

        // Given
        let expected_result: u64 = 123456;
        // Set the expected return value for the StarkNet light client mock.
        starknet_lightclient
            .expect_block_number()
            .return_once(move || Ok(expected_result));

        let beerus = BeerusLightClient::new(
            config,
            Box::new(ethereum_lightclient),
            Box::new(starknet_lightclient),
        );

        // Mock the command line arguments.
        let cli = Cli {
            config: None,
            command: Commands::StarkNet(StarkNetCommands {
                command: StarkNetSubCommands::QueryBlockNumber {},
            }),
        };
        // When
        let result = runner::run(beerus, cli).await.unwrap();

        // Then
        assert_eq!("Block number: 123456", result.to_string());
    }

    /// Test the `query_block_number` CLI command.
    /// Given starknet lightclient returns an error, when query block_number, then the error is propagated.
    /// Error case.
    #[tokio::test]
    async fn given_starknet_lightclient_returns_error_when_starknet_query_block_number_then_error_is_propagated(
    ) {
        // Build mocks.
        let (config, ethereum_lightclient, mut starknet_lightclient) = config_and_mocks();

        // Given
        // Set the expected return value for the StarkNet light client mock.
        starknet_lightclient
            .expect_block_number()
            .return_once(move || Err(eyre::eyre!("starknet_lightclient_error")));

        let beerus = BeerusLightClient::new(
            config,
            Box::new(ethereum_lightclient),
            Box::new(starknet_lightclient),
        );

        // Mock the command line arguments.
        let cli = Cli {
            config: None,
            command: Commands::StarkNet(StarkNetCommands {
                command: StarkNetSubCommands::QueryBlockNumber {},
            }),
        };
        // When
        let result = runner::run(beerus, cli).await;

        // Then
        match result {
            Err(e) => assert_eq!("starknet_lightclient_error", e.to_string()),
            Ok(_) => panic!("Expected error, got ok"),
        }
    }

    /// Test the `query_block_hash_and_number` CLI command.
    /// Given normal conditions, when query block_hash_and_number, then ok.
    #[tokio::test]
    async fn given_normal_conditions_when_starknet_query_block_hash_and_number_then_ok() {
        // Build mocks.
        let (config, ethereum_lightclient, mut starknet_lightclient) = config_and_mocks();

        // Given
        let expected_result = BlockHashAndNumber {
            block_hash: FieldElement::from_dec_str("123456").unwrap(),
            block_number: 123456,
        };
        // Set the expected return value for the StarkNet light client mock.
        starknet_lightclient
            .expect_block_hash_and_number()
            .return_once(move || Ok(expected_result));

        let beerus = BeerusLightClient::new(
            config,
            Box::new(ethereum_lightclient),
            Box::new(starknet_lightclient),
        );

        // Mock the command line arguments.
        let cli = Cli {
            config: None,
            command: Commands::StarkNet(StarkNetCommands {
                command: StarkNetSubCommands::QueryBlockHashAndNumber {},
            }),
        };
        // When
        let result = runner::run(beerus, cli).await.unwrap();

        // Then
        assert_eq!(
            "Block hash: 123456, Block number: 123456",
            result.to_string()
        );
    }

    /// Test the `query_block_hash_and_number` CLI command.
    /// Given starknet lightclient returns an error, when query block_hash_and_number, then the error is propagated.
    /// Error case.
    #[tokio::test]
    async fn given_starknet_lightclient_returns_error_when_starknet_query_block_hash_and_number_then_error_is_propagated(
    ) {
        // Build mocks.
        let (config, ethereum_lightclient, mut starknet_lightclient) = config_and_mocks();

        // Given
        // Set the expected return value for the StarkNet light client mock.
        starknet_lightclient
            .expect_block_hash_and_number()
            .return_once(move || Err(eyre::eyre!("starknet_lightclient_error")));

        let beerus = BeerusLightClient::new(
            config,
            Box::new(ethereum_lightclient),
            Box::new(starknet_lightclient),
        );

        // Mock the command line arguments.
        let cli = Cli {
            config: None,
            command: Commands::StarkNet(StarkNetCommands {
                command: StarkNetSubCommands::QueryBlockHashAndNumber {},
            }),
        };
        // When
        let result = runner::run(beerus, cli).await;

        // Then
        match result {
            Err(e) => assert_eq!("starknet_lightclient_error", e.to_string()),
            Ok(_) => panic!("Expected error, got ok"),
        }
    }

    /// Test the `get_class` CLI command.
    /// Given normal conditions, when query get_class, then ok.
    /// Success case.
    #[tokio::test]
    async fn given_normal_conditions_when_starknet_get_class_then_ok() {
        // Build mocks.
        let (config, ethereum_lightclient, mut starknet_lightclient) = config_and_mocks();

        // Given
        let (expected_result, expected_result_value) =
            beerus_core::starknet_helper::create_mock_contract_class();

        // Set the expected return value for the StarkNet light client mock.
        starknet_lightclient
            .expect_get_class()
            .return_once(move |_block_id, _class_hash| Ok(expected_result));

        let beerus = BeerusLightClient::new(
            config,
            Box::new(ethereum_lightclient),
            Box::new(starknet_lightclient),
        );

        // Mock the command line arguments.
        let cli = Cli {
            config: None,
            command: Commands::StarkNet(StarkNetCommands {
                command: StarkNetSubCommands::QueryGetClass {
                    block_id_type: "number".to_string(),
                    block_id: "123".to_string(),
                    class_hash: "0x123".to_string(),
                },
            }),
        };
        // When
        let result = runner::run(beerus, cli).await.unwrap();

        // Then
        assert_eq!(
            result.to_string(),
            serde_json::to_string(&expected_result_value).unwrap()
        );
    }

    /// Test the `get_class` CLI command.
    /// Given starknet lightclient returns an error, when query get_class, then the error is propagated.
    /// Error case.
    #[tokio::test]
    async fn given_starknet_lightclient_returns_error_when_starknet_get_class_then_error_is_propagated(
    ) {
        // Build mocks.
        let (config, ethereum_lightclient, mut starknet_lightclient) = config_and_mocks();

        // Given
        // Set the expected return value for the StarkNet light client mock.
        starknet_lightclient
            .expect_get_class()
            .return_once(move |_block_id, _class_hash| {
                Err(eyre::eyre!("starknet_lightclient_error"))
            });

        let beerus = BeerusLightClient::new(
            config,
            Box::new(ethereum_lightclient),
            Box::new(starknet_lightclient),
        );

        // Mock the command line arguments.
        let cli = Cli {
            config: None,
            command: Commands::StarkNet(StarkNetCommands {
                command: StarkNetSubCommands::QueryGetClass {
                    block_id_type: "number".to_string(),
                    block_id: "123".to_string(),
                    class_hash: "0x123".to_string(),
                },
            }),
        };
        // When
        let result = runner::run(beerus, cli).await;

        // Then
        match result {
            Err(e) => assert_eq!("starknet_lightclient_error", e.to_string()),
            Ok(_) => panic!("Expected error, got ok"),
        }
    }

    /// Test the `query_starknet_l2_to_l1_messages ` CLI command.
    /// Given normal conditions, when query starknet l2 to l1 messages, then ok.
    /// Success case.
    #[tokio::test]
    async fn given_normal_conditions_when_query_starknet_l2_to_l1_messages_then_ok() {
        // Given
        let (config, mut ethereum_lightclient, starknet_lightclient) = config_and_mocks();

        // Expected block number.
        let expected_fee = U256::from(1234);
        // Convert to bytes because that's what the mock returns.
        let mut expected_fee_bytes: Vec<u8> = vec![0; 32];
        expected_fee.to_big_endian(&mut expected_fee_bytes);

        ethereum_lightclient
            .expect_call()
            .return_once(move |_call_opts, _block_tag| Ok(expected_fee_bytes));

        let beerus = BeerusLightClient::new(
            config,
            Box::new(ethereum_lightclient),
            Box::new(starknet_lightclient),
        );
        let cli = Cli {
            config: None,
            command: Commands::StarkNet(StarkNetCommands {
                command: StarkNetSubCommands::L2ToL1Messages {
                    msg_hash: "0".to_string(),
                },
            }),
        };

        // When
        let result = runner::run(beerus, cli).await.unwrap();

        // Then
        assert_eq!(expected_fee.to_string(), result.to_string());
    }

    /// Test the `query_starknet_l2_to_l1_messages ` CLI command.
    /// Given starknet lightclient returns an error, when query starknet l2 to l1 messages, then the error is propagated.
    /// Error case.
    #[tokio::test]
    async fn given_ethereum_lightclient_returns_error_when_starknet_query_starknet_l2_to_l1_messages_then_error_is_propagated(
    ) {
        // Given
        let (config, mut ethereum_lightclient, starknet_lightclient) = config_and_mocks();
        ethereum_lightclient
            .expect_call()
            .return_once(move |_call_opts, _block_tag| {
                Err(eyre::eyre!("ethereum_lightclient_error"))
            });

        let beerus = BeerusLightClient::new(
            config,
            Box::new(ethereum_lightclient),
            Box::new(starknet_lightclient),
        );
        let cli = Cli {
            config: None,
            command: Commands::StarkNet(StarkNetCommands {
                command: StarkNetSubCommands::L2ToL1Messages {
                    msg_hash: "0".to_string(),
                },
            }),
        };

        // When
        let result = runner::run(beerus, cli).await;

        // Then
        match result {
            Err(e) => assert_eq!("ethereum_lightclient_error", e.to_string()),
            Ok(_) => panic!("Expected error, got ok"),
        }
    }

    /// Test the `starknet_l1_to_l2_message_nonce` CLI command.
    /// Given normal conditions, when query nonce, then ok.
    /// Success case.
    #[tokio::test]
    async fn given_normal_conditions_when_starknet_l1_to_l2_message_nonce_then_ok() {
        // Given
        let (config, mut ethereum_lightclient, starknet_lightclient) = config_and_mocks();

        // Expected block number.
        let expected_nonce = U256::from(1234);
        // Convert to bytes because that's what the mock returns.
        let mut expected_nonce_bytes: Vec<u8> = vec![0; 32];
        expected_nonce.to_big_endian(&mut expected_nonce_bytes);

        // Mock the next call to the Ethereum light client (starknet_core.l1ToL2MessageNonce)
        ethereum_lightclient
            .expect_call()
            .times(1)
            .return_once(move |_call_opts, _block_tag| Ok(expected_nonce_bytes));

        let beerus = BeerusLightClient::new(
            config,
            Box::new(ethereum_lightclient),
            Box::new(starknet_lightclient),
        );
        let cli = Cli {
            config: None,
            command: Commands::StarkNet(StarkNetCommands {
                command: StarkNetSubCommands::L1ToL2MessageNonce {},
            }),
        };

        // When
        let result = runner::run(beerus, cli).await.unwrap();

        // Then
        assert_eq!("L1 to L2 Message Nonce: 1234", result.to_string());
    }

    /// Test the `starknet_l1_to_l2_message_nonce` CLI command.
    /// Given normal conditions, when query nonce, then ok.
    /// Success case.
    #[tokio::test]
    async fn given_ethereum_client_error_when_starknet_l1_to_l2_message_nonce_then_error() {
        // Given
        let (config, mut ethereum_lightclient, starknet_lightclient) = config_and_mocks();

        let expected_error = "Ethereum light client error";

        // Mock the next call to the Ethereum light client (starknet_core.l1ToL2MessageNonce)
        ethereum_lightclient
            .expect_call()
            .times(1)
            .return_once(move |_call_opts, _block_tag| Err(eyre::eyre!(expected_error)));

        let beerus = BeerusLightClient::new(
            config,
            Box::new(ethereum_lightclient),
            Box::new(starknet_lightclient),
        );
        let cli = Cli {
            config: None,
            command: Commands::StarkNet(StarkNetCommands {
                command: StarkNetSubCommands::L1ToL2MessageNonce {},
            }),
        };

        // When
        let result = runner::run(beerus, cli).await;

        // Then
        match result {
            Err(e) => assert_eq!(expected_error, e.to_string()),
            Ok(_) => panic!("Expected error, got ok"),
        }
    }

    /// Test the `get_class_hash` CLI command.
    /// Given normal conditions, when query get_class_hash, then ok.
    /// Success case.
    #[tokio::test]
    async fn given_normal_conditions_when_starknet_get_class_hash_then_ok() {
        // Build mocks.
        let (config, ethereum_lightclient, mut starknet_lightclient) = config_and_mocks();

        // Given
        let expected_result = FieldElement::from_str("1234").unwrap();

        // Set the expected return value for the StarkNet light client mock.
        starknet_lightclient
            .expect_get_class_hash_at()
            .return_once(move |_block_id, _contract_address| Ok(expected_result));

        let beerus = BeerusLightClient::new(
            config,
            Box::new(ethereum_lightclient),
            Box::new(starknet_lightclient),
        );

        // Mock the command line arguments.
        let cli = Cli {
            config: None,
            command: Commands::StarkNet(StarkNetCommands {
                command: StarkNetSubCommands::QueryGetClassHash {
                    block_id_type: "number".to_string(),
                    block_id: "123".to_string(),
                    contract_address: "0x123".to_string(),
                },
            }),
        };
        // When
        let result = runner::run(beerus, cli).await.unwrap();

        // Then
        assert_eq!(result.to_string(), "Class hash: 1234".to_string());
    }

    /// Test the `get_class_hash` CLI command.
    /// Given starknet lightclient returns an error, when query get_class_hash, then the error is propagated.
    /// Error case.
    #[tokio::test]
    async fn given_starknet_lightclient_returns_error_when_starknet_get_class_hash_then_error_is_propagated(
    ) {
        // Build mocks.
        let (config, ethereum_lightclient, mut starknet_lightclient) = config_and_mocks();

        // Given
        // Set the expected return value for the StarkNet light client mock.
        starknet_lightclient.expect_get_class_hash_at().return_once(
            move |_block_id, _contract_address| Err(eyre::eyre!("starknet_lightclient_error")),
        );

        let beerus = BeerusLightClient::new(
            config,
            Box::new(ethereum_lightclient),
            Box::new(starknet_lightclient),
        );

        // Mock the command line arguments.
        let cli = Cli {
            config: None,
            command: Commands::StarkNet(StarkNetCommands {
                command: StarkNetSubCommands::QueryGetClassHash {
                    block_id_type: "number".to_string(),
                    block_id: "123".to_string(),
                    contract_address: "0x123".to_string(),
                },
            }),
        };
        // When
        let result = runner::run(beerus, cli).await;

        // Then
        match result {
            Err(e) => assert_eq!("starknet_lightclient_error", e.to_string()),
            Ok(_) => panic!("Expected error, got ok"),
        }
    }

    /// Test the `get_class_at` CLI command.
    /// Given normal conditions, when query get_class_at, then ok.
    /// Success case.
    #[tokio::test]
    async fn given_normal_conditions_when_starknet_get_class_at_then_ok() {
        // Build mocks.
        let (config, ethereum_lightclient, mut starknet_lightclient) = config_and_mocks();

        // Given

        let (expected_result, expected_result_value) =
            beerus_core::starknet_helper::create_mock_contract_class();

        // Set the expected return value for the StarkNet light client mock.
        starknet_lightclient
            .expect_get_class_at()
            .return_once(move |_block_id, _class_hash| Ok(expected_result));

        let beerus = BeerusLightClient::new(
            config,
            Box::new(ethereum_lightclient),
            Box::new(starknet_lightclient),
        );

        // Mock the command line arguments.
        let cli = Cli {
            config: None,
            command: Commands::StarkNet(StarkNetCommands {
                command: StarkNetSubCommands::QueryGetClassAt {
                    block_id_type: "number".to_string(),
                    block_id: "123".to_string(),
                    contract_address: "0x123".to_string(),
                },
            }),
        };
        // When
        let result = runner::run(beerus, cli).await.unwrap();

        // Then

        assert_eq!(
            result.to_string(),
            serde_json::to_string(&expected_result_value).unwrap()
        );
    }

    /// Test the `get_class_at` CLI command.
    /// Given starknet lightclient returns an error, when query get_class_at, then the error is propagated.
    /// Error case.
    #[tokio::test]
    async fn given_starknet_lightclient_returns_error_when_starknet_get_class_at_then_error_is_propagated(
    ) {
        // Build mocks.
        let (config, ethereum_lightclient, mut starknet_lightclient) = config_and_mocks();

        // Given
        // Set the expected return value for the StarkNet light client mock.

        starknet_lightclient.expect_get_class_at().return_once(
            move |_block_id, _contract_address| Err(eyre::eyre!("starknet_lightclient_error")),
        );

        let beerus = BeerusLightClient::new(
            config,
            Box::new(ethereum_lightclient),
            Box::new(starknet_lightclient),
        );

        // Mock the command line arguments.
        let cli = Cli {
            config: None,
            command: Commands::StarkNet(StarkNetCommands {
                command: StarkNetSubCommands::QueryGetClassAt {
                    block_id_type: "number".to_string(),
                    block_id: "123".to_string(),
                    contract_address: "0x123".to_string(),
                },
            }),
        };
        // When
        let result = runner::run(beerus, cli).await;

        // Then
        match result {
            Err(e) => assert_eq!("starknet_lightclient_error", e.to_string()),
            Ok(_) => panic!("Expected error, got ok"),
        }
    }

    /// Test the `get_block_transaction_count` CLI command.
    /// Given normal conditions, when query get_block_transaction_count, then ok.
    #[tokio::test]
    async fn given_normal_conditions_when_starknet_get_block_transaction_count_then_ok() {
        // Build mocks.
        let (config, ethereum_lightclient, mut starknet_lightclient) = config_and_mocks();

        // Given
        let expected_result: u64 = 34;
        // Set the expected return value for the StarkNet light client mock.
        starknet_lightclient
            .expect_get_block_transaction_count()
            .return_once(move |_block_id| Ok(expected_result));

        let beerus = BeerusLightClient::new(
            config,
            Box::new(ethereum_lightclient),
            Box::new(starknet_lightclient),
        );

        // Mock the command line arguments.
        let cli = Cli {
            config: None,
            command: Commands::StarkNet(StarkNetCommands {
                command: StarkNetSubCommands::QueryGetBlockTransactionCount {
                    block_id_type: "number".to_string(),
                    block_id: "123".to_string(),
                },
            }),
        };
        // When
        let result = runner::run(beerus, cli).await.unwrap();

        // Then
        assert_eq!("Block transaction count: 34", result.to_string());
    }

    /// Test the `get_block_transaction_count` CLI command.
    /// Given starknet lightclient returns an error, when query get_block_transaction_count, then the error is propagated.
    /// Error case.
    #[tokio::test]
    async fn given_starknet_lightclient_returns_error_when_starknet_get_block_transaction_count_then_error_is_propagated(
    ) {
        // Build mocks.
        let (config, ethereum_lightclient, mut starknet_lightclient) = config_and_mocks();

        // Given
        // Set the expected return value for the StarkNet light client mock.
        starknet_lightclient
            .expect_get_block_transaction_count()
            .return_once(move |_block_id| Err(eyre::eyre!("starknet_lightclient_error")));

        let beerus = BeerusLightClient::new(
            config,
            Box::new(ethereum_lightclient),
            Box::new(starknet_lightclient),
        );

        // Mock the command line arguments.
        let cli = Cli {
            config: None,
            command: Commands::StarkNet(StarkNetCommands {
                command: StarkNetSubCommands::QueryGetBlockTransactionCount {
                    block_id_type: "number".to_string(),
                    block_id: "123".to_string(),
                },
            }),
        };
        // When
        let result = runner::run(beerus, cli).await;

        // Then
        match result {
            Err(e) => assert_eq!("starknet_lightclient_error", e.to_string()),
            Ok(_) => panic!("Expected error, got ok"),
        }
    }

    /// Test the `syncing` CLI command.
    /// Given normal conditions, when query syncing, then ok.
    /// Case: Nodo starknet is syncing.
    #[tokio::test]
    async fn given_normal_conditions_when_starknet_query_syncing_case_status_syncing_then_ok() {
        // Build mocks.
        let (config, ethereum_lightclient, mut starknet_lightclient) = config_and_mocks();

        // Given
        let (expected_result, expected_result_value, _) =
            beerus_core::starknet_helper::create_mock_syncing_case_syncing();

        // Set the expected return value for the StarkNet light client mock.
        starknet_lightclient
            .expect_syncing()
            .return_once(move || Ok(expected_result));

        let beerus = BeerusLightClient::new(
            config,
            Box::new(ethereum_lightclient),
            Box::new(starknet_lightclient),
        );

        // Mock the command line arguments.
        let cli = Cli {
            config: None,
            command: Commands::StarkNet(StarkNetCommands {
                command: StarkNetSubCommands::QuerySyncing {},
            }),
        };
        // When
        let result = runner::run(beerus, cli).await.unwrap();

        // Then
        assert_eq!(
            result.to_string(),
            serde_json::to_string(&expected_result_value).unwrap()
        );
    }

    /// Test the `syncing` CLI command.
    /// Given normal conditions, when query syncing, then ok.
    /// Case: Nodo starknet is not syncing.
    #[tokio::test]
    async fn given_normal_conditions_when_starknet_query_syncing_case_status_not_syncing_then_ok() {
        // Build mocks.
        let (config, ethereum_lightclient, mut starknet_lightclient) = config_and_mocks();

        // Given
        let (expected_result, expected_result_value) =
            beerus_core::starknet_helper::create_mock_syncing_case_not_syncing();

        // Set the expected return value for the StarkNet light client mock.
        starknet_lightclient
            .expect_syncing()
            .return_once(move || Ok(expected_result));

        let beerus = BeerusLightClient::new(
            config,
            Box::new(ethereum_lightclient),
            Box::new(starknet_lightclient),
        );

        // Mock the command line arguments.
        let cli = Cli {
            config: None,
            command: Commands::StarkNet(StarkNetCommands {
                command: StarkNetSubCommands::QuerySyncing {},
            }),
        };
        // When
        let result = runner::run(beerus, cli).await.unwrap();

        // Then
        assert_eq!(
            result.to_string(),
            serde_json::to_string(&expected_result_value).unwrap()
        );
    }

    /// Test the `syncing` CLI command.
    /// Given starknet lightclient returns an error, when query syncing, then the error is propagated.
    /// Error case.
    #[tokio::test]
    async fn given_starknet_lightclient_returns_error_when_starknet_syncing_then_error_is_propagated(
    ) {
        // Build mocks.
        let (config, ethereum_lightclient, mut starknet_lightclient) = config_and_mocks();

        // Given
        // Set the expected return value for the StarkNet light client mock.
        starknet_lightclient
            .expect_syncing()
            .return_once(move || Err(eyre::eyre!("starknet_lightclient_error")));

        let beerus = BeerusLightClient::new(
            config,
            Box::new(ethereum_lightclient),
            Box::new(starknet_lightclient),
        );

        // Mock the command line arguments.
        let cli = Cli {
            config: None,
            command: Commands::StarkNet(StarkNetCommands {
                command: StarkNetSubCommands::QuerySyncing {},
            }),
        };
        // When
        let result = runner::run(beerus, cli).await;

        // Then
        match result {
            Err(e) => assert_eq!("starknet_lightclient_error", e.to_string()),
            Ok(_) => panic!("Expected error, got ok"),
        }
    }
    /// Test the `get_state_update` CLI command.
    /// Given normal conditions, when query get_state_update, then ok.
    #[tokio::test]
    async fn given_normal_conditions_when_starknet_get_state_update_then_ok() {
        // Build mocks.
        let (config, ethereum_lightclient, mut starknet_lightclient) = config_and_mocks();

        let felt = FieldElement::from_hex_be("0x1").unwrap();
        let expected_result = StateUpdate {
            block_hash: felt.clone(),
            new_root: felt.clone(),
            old_root: felt.clone(),
            state_diff: StateDiff {
                deployed_contracts: vec![],
                storage_diffs: vec![],
                declared_contract_hashes: vec![],
                nonces: vec![],
            },
        };
        let expected = expected_result.clone();

        // Given
        // Set the expected return value for the StarkNet light client mock.
        starknet_lightclient
            .expect_get_state_update()
            .return_once(move |_block_id| Ok(expected));

        let beerus = BeerusLightClient::new(
            config,
            Box::new(ethereum_lightclient),
            Box::new(starknet_lightclient),
        );

        let params = StarkNetSubCommands::QueryGetStateUpdate {
            block_id: "latest".to_string(),
            block_id_type: "tag".to_string(),
        };

        // Mock the command line arguments.
        let cli = Cli {
            config: None,

            command: Commands::StarkNet(StarkNetCommands { command: params }),
        };
        // When
        let result = runner::run(beerus, cli).await;

        // Then
        assert!(result.is_ok());
    }

    /// Test the `get_state_update` CLI command.
    /// Given starknet lightclient returns an error, when query get_state_update, then the error is propagated.
    /// Error case.
    #[tokio::test]
    async fn given_starknet_lightclient_returns_error_when_starknet_get_state_update_then_error_is_propagated(
    ) {
        // Build mocks.
        let (config, ethereum_lightclient, mut starknet_lightclient) = config_and_mocks();

        // Given
        // Set the expected return value for the StarkNet light client mock.
        starknet_lightclient
            .expect_get_state_update()
            .return_once(move |_block_id| Err(eyre::eyre!("Error: Invalid Tag")));

        let beerus = BeerusLightClient::new(
            config,
            Box::new(ethereum_lightclient),
            Box::new(starknet_lightclient),
        );

        let params = StarkNetSubCommands::QueryGetStateUpdate {
            block_id: "nonvalid".to_string(),
            block_id_type: "tag".to_string(),
        };

        // Mock the command line arguments.
        let cli = Cli {
            config: None,
            command: Commands::StarkNet(StarkNetCommands { command: params }),
        };
        // When
        let result = runner::run(beerus, cli).await;

        // Then
        match result {
            Err(e) => assert_eq!("Invalid Tag", e.to_string()),
            Ok(_) => panic!("Expected error, got ok"),
        }
    }

    /// Test the `add_invoke_transaction` CLI command.
    /// Given normal conditions, when query add_invoke_transaction, then ok.
    #[tokio::test]
    async fn given_normal_conditions_when_starknet_add_invoke_transaction_then_ok() {
        // Build mocks.
        let (config, ethereum_lightclient, mut starknet_lightclient) = config_and_mocks();

        // Given
        let expected_result = InvokeTransactionResult {
            transaction_hash: FieldElement::from_str("0x01").unwrap(),
        };
        // Set the expected return value for the StarkNet light client mock.
        starknet_lightclient
            .expect_add_invoke_transaction()
            .return_once(move |_| Ok(expected_result));

        let beerus = BeerusLightClient::new(
            config,
            Box::new(ethereum_lightclient),
            Box::new(starknet_lightclient),
        );

        let params = StarkNetSubCommands::AddInvokeTransaction {
            max_fee: "0".to_string(),
            signature: vec![10.to_string()],
            nonce: "0".to_string(),
            contract_address: "0".to_string(),
            entry_point_selector: "0".to_string(),
            calldata: vec![10.to_string()],
        };

        // Mock the command line arguments.
        let cli = Cli {
            config: None,
            command: Commands::StarkNet(StarkNetCommands { command: params }),
        };
        // When
        let result = runner::run(beerus, cli).await.unwrap();

        // Then
        assert_eq!("InvokeTransactionResult { transaction_hash: FieldElement { inner: 0x0000000000000000000000000000000000000000000000000000000000000001 } }", result.to_string());
    }

    /// Test the `add_invoke_transaction` CLI command.
    /// Given starknet lightclient returns an error, when query add_invoke_transaction, then the error is propagated.
    /// Error case.
    #[tokio::test]
    async fn given_starknet_lightclient_returns_error_when_starknet_add_invoke_transaction_then_error_is_propagated(
    ) {
        // Build mocks.
        let (config, ethereum_lightclient, mut starknet_lightclient) = config_and_mocks();

        // Given
        // Set the expected return value for the StarkNet light client mock.
        starknet_lightclient
            .expect_add_invoke_transaction()
            .return_once(move |_| Err(eyre::eyre!("starknet_lightclient_error")));

        let beerus = BeerusLightClient::new(
            config,
            Box::new(ethereum_lightclient),
            Box::new(starknet_lightclient),
        );

        // Mock the command line arguments.
        let cli = Cli {
            config: None,
            command: Commands::StarkNet(StarkNetCommands {
                command: StarkNetSubCommands::AddInvokeTransaction {
                    max_fee: "0".to_string(),
                    signature: vec![],
                    nonce: "0".to_string(),
                    contract_address: "0".to_string(),
                    entry_point_selector: "0".to_string(),
                    calldata: vec![],
                },
            }),
        };
        // When
        let result = runner::run(beerus, cli).await;

        // Then
        match result {
            Err(e) => assert_eq!("starknet_lightclient_error", e.to_string()),
            Ok(_) => panic!("Expected error, got ok"),
        }
    }

    /// Test the `add_deploy_transaction` CLI command.
    /// Given normal conditions, when query add_deploy_transaction, then ok.
    #[tokio::test]
    async fn given_normal_conditions_when_starknet_add_deploy_transaction_then_ok() {
        // Build mocks.
        let (config, ethereum_lightclient, mut starknet_lightclient) = config_and_mocks();

        // Given
        let expected_result = DeployTransactionResult {
            transaction_hash: FieldElement::from_str("0x01").unwrap(),
            contract_address: FieldElement::from_str("0x01").unwrap(),
        };
        // Set the expected return value for the StarkNet light client mock.
        starknet_lightclient
            .expect_add_deploy_transaction()
            .return_once(move |_| Ok(expected_result));

        let beerus = BeerusLightClient::new(
            config,
            Box::new(ethereum_lightclient),
            Box::new(starknet_lightclient),
        );

        let program = vec![];
        let constructor = vec![ContractEntryPoint {
            offset: 10,
            selector: FieldElement::from_str("0").unwrap(),
        }];

        let external = vec![ContractEntryPoint {
            offset: 10,
            selector: FieldElement::from_str("0").unwrap(),
        }];

        let l1_handler = vec![ContractEntryPoint {
            offset: 10,
            selector: FieldElement::from_str("0").unwrap(),
        }];
        let entry_points_by_type = EntryPointsByType {
            constructor,
            external,
            l1_handler,
        };
        let abi = None;

        let contract_class: ContractClass = ContractClass {
            program,
            entry_points_by_type,
            abi,
        };

        let contract_class_string = serde_json::to_string(&contract_class).unwrap();

        println!("Contract Class {contract_class_string:?}");

        let params = StarkNetSubCommands::AddDeployTransaction {
            contract_class: contract_class_string,
            version: "10".to_string(),
            contract_address_salt: "0".to_string(),
            constructor_calldata: vec![10.to_string()],
        };

        // Mock the command line arguments.
        let cli = Cli {
            config: None,
            command: Commands::StarkNet(StarkNetCommands { command: params }),
        };
        // When
        let result = runner::run(beerus, cli).await.unwrap();

        // Then
        assert_eq!("DeployTransactionResult { transaction_hash: FieldElement { inner: 0x0000000000000000000000000000000000000000000000000000000000000001 }, contract_address: FieldElement { inner: 0x0000000000000000000000000000000000000000000000000000000000000001 } }", result.to_string());
    }

    /// Test the `add_deploy_transaction` CLI command.
    /// Given starknet lightclient returns an error, when query add_deploy_transaction, then the error is propagated.
    /// Error case.
    #[tokio::test]
    async fn given_starknet_lightclient_returns_error_when_starknet_add_deploy_transaction_then_error_is_propagated(
    ) {
        // Build mocks.
        let (config, ethereum_lightclient, mut starknet_lightclient) = config_and_mocks();

        // Given
        // Set the expected return value for the StarkNet light client mock.
        starknet_lightclient
            .expect_add_deploy_transaction()
            .return_once(move |_| Err(eyre::eyre!("starknet_lightclient_error")));

        let beerus = BeerusLightClient::new(
            config,
            Box::new(ethereum_lightclient),
            Box::new(starknet_lightclient),
        );

        let program = vec![];
        let constructor = vec![ContractEntryPoint {
            offset: 10,
            selector: FieldElement::from_str("0").unwrap(),
        }];

        let external = vec![ContractEntryPoint {
            offset: 10,
            selector: FieldElement::from_str("0").unwrap(),
        }];

        let l1_handler = vec![ContractEntryPoint {
            offset: 10,
            selector: FieldElement::from_str("0").unwrap(),
        }];
        let entry_points_by_type = EntryPointsByType {
            constructor,
            external,
            l1_handler,
        };
        let abi = None;

        let contract_class: ContractClass = ContractClass {
            program,
            entry_points_by_type,
            abi,
        };

        let contract_class_string = serde_json::to_string(&contract_class).unwrap();

        println!("Contract Class {contract_class_string:?}");

        let params = StarkNetSubCommands::AddDeployTransaction {
            contract_class: contract_class_string,
            version: "10".to_string(),
            contract_address_salt: "0".to_string(),
            constructor_calldata: vec![10.to_string()],
        };

        // Mock the command line arguments.
        let cli = Cli {
            config: None,
            command: Commands::StarkNet(StarkNetCommands { command: params }),
        };
        // When
        let result = runner::run(beerus, cli).await;

        // Then
        match result {
            Err(e) => assert_eq!("starknet_lightclient_error", e.to_string()),
            Ok(_) => panic!("Expected error, got ok"),
        }
    }

    /// Test the `get_block_with_txs` CLI command.
    /// Given normal conditions, when query get_block_with_txs, then ok.
    /// Success case.
    #[tokio::test]
    async fn given_normal_conditions_when_starknet_get_block_with_txs_then_ok() {
        // Build mocks.
        let (config, ethereum_lightclient, mut starknet_lightclient) = config_and_mocks();

        // Given
        let status = BlockStatus::Pending;
        let block_hash = FieldElement::from_dec_str("01").unwrap();
        let parent_hash = FieldElement::from_dec_str("01").unwrap();
        let block_number = 0;
        let new_root = FieldElement::from_dec_str("01").unwrap();
        let timestamp: u64 = 10;
        let sequencer_address = FieldElement::from_dec_str("01").unwrap();
        let transactions = vec![];
        let block = BlockWithTxs {
            status,
            block_hash,
            parent_hash,
            block_number,
            new_root,
            timestamp,
            sequencer_address,
            transactions,
        };
        // Mock the `get_block_with_txs` method of the Starknet light client.
        let expected_result = MaybePendingBlockWithTxs::Block(block);
        let expected_result_value = expected_result.clone();

        // Set the expected return value for the StarkNet light client mock.
        starknet_lightclient
            .expect_get_block_with_txs()
            .return_once(move |_block_id| Ok(expected_result));

        let beerus = BeerusLightClient::new(
            config,
            Box::new(ethereum_lightclient),
            Box::new(starknet_lightclient),
        );

        // Mock the command line arguments.
        let cli = Cli {
            config: None,
            command: Commands::StarkNet(StarkNetCommands {
                command: StarkNetSubCommands::QueryBlockWithTxs {
                    block_id_type: "number".to_string(),
                    block_id: "123".to_string(),
                },
            }),
        };
        // When
        let result = runner::run(beerus, cli).await.unwrap();

        // Then
        assert_eq!(
            result.to_string(),
            format!("Block hash: {expected_result_value:?}")
        );
    }

    /// Test the `get_block_with_txs` CLI command.
    /// Given starknet lightclient returns an error, when query get_block_with_txs, then the error is propagated.
    /// Error case.
    #[tokio::test]
    async fn given_starknet_lightclient_returns_error_when_starknet_get_block_with_txs_then_error_is_propagated(
    ) {
        // Build mocks.
        let (config, ethereum_lightclient, mut starknet_lightclient) = config_and_mocks();

        // Given
        // Set the expected return value for the StarkNet light client mock.
        starknet_lightclient
            .expect_get_block_with_txs()
            .return_once(move |_block_id| Err(eyre::eyre!("starknet_lightclient_error")));

        let beerus = BeerusLightClient::new(
            config,
            Box::new(ethereum_lightclient),
            Box::new(starknet_lightclient),
        );

        // Mock the command line arguments.
        let cli = Cli {
            config: None,
            command: Commands::StarkNet(StarkNetCommands {
                command: StarkNetSubCommands::QueryBlockWithTxs {
                    block_id_type: "number".to_string(),
                    block_id: "123".to_string(),
                },
            }),
        };
        // When
        let result = runner::run(beerus, cli).await;

        // Then
        match result {
            Err(e) => assert_eq!("starknet_lightclient_error", e.to_string()),
            Ok(_) => panic!("Expected error, got ok"),
        }
    }

    /// Test the `get_transaction_by_block_id_and_index` CLI command.
    /// Given normal conditions, when query get_transaction_by_block_id_and_index, then ok.
    #[tokio::test]
    async fn given_normal_conditions_when_starknet_get_transaction_by_block_id_and_index_then_ok() {
        // Build mocks.
        let (config, ethereum_lightclient, mut starknet_lightclient) = config_and_mocks();

        // Mock the `get_transaction_by_block_id_and_index` method of the Starknet light client.
        let transaction_hash = FieldElement::from_str("0x01").unwrap();
        let max_fee = FieldElement::from_str("0x01").unwrap();
        let signature = vec![];
        let nonce = FieldElement::from_str("0x01").unwrap();
        let contract_address = FieldElement::from_str("0x01").unwrap();
        let entry_point_selector = FieldElement::from_str("0x01").unwrap();
        let calldata = vec![];

        let invoke_transaction = InvokeTransactionV0 {
            transaction_hash,
            max_fee,
            signature,
            nonce,
            contract_address,
            entry_point_selector,
            calldata,
        };

        let expected_result =
            StarknetTransaction::Invoke(InvokeTransaction::V0(invoke_transaction));
        let expected_result_value = expected_result.clone();
        // Set the expected return value for the StarkNet light client mock.
        starknet_lightclient
            .expect_get_transaction_by_block_id_and_index()
            .return_once(move |_block_id, _index| Ok(expected_result));

        let beerus = BeerusLightClient::new(
            config,
            Box::new(ethereum_lightclient),
            Box::new(starknet_lightclient),
        );

        // Mock the command line arguments.
        let cli = Cli {
            config: None,
            command: Commands::StarkNet(StarkNetCommands {
                command: StarkNetSubCommands::QueryTransactionByBlockIdAndIndex {
                    block_id_type: "number".to_string(),
                    block_id: "123".to_string(),
                    index: "0".to_string(),
                },
            }),
        };
        // When
        let result = runner::run(beerus, cli).await.unwrap();

        // Then
        assert_eq!(
            format!("Transaction: {expected_result_value:?}"),
            result.to_string()
        );
    }

    /// Test the `get_transaction_by_block_id_and_index` CLI command.
    /// Given starknet lightclient returns an error, when query get_transaction_by_block_id_and_index, then the error is propagated.
    /// Error case.
    #[tokio::test]
    async fn given_starknet_lightclient_returns_error_when_starknet_get_transaction_by_block_id_and_index_then_error_is_propagated(
    ) {
        // Build mocks.
        let (config, ethereum_lightclient, mut starknet_lightclient) = config_and_mocks();

        // Given
        // Set the expected return value for the StarkNet light client mock.
        starknet_lightclient
            .expect_get_transaction_by_block_id_and_index()
            .return_once(move |_block_id, _index| Err(eyre::eyre!("starknet_lightclient_error")));

        let beerus = BeerusLightClient::new(
            config,
            Box::new(ethereum_lightclient),
            Box::new(starknet_lightclient),
        );

        // Mock the command line arguments.
        let cli = Cli {
            config: None,
            command: Commands::StarkNet(StarkNetCommands {
                command: StarkNetSubCommands::QueryTransactionByBlockIdAndIndex {
                    block_id_type: "number".to_string(),
                    block_id: "123".to_string(),
                    index: "0".to_string(),
                },
            }),
        };
        // When
        let result = runner::run(beerus, cli).await;

        // Then
        match result {
            Err(e) => assert_eq!("starknet_lightclient_error", e.to_string()),
            Ok(_) => panic!("Expected error, got ok"),
        }
    }

<<<<<<< HEAD
    /// Test the starknet `query_transaction_by_hash` CLI command.
    /// Given normal conditions, when `query_transaction_by_hash`, then ok.
    /// Success case.
    #[tokio::test]
    async fn given_normal_conditions_when_query_starknet_transaction_by_hash_then_ok() {
        let (config, ethereum_lightclient, mut starknet_lightclient) = config_and_mocks();

        let felt = FieldElement::from_hex_be("0x1").unwrap();
        let transaction = InvokeTransactionV1 {
            transaction_hash: felt.clone(),
            max_fee: felt.clone(),
            signature: vec![felt.clone()],
            nonce: felt.clone(),
            sender_address: felt.clone(),
            calldata: vec![felt.clone()],
        };

        let expected_result = StarknetTransaction::Invoke(InvokeTransaction::V1(transaction));
        // let transaction = StarknetTransaction::Invoke(InvokeTransactionV0);
        // let _transaction = transaction.clone();
        // Given
        // Mock dependencies
        starknet_lightclient
            .expect_get_transaction_by_hash()
            .return_once(move |_| Ok(expected_result));
=======
    /// Test the `pending_transactions` CLI command.
    /// Given normal conditions, when query pending_transactions, then ok.
    #[tokio::test]
    async fn given_normal_conditions_when_starknet_pending_transactions_then_ok() {
        // Build mocks.
        let (config, ethereum_lightclient, mut starknet_lightclient) = config_and_mocks();

        // Given
        let expected_result = vec![];
        // Set the expected return value for the StarkNet light client mock.
        starknet_lightclient
            .expect_pending_transactions()
            .return_once(move || Ok(expected_result));

        let beerus = BeerusLightClient::new(
            config,
            Box::new(ethereum_lightclient),
            Box::new(starknet_lightclient),
        );

        // Mock the command line arguments.
        let cli = Cli {
            config: None,
            command: Commands::StarkNet(StarkNetCommands {
                command: StarkNetSubCommands::QueryPendingTransactions {},
            }),
        };
        // When
        let result = runner::run(beerus, cli).await.unwrap();

        // Then
        assert_eq!("[]", result.to_string());
    }

    /// Test the `pending_transactions` CLI command.
    /// Given starknet lightclient returns an error, when query pending_transactions, then the error is propagated.
    /// Error case.
    #[tokio::test]
    async fn given_starknet_lightclient_returns_error_when_starknet_pending_transactions_then_error_is_propagated(
    ) {
        // Build mocks.
        let (config, ethereum_lightclient, mut starknet_lightclient) = config_and_mocks();

        // Given
        // Set the expected return value for the StarkNet light client mock.
        starknet_lightclient
            .expect_pending_transactions()
            .return_once(move || Err(eyre::eyre!("starknet_lightclient_error")));
>>>>>>> f78f69fb

        let beerus = BeerusLightClient::new(
            config,
            Box::new(ethereum_lightclient),
            Box::new(starknet_lightclient),
        );

<<<<<<< HEAD
        let hash = "0x06986c739c4ab040c13a609d9f171ac4480e970dd6fe318eaeff5da9617bb854".to_string();
=======
>>>>>>> f78f69fb
        // Mock the command line arguments.
        let cli = Cli {
            config: None,
            command: Commands::StarkNet(StarkNetCommands {
<<<<<<< HEAD
                command: StarkNetSubCommands::QueryTransactionByHash { hash },
            }),
        };

        let result = runner::run(beerus, cli).await.unwrap();
        assert_eq!(result.to_string(), "{\"calldata\":[\"0x1\"],\"max_fee\":\"0x1\",\"nonce\":\"0x1\",\"sender_address\":\"0x1\",\"signature\":[\"0x1\"],\"transaction_hash\":\"0x1\",\"type\":\"INVOKE\",\"version\":\"0x1\"}")
    }

    /// Test the starknet `query_transaction_by_hash` CLI command.
    /// Given starknet lightclient returns an error, when `query_transaction_by_hash`, then the error is propagated.
    /// Error case.
    #[tokio::test]
    async fn given_starknet_lightclient_returns_error_when_query_transaction_by_hash_then_error_is_propagated(
    ) {
        // Build mocks.
        let (config, ethereum_lightclient, mut starknet_lightclient) = config_and_mocks();
        let err_msg = r#"Error: JSON-RPC error: code=25, message="Transaction hash not found""#;
        // Given
        // Mock dependencies.
        starknet_lightclient
            .expect_get_transaction_by_hash()
            .return_once(move |_| Err(eyre::eyre!(err_msg.clone())));
=======
                command: StarkNetSubCommands::QueryPendingTransactions {},
            }),
        };
        // When
        let result = runner::run(beerus, cli).await;

        // Then
        match result {
            Err(e) => assert_eq!("starknet_lightclient_error", e.to_string()),
            Ok(_) => panic!("Expected error, got ok"),
        }
    }

    /// Test the `get_block_with_tx_hashes` CLI command.
    /// Given normal conditions, when query get_block_with_tx_hashes, then ok.
    /// Success case.
    #[tokio::test]
    async fn given_normal_conditions_when_starknet_get_block_with_tx_hashes_then_ok() {
        // Build mocks.
        let (config, ethereum_lightclient, mut starknet_lightclient) = config_and_mocks();

        let status = BlockStatus::Pending;
        let block_hash = FieldElement::from_dec_str("01").unwrap();
        let parent_hash = FieldElement::from_dec_str("01").unwrap();
        let block_number = 0;
        let new_root = FieldElement::from_dec_str("01").unwrap();
        let timestamp: u64 = 10;
        let sequencer_address = FieldElement::from_dec_str("01").unwrap();
        let transactions = vec![];
        let block = BlockWithTxHashes {
            status,
            block_hash,
            parent_hash,
            block_number,
            new_root,
            timestamp,
            sequencer_address,
            transactions,
        };
        // Mock the `get_block_with_tx_hashes` method of the Starknet light client.
        let expected_result = MaybePendingBlockWithTxHashes::Block(block);
        let expected_result_value = expected_result.clone();

        // Set the expected return value for the StarkNet light client mock.
        starknet_lightclient
            .expect_get_block_with_tx_hashes()
            .return_once(move |_block_id| Ok(expected_result));

        let beerus = BeerusLightClient::new(
            config,
            Box::new(ethereum_lightclient),
            Box::new(starknet_lightclient),
        );

        // Mock the command line arguments.
        let cli = Cli {
            config: None,
            command: Commands::StarkNet(StarkNetCommands {
                command: StarkNetSubCommands::QueryBlockWithTxHashes {
                    block_id_type: "number".to_string(),
                    block_id: "123".to_string(),
                },
            }),
        };
        // When
        let result = runner::run(beerus, cli).await.unwrap();

        // Then
        assert_eq!(
            result.to_string(),
            format!("Block : {expected_result_value:?}")
        );
    }

    /// Test the `get_block_with_tx_hashes` CLI command.
    /// Given starknet lightclient returns an error, when query get_block_with_tx_hashes, then the error is propagated.
    /// Error case.
    #[tokio::test]
    async fn given_starknet_lightclient_returns_error_when_starknet_get_block_with_tx_hashes_then_error_is_propagated(
    ) {
        // Build mocks.
        let (config, ethereum_lightclient, mut starknet_lightclient) = config_and_mocks();

        // Given
        // Set the expected return value for the StarkNet light client mock.
        starknet_lightclient
            .expect_get_block_with_tx_hashes()
            .return_once(move |_block_id| Err(eyre::eyre!("starknet_lightclient_error")));
>>>>>>> f78f69fb

        let beerus = BeerusLightClient::new(
            config,
            Box::new(ethereum_lightclient),
            Box::new(starknet_lightclient),
        );

<<<<<<< HEAD
        let hash = "0x06".to_string();
=======
>>>>>>> f78f69fb
        // Mock the command line arguments.
        let cli = Cli {
            config: None,
            command: Commands::StarkNet(StarkNetCommands {
<<<<<<< HEAD
                command: StarkNetSubCommands::QueryTransactionByHash { hash },
            }),
        };

=======
                command: StarkNetSubCommands::QueryBlockWithTxHashes {
                    block_id_type: "number".to_string(),
                    block_id: "123".to_string(),
                },
            }),
        };
>>>>>>> f78f69fb
        // When
        let result = runner::run(beerus, cli).await;

        // Then
        match result {
<<<<<<< HEAD
            Err(msg) => assert_eq!(msg.to_string(), err_msg),
            Ok(_) => panic!("Expected an err but got an Ok"),
=======
            Err(e) => assert_eq!("starknet_lightclient_error", e.to_string()),
            Ok(_) => panic!("Expected error, got ok"),
>>>>>>> f78f69fb
        }
    }
    fn config_and_mocks() -> (Config, MockEthereumLightClient, MockStarkNetLightClient) {
        let config = Config {
            ethereum_network: "mainnet".to_string(),
            ethereum_consensus_rpc: "http://localhost:8545".to_string(),
            ethereum_execution_rpc: "http://localhost:8545".to_string(),
            starknet_rpc: "http://localhost:8545".to_string(),
            starknet_core_contract_address: Address::from_str(
                "0x0000000000000000000000000000000000000000",
            )
            .unwrap(),
        };
        (
            config,
            MockEthereumLightClient::new(),
            MockStarkNetLightClient::new(),
        )
    }
}<|MERGE_RESOLUTION|>--- conflicted
+++ resolved
@@ -21,17 +21,11 @@
     use starknet::{
         core::types::FieldElement,
         providers::jsonrpc::models::{
-<<<<<<< HEAD
-            BlockHashAndNumber, BlockStatus, BlockWithTxs, ContractClass, ContractEntryPoint,
-            DeployTransactionResult, EntryPointsByType, InvokeTransaction, InvokeTransactionResult,
-            InvokeTransactionV0, InvokeTransactionV1, MaybePendingBlockWithTxs, StateDiff,
-            StateUpdate, Transaction as StarknetTransaction,
-=======
             BlockHashAndNumber, BlockStatus, BlockWithTxHashes, BlockWithTxs, ContractClass,
             ContractEntryPoint, DeployTransactionResult, EntryPointsByType, InvokeTransaction,
-            InvokeTransactionResult, InvokeTransactionV0, MaybePendingBlockWithTxHashes,
-            MaybePendingBlockWithTxs, StateDiff, StateUpdate, Transaction as StarknetTransaction,
->>>>>>> f78f69fb
+            InvokeTransactionResult, InvokeTransactionV0, InvokeTransactionV1,
+            MaybePendingBlockWithTxHashes, MaybePendingBlockWithTxs, StateDiff, StateUpdate,
+            Transaction as StarknetTransaction,
         },
     };
 
@@ -2955,33 +2949,6 @@
         }
     }
 
-<<<<<<< HEAD
-    /// Test the starknet `query_transaction_by_hash` CLI command.
-    /// Given normal conditions, when `query_transaction_by_hash`, then ok.
-    /// Success case.
-    #[tokio::test]
-    async fn given_normal_conditions_when_query_starknet_transaction_by_hash_then_ok() {
-        let (config, ethereum_lightclient, mut starknet_lightclient) = config_and_mocks();
-
-        let felt = FieldElement::from_hex_be("0x1").unwrap();
-        let transaction = InvokeTransactionV1 {
-            transaction_hash: felt.clone(),
-            max_fee: felt.clone(),
-            signature: vec![felt.clone()],
-            nonce: felt.clone(),
-            sender_address: felt.clone(),
-            calldata: vec![felt.clone()],
-        };
-
-        let expected_result = StarknetTransaction::Invoke(InvokeTransaction::V1(transaction));
-        // let transaction = StarknetTransaction::Invoke(InvokeTransactionV0);
-        // let _transaction = transaction.clone();
-        // Given
-        // Mock dependencies
-        starknet_lightclient
-            .expect_get_transaction_by_hash()
-            .return_once(move |_| Ok(expected_result));
-=======
     /// Test the `pending_transactions` CLI command.
     /// Given normal conditions, when query pending_transactions, then ok.
     #[tokio::test]
@@ -3030,46 +2997,17 @@
         starknet_lightclient
             .expect_pending_transactions()
             .return_once(move || Err(eyre::eyre!("starknet_lightclient_error")));
->>>>>>> f78f69fb
-
-        let beerus = BeerusLightClient::new(
-            config,
-            Box::new(ethereum_lightclient),
-            Box::new(starknet_lightclient),
-        );
-
-<<<<<<< HEAD
-        let hash = "0x06986c739c4ab040c13a609d9f171ac4480e970dd6fe318eaeff5da9617bb854".to_string();
-=======
->>>>>>> f78f69fb
-        // Mock the command line arguments.
-        let cli = Cli {
-            config: None,
-            command: Commands::StarkNet(StarkNetCommands {
-<<<<<<< HEAD
-                command: StarkNetSubCommands::QueryTransactionByHash { hash },
-            }),
-        };
-
-        let result = runner::run(beerus, cli).await.unwrap();
-        assert_eq!(result.to_string(), "{\"calldata\":[\"0x1\"],\"max_fee\":\"0x1\",\"nonce\":\"0x1\",\"sender_address\":\"0x1\",\"signature\":[\"0x1\"],\"transaction_hash\":\"0x1\",\"type\":\"INVOKE\",\"version\":\"0x1\"}")
-    }
-
-    /// Test the starknet `query_transaction_by_hash` CLI command.
-    /// Given starknet lightclient returns an error, when `query_transaction_by_hash`, then the error is propagated.
-    /// Error case.
-    #[tokio::test]
-    async fn given_starknet_lightclient_returns_error_when_query_transaction_by_hash_then_error_is_propagated(
-    ) {
-        // Build mocks.
-        let (config, ethereum_lightclient, mut starknet_lightclient) = config_and_mocks();
-        let err_msg = r#"Error: JSON-RPC error: code=25, message="Transaction hash not found""#;
-        // Given
-        // Mock dependencies.
-        starknet_lightclient
-            .expect_get_transaction_by_hash()
-            .return_once(move |_| Err(eyre::eyre!(err_msg.clone())));
-=======
+
+        let beerus = BeerusLightClient::new(
+            config,
+            Box::new(ethereum_lightclient),
+            Box::new(starknet_lightclient),
+        );
+
+        // Mock the command line arguments.
+        let cli = Cli {
+            config: None,
+            command: Commands::StarkNet(StarkNetCommands {
                 command: StarkNetSubCommands::QueryPendingTransactions {},
             }),
         };
@@ -3158,47 +3096,114 @@
         starknet_lightclient
             .expect_get_block_with_tx_hashes()
             .return_once(move |_block_id| Err(eyre::eyre!("starknet_lightclient_error")));
->>>>>>> f78f69fb
-
-        let beerus = BeerusLightClient::new(
-            config,
-            Box::new(ethereum_lightclient),
-            Box::new(starknet_lightclient),
-        );
-
-<<<<<<< HEAD
-        let hash = "0x06".to_string();
-=======
->>>>>>> f78f69fb
-        // Mock the command line arguments.
-        let cli = Cli {
-            config: None,
-            command: Commands::StarkNet(StarkNetCommands {
-<<<<<<< HEAD
-                command: StarkNetSubCommands::QueryTransactionByHash { hash },
-            }),
-        };
-
-=======
+
+        let beerus = BeerusLightClient::new(
+            config,
+            Box::new(ethereum_lightclient),
+            Box::new(starknet_lightclient),
+        );
+
+        // Mock the command line arguments.
+        let cli = Cli {
+            config: None,
+            command: Commands::StarkNet(StarkNetCommands {
                 command: StarkNetSubCommands::QueryBlockWithTxHashes {
                     block_id_type: "number".to_string(),
                     block_id: "123".to_string(),
                 },
             }),
         };
->>>>>>> f78f69fb
-        // When
-        let result = runner::run(beerus, cli).await;
-
-        // Then
-        match result {
-<<<<<<< HEAD
+        // When
+        let result = runner::run(beerus, cli).await;
+
+        // Then
+        match result {
+            Err(e) => assert_eq!("starknet_lightclient_error", e.to_string()),
+            Ok(_) => panic!("Expected error, got ok"),
+        }
+    }
+    /// Test the starknet `query_transaction_by_hash` CLI command.
+    /// Given normal conditions, when `query_transaction_by_hash`, then ok.
+    /// Success case.
+    #[tokio::test]
+    async fn given_normal_conditions_when_query_starknet_transaction_by_hash_then_ok() {
+        let (config, ethereum_lightclient, mut starknet_lightclient) = config_and_mocks();
+
+        let felt = FieldElement::from_hex_be("0x1").unwrap();
+        let transaction = InvokeTransactionV1 {
+            transaction_hash: felt.clone(),
+            max_fee: felt.clone(),
+            signature: vec![felt.clone()],
+            nonce: felt.clone(),
+            sender_address: felt.clone(),
+            calldata: vec![felt.clone()],
+        };
+
+        let expected_result = StarknetTransaction::Invoke(InvokeTransaction::V1(transaction));
+        // let transaction = StarknetTransaction::Invoke(InvokeTransactionV0);
+        // let _transaction = transaction.clone();
+        // Given
+        // Mock dependencies
+        starknet_lightclient
+            .expect_get_transaction_by_hash()
+            .return_once(move |_| Ok(expected_result));
+
+        let beerus = BeerusLightClient::new(
+            config,
+            Box::new(ethereum_lightclient),
+            Box::new(starknet_lightclient),
+        );
+        let hash = "0x06986c739c4ab040c13a609d9f171ac4480e970dd6fe318eaeff5da9617bb854".to_string();
+        // Mock the command line arguments.
+        let cli = Cli {
+            config: None,
+            command: Commands::StarkNet(StarkNetCommands {
+                command: StarkNetSubCommands::QueryTransactionByHash { hash },
+            }),
+        };
+
+        let result = runner::run(beerus, cli).await.unwrap();
+        assert_eq!(result.to_string(), "{\"calldata\":[\"0x1\"],\"max_fee\":\"0x1\",\"nonce\":\"0x1\",\"sender_address\":\"0x1\",\"signature\":[\"0x1\"],\"transaction_hash\":\"0x1\",\"type\":\"INVOKE\",\"version\":\"0x1\"}")
+    }
+
+    /// Test the starknet `query_transaction_by_hash` CLI command.
+    /// Given starknet lightclient returns an error, when `query_transaction_by_hash`, then the error is propagated.
+    /// Error case.
+    #[tokio::test]
+    async fn given_starknet_lightclient_returns_error_when_query_transaction_by_hash_then_error_is_propagated(
+    ) {
+        // Build mocks.
+        let (config, ethereum_lightclient, mut starknet_lightclient) = config_and_mocks();
+        let err_msg = r#"Error: JSON-RPC error: code=25, message="Transaction hash not found""#;
+        // Given
+        // Mock dependencies.
+        starknet_lightclient
+            .expect_get_transaction_by_hash()
+            .return_once(move |_| Err(eyre::eyre!(err_msg.clone())));
+
+        let beerus = BeerusLightClient::new(
+            config,
+            Box::new(ethereum_lightclient),
+            Box::new(starknet_lightclient),
+        );
+
+        let hash = "0x06".to_string();
+
+        // Mock the command line arguments.
+        let cli = Cli {
+            config: None,
+            command: Commands::StarkNet(StarkNetCommands {
+                command: StarkNetSubCommands::QueryTransactionByHash { hash },
+            }),
+        };
+
+        // When
+        let result = runner::run(beerus, cli).await;
+
+        // Then
+        match result {
             Err(msg) => assert_eq!(msg.to_string(), err_msg),
             Ok(_) => panic!("Expected an err but got an Ok"),
-=======
-            Err(e) => assert_eq!("starknet_lightclient_error", e.to_string()),
-            Ok(_) => panic!("Expected error, got ok"),
->>>>>>> f78f69fb
         }
     }
     fn config_and_mocks() -> (Config, MockEthereumLightClient, MockStarkNetLightClient) {
